// This file is part of the Acts project.
//
// Copyright (C) 2019-2021 CERN for the benefit of the Acts project
//
// This Source Code Form is subject to the terms of the Mozilla Public
// License, v. 2.0. If a copy of the MPL was not distributed with this
// file, You can obtain one at http://mozilla.org/MPL/2.0/.

#include "ActsExamples/Io/Root/RootVertexPerformanceWriter.hpp"

#include "Acts/EventData/MultiTrajectory.hpp"
#include "Acts/EventData/MultiTrajectoryHelpers.hpp"
#include "Acts/EventData/TrackParameters.hpp"
#include "Acts/EventData/detail/TransformationBoundToFree.hpp"
#include "Acts/Utilities/Helpers.hpp"
#include "ActsExamples/EventData/AverageSimHits.hpp"
#include "ActsExamples/EventData/Index.hpp"
#include "ActsExamples/EventData/Measurement.hpp"
#include "ActsExamples/EventData/SimHit.hpp"
#include "ActsExamples/EventData/SimParticle.hpp"
#include "ActsExamples/Utilities/Paths.hpp"
#include "ActsExamples/Utilities/Range.hpp"
#include "ActsExamples/Validation/TrackClassification.hpp"

#include <ios>
#include <stdexcept>

#include <TFile.h>
#include <TTree.h>

using Acts::VectorHelpers::eta;
using Acts::VectorHelpers::perp;
using Acts::VectorHelpers::phi;
using Acts::VectorHelpers::theta;

ActsExamples::RootVertexPerformanceWriter::RootVertexPerformanceWriter(
    const ActsExamples::RootVertexPerformanceWriter::Config& config,
    Acts::Logging::Level level)
    : WriterT(config.inputVertices, "RootVertexPerformanceWriter", level),
      m_cfg(config) {
  if (m_cfg.filePath.empty()) {
    throw std::invalid_argument("Missing output filename");
  }
  if (m_cfg.treeName.empty()) {
    throw std::invalid_argument("Missing tree name");
  }
  if (m_cfg.inputAllTruthParticles.empty()) {
    throw std::invalid_argument("Collection with all truth particles missing");
  }
  if (m_cfg.inputSelectedTruthParticles.empty()) {
    throw std::invalid_argument(
        "Collection with selected truth particles missing");
  }
  if (m_cfg.inputAssociatedTruthParticles.empty()) {
    throw std::invalid_argument(
        "Collection with track-associated truth particles missing");
  }
  if (m_cfg.inputFittedTracks.empty()) {
    throw std::invalid_argument(
        "Collection with all fitted track parameters missing");
  }

  // Setup ROOT I/O
  auto path = m_cfg.filePath;
  m_outputFile = TFile::Open(path.c_str(), m_cfg.fileMode.c_str());
  if (m_outputFile == nullptr) {
    throw std::ios_base::failure("Could not open '" + path);
  }
  m_outputFile->cd();
  m_outputTree = new TTree(m_cfg.treeName.c_str(), m_cfg.treeName.c_str());
  if (m_outputTree == nullptr) {
    throw std::bad_alloc();
  } else {
    // I/O parameters
    m_outputTree->Branch("diffx", &m_diffx);
    m_outputTree->Branch("diffy", &m_diffy);
    m_outputTree->Branch("diffz", &m_diffz);
    m_outputTree->Branch("nRecoVtx", &m_nrecoVtx);
    m_outputTree->Branch("nTrueVtx", &m_ntrueVtx);
    m_outputTree->Branch("nVtxDetectorAcceptance", &m_nVtxDetAcceptance);
    m_outputTree->Branch("nVtxReconstructable", &m_nVtxReconstructable);
    m_outputTree->Branch("timeMS", &m_timeMS);
  }
}

ActsExamples::RootVertexPerformanceWriter::~RootVertexPerformanceWriter() {
  if (m_outputFile != nullptr) {
    m_outputFile->Close();
  }
}

ActsExamples::ProcessCode ActsExamples::RootVertexPerformanceWriter::endRun() {
  if (m_outputFile != nullptr) {
    m_outputFile->cd();
    m_outputTree->Write();
    m_outputFile->Close();
  }
  return ProcessCode::SUCCESS;
}

int ActsExamples::RootVertexPerformanceWriter::
    getNumberOfReconstructableVertices(
    //const SimParticleContainer& collection) const {
       const std::vector<ActsFatras::Particle>& collection) const {

  // map for finding frequency
  std::map<int, int> fmap;
  
  std::vector<int> reconstructableTruthVertices;

  // traverse the array for frequency
  for (const auto& p : collection) {
    int secVtxId = p.particleId().vertexSecondary();
    if (secVtxId != 0) {
      // truthparticle from secondary vtx
      continue;
    }
    int priVtxId = p.particleId().vertexPrimary();
    fmap[priVtxId]++;
  }

  // iterate over the map
  for (auto it : fmap) {
    // Require at least 2 tracks
    if (it.second > 1) {
      reconstructableTruthVertices.push_back(it.first);
    }
  }

  return reconstructableTruthVertices.size();
}

int ActsExamples::RootVertexPerformanceWriter::getNumberOfTruePriVertices(
    const SimParticleContainer& collection) const {
  // Vector to store indices of all primary vertices
  std::set<int> allPriVtxIds;
  for (const auto& p : collection) {
    int priVtxId = p.particleId().vertexPrimary();
    int secVtxId = p.particleId().vertexSecondary();
    if (secVtxId != 0) {
      // truthparticle from secondary vtx
      continue;
    }
    // Insert to set, removing duplicates
    allPriVtxIds.insert(priVtxId);
  }
  // Size of set corresponds to total number of primary vertices
  return allPriVtxIds.size();
}

ActsExamples::ProcessCode ActsExamples::RootVertexPerformanceWriter::writeT(
    const AlgorithmContext& ctx,
    const std::vector<Acts::Vertex<Acts::BoundTrackParameters>>& vertices) {
  // Exclusive access to the tree while writing
  std::lock_guard<std::mutex> lock(m_writeMutex);

  m_nrecoVtx = vertices.size();

<<<<<<< HEAD
  ACTS_INFO("Number of reco vertices in event: " << m_nrecoVtx);
  if (m_outputFile == nullptr)
=======
  ACTS_DEBUG("Number of reco vertices in event: " << m_nrecoVtx);
  if (m_outputFile == nullptr) {
>>>>>>> e49a0412
    return ProcessCode::SUCCESS;
  }

  // Read truth particle input collection
  const auto& allTruthParticles =
      ctx.eventStore.get<SimParticleContainer>(m_cfg.inputAllTruthParticles);
  // Get number of generated true primary vertices
  m_ntrueVtx = getNumberOfTruePriVertices(allTruthParticles);

  ACTS_INFO("Total number of generated truth particles in event : "
            << allTruthParticles.size());
  ACTS_INFO(
      "Total number of generated truth primary vertices : " << m_ntrueVtx);

  // Read selected truth particle input collection
  const auto& selectedTruthParticles = ctx.eventStore.get<SimParticleContainer>(
      m_cfg.inputSelectedTruthParticles);
  // Get number of detector-accepted true primary vertices
  m_nVtxDetAcceptance = getNumberOfTruePriVertices(selectedTruthParticles);

  ACTS_INFO("Total number of selected truth particles in event : "
            << selectedTruthParticles.size());
  ACTS_INFO("Total number of detector-accepted truth primary vertices : "
            << m_nVtxDetAcceptance);

  // Read track-associated truth particle input collection
  const auto& associatedTruthParticles =
    //ctx.eventStore.get<SimParticleContainer>(
    ctx.eventStore.get<std::vector<ActsFatras::Particle>>(
          m_cfg.inputAssociatedTruthParticles);

  // Get number of track-associated true primary vertices
  m_nVtxReconstructable =
      getNumberOfReconstructableVertices(associatedTruthParticles);

  ACTS_INFO("Total number of reco track-associated truth particles in event : "
            << associatedTruthParticles.size());
  ACTS_INFO("Total number of reco track-associated truth primary vertices : "
            << m_nVtxReconstructable);

  /*****************  Start x,y,z resolution plots here *****************/
  // Matching tracks at vertex to fitted tracks that are in turn matched
  // to truth particles. Match reco and true vtx if >50% of tracks match

  const auto& inputFittedTracks =
      ctx.eventStore.get<std::vector<Acts::BoundTrackParameters>>(
          m_cfg.inputFittedTracks);

  ACTS_INFO(
      "Total number of reconstructed tracks : " << inputFittedTracks.size());

  if (associatedTruthParticles.size() != inputFittedTracks.size()) {
    ACTS_INFO(
        "Number of fitted tracks and associated truth particles do not match. "
        "Not able to match fitted tracks at reconstructed vertex to truth "
        "vertex.");
  } else {
    // Loop over all reco vertices and find associated truth particles
    std::vector<SimParticleContainer> truthParticlesAtVtxContainer;

    float relativeDiff = 0;

    int cleanCounter = 0;
    int mergeCounter = 0;
    int fakeCounter = 0;

    std::map<int, int> cleanIdMap;
    std::map<int, int> mergeIdMap;
    std::map<int, int> matchedIdMap;

    for (const auto& vtx : vertices) {
      const auto tracks = vtx.tracks();

      // Store all associated truth particles to current vtx
      SimParticleContainer particleAtVtx;

      std::vector<int> contributingTruthVertices;

      for (const auto& trk : tracks) {
        Acts::BoundTrackParameters origTrack = *(trk.originalParams);

        // Find associated truth particle now
        int idx = 0;
        for (const auto& particle : associatedTruthParticles) {
          if (origTrack.parameters() == inputFittedTracks[idx].parameters()) {
            particleAtVtx.insert(particleAtVtx.end(), particle);

            int priVtxId = particle.particleId().vertexPrimary();
            contributingTruthVertices.push_back(priVtxId);
          }
          idx++;
        }
      }  // end loop tracks

      // Now find true vtx with most matching tracks at reco vtx
      // and check if it contributes more than 50 of all tracks
      std::map<int, int> fmap;
      for (int priVtxId : contributingTruthVertices) {
        fmap[priVtxId]++;
      }

      int maxOccurrenceId = -1;
      int maxOccurence = -1;
      int secondmaxOccurrenceId = -1;
      int secondmaxOccurence = -1;

      for (auto it : fmap) {
        if (it.second > maxOccurence) {
          maxOccurence = it.second;
          maxOccurrenceId = it.first;
        }
      }

      fmap.erase(maxOccurrenceId);

      if(fmap.size() > 0){
	for (auto it : fmap) {
	  if (it.second > secondmaxOccurence) {
	    secondmaxOccurence = it.second;
	    secondmaxOccurrenceId = it.first;
	  }
	}
      }

      //checking if a vertex is clean/merged/fake
      if((double)maxOccurence / tracks.size() > 0.7){
      
	bool found = false;
	for (const auto& particle : associatedTruthParticles) {
	  int priVtxId = particle.particleId().vertexPrimary();
	  int secVtxId = particle.particleId().vertexSecondary();

	  if (secVtxId != 0) {
	    // truthparticle from secondary vtx
	    continue;
	  }
	  
	  if (priVtxId == maxOccurrenceId) {
	    found = true;
	    cleanCounter++;
	    cleanIdMap[maxOccurrenceId]++;
	    matchedIdMap[maxOccurrenceId]++;
	    
	    // Vertex found, fill varibles
	    const auto& truePos = particle.position();
	    
	    float diffx = vtx.position()[0] - truePos[0];
	    float diffy = vtx.position()[1] - truePos[1];
	    float diffz = vtx.position()[2] - truePos[2];
	    
	    m_diffx.push_back(diffx);
	    m_diffy.push_back(diffy);
	    m_diffz.push_back(diffz);

	    float diff = ( (diffx*diffx + diffy*diffy + diffz*diffz) / (truePos[0]*truePos[0] + truePos[1]*truePos[1] + truePos[2]*truePos[2])  );

	    relativeDiff = relativeDiff + diff;

	    // Next vertex now
	    break;
	  }
	}
	if(!found) fakeCounter++;
      }
      else if(((double)maxOccurence / tracks.size() <= 0.7 && (double)maxOccurence / tracks.size() > 0.4) && ((double)secondmaxOccurence / tracks.size() <= 0.7 && (double)secondmaxOccurence / tracks.size() > 0.3)){
	  
	bool found = false;
	for (const auto& particle : associatedTruthParticles) {
	  int priVtxId = particle.particleId().vertexPrimary();
	  int secVtxId = particle.particleId().vertexSecondary();

	  if (secVtxId != 0) {
	    // truthparticle from secondary vtx
	    continue;
	  }
	  
	  if (priVtxId == maxOccurrenceId) {
	    found = true;
	    mergeCounter++;
	    mergeIdMap[maxOccurrenceId]++;
	    //mergeIdMap[secondmaxOccurrenceId]++;
	    matchedIdMap[maxOccurrenceId]++;
	    
	    // Vertex found, fill varibles
	    const auto& truePos = particle.position();
	    
	    float diffx = vtx.position()[0] - truePos[0];
	    float diffy = vtx.position()[1] - truePos[1];
	    float diffz = vtx.position()[2] - truePos[2];
	    
	    m_diffx.push_back(diffx);
	    m_diffy.push_back(diffy);
	    m_diffz.push_back(diffz);

	    float diff = ( (diffx*diffx + diffy*diffy + diffz*diffz) / (truePos[0]*truePos[0] + truePos[1]*truePos[1] + truePos[2]*truePos[2])  );

	    relativeDiff = relativeDiff + diff;

	    // Next vertex now
	    break;
	  }
	}
	if(!found) fakeCounter++;
      }
      else{
	fakeCounter++;
      }

    }  // end loop vertices

    //getting the split vertices (reco vertices matched to same truth vertex)
    //from the matchedId map which contains both clean and merge
    int splitCounter = 0;
    for (auto itv : matchedIdMap) {
      if(itv.second > 1){
	splitCounter = splitCounter + (itv.second - 1);
      }
    }

    //from the clean id map (splits among clean)
    int splitCleanCounter = 0;
    for (auto itv : cleanIdMap) {
      if(itv.second > 1){
	splitCleanCounter = splitCleanCounter + (itv.second - 1);
      }
    }

    //from the merge id map (splits among merge)
    int splitMergeCounter = 0;
    for (auto itv : mergeIdMap) {
      if(itv.second > 1){
	splitMergeCounter = splitMergeCounter + (itv.second - 1);
      }
    }

    int mergeCleanCounter = 0;
    for(auto itc: cleanIdMap){
      for(auto itm: mergeIdMap){
	if(itm.first == itc.first) mergeCleanCounter++;
      }
    }

    // number of splits in matchIdmap should be equal to splitCleanCounter + splitMergeCounter + mergeCleanCounter 

    ACTS_INFO("Number of clean reco vertices in event: " << (cleanCounter - splitCleanCounter));
    ACTS_INFO("Number of merge reco vertices in event: " << (mergeCounter - splitMergeCounter - mergeCleanCounter));
    ACTS_INFO("Number of split reco vertices in event: " << (splitCleanCounter + splitMergeCounter + mergeCleanCounter));
    ACTS_INFO("Number of fake reco vertices in event: " << fakeCounter);
    ACTS_INFO("Efficiency of total reco vertices in event:" << float(vertices.size())/float(m_nVtxDetAcceptance));
    ACTS_INFO("Efficiency of clean reco vertices in event:" << float(cleanCounter - splitCleanCounter)/float(m_nVtxDetAcceptance));
    ACTS_INFO("Fraction of merge reco vertices in event:" << float(mergeCounter - splitMergeCounter - mergeCleanCounter)/float(m_nVtxDetAcceptance));
    ACTS_INFO("Fraction of split reco vertices in event:" << float(splitCleanCounter + splitMergeCounter + mergeCleanCounter)/float(m_nVtxDetAcceptance));
    ACTS_INFO("Fraction of fake reco vertices in event:" << float(fakeCounter)/float(m_nVtxDetAcceptance));
    ACTS_INFO("Relative difference between true and reco vertex position:" << std::sqrt(relativeDiff));

  }

  // Retrieve and set reconstruction time
  if (!m_cfg.inputTime.empty()) {
    const auto& reconstructionTimeMS = ctx.eventStore.get<int>(m_cfg.inputTime);
    m_timeMS = reconstructionTimeMS;
  } else {
    m_timeMS = -1;
  }

  // fill the variables
  m_outputTree->Fill();

  m_diffx.clear();
  m_diffy.clear();
  m_diffz.clear();

  return ProcessCode::SUCCESS;
}<|MERGE_RESOLUTION|>--- conflicted
+++ resolved
@@ -156,13 +156,8 @@
 
   m_nrecoVtx = vertices.size();
 
-<<<<<<< HEAD
-  ACTS_INFO("Number of reco vertices in event: " << m_nrecoVtx);
-  if (m_outputFile == nullptr)
-=======
   ACTS_DEBUG("Number of reco vertices in event: " << m_nrecoVtx);
   if (m_outputFile == nullptr) {
->>>>>>> e49a0412
     return ProcessCode::SUCCESS;
   }
 
