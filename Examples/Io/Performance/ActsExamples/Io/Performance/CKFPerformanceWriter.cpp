// This file is part of the Acts project.
//
// Copyright (C) 2020 CERN for the benefit of the Acts project
//
// This Source Code Form is subject to the terms of the Mozilla Public
// License, v. 2.0. If a copy of the MPL was not distributed with this
// file, You can obtain one at http://mozilla.org/MPL/2.0/.

#include "ActsExamples/Io/Performance/CKFPerformanceWriter.hpp"

#include "Acts/EventData/MultiTrajectoryHelpers.hpp"
#include "Acts/EventData/TrackParameters.hpp"
#include "Acts/EventData/VectorMultiTrajectory.hpp"
#include "Acts/Utilities/Helpers.hpp"
#include "Acts/Utilities/MultiIndex.hpp"
#include "ActsExamples/Validation/TrackClassification.hpp"
#include "ActsFatras/EventData/Barcode.hpp"
#include "ActsFatras/EventData/Particle.hpp"

#include <algorithm>
#include <cstddef>
#include <map>
#include <memory>
#include <ostream>
#include <stdexcept>
#include <utility>

#include <TFile.h>
#include <TVectorFfwd.h>
#include <TVectorT.h>

namespace ActsExamples {
struct AlgorithmContext;
}  // namespace ActsExamples

ActsExamples::CKFPerformanceWriter::CKFPerformanceWriter(
    ActsExamples::CKFPerformanceWriter::Config cfg, Acts::Logging::Level lvl)
    : WriterT(cfg.inputTracks, "CKFPerformanceWriter", lvl),
      m_cfg(std::move(cfg)),
      m_effPlotTool(m_cfg.effPlotToolConfig, lvl),
      m_fakeRatePlotTool(m_cfg.fakeRatePlotToolConfig, lvl),
      m_duplicationPlotTool(m_cfg.duplicationPlotToolConfig, lvl),
      m_trackSummaryPlotTool(m_cfg.trackSummaryPlotToolConfig, lvl) {
  // tracks collection name is already checked by base ctor
  if (m_cfg.inputParticles.empty()) {
    throw std::invalid_argument("Missing particles input collection");
  }
  if (m_cfg.inputMeasurementParticlesMap.empty()) {
    throw std::invalid_argument("Missing hit-particles map input collection");
  }
  if (m_cfg.filePath.empty()) {
    throw std::invalid_argument("Missing output filename");
  }

  m_inputParticles.initialize(m_cfg.inputParticles);
  m_inputMeasurementParticlesMap.initialize(m_cfg.inputMeasurementParticlesMap);

  // the output file can not be given externally since TFile accesses to the
  // same file from multiple threads are unsafe.
  // must always be opened internally
  m_outputFile = TFile::Open(m_cfg.filePath.c_str(), m_cfg.fileMode.c_str());
  if (m_outputFile == nullptr) {
    throw std::invalid_argument("Could not open '" + m_cfg.filePath + "'");
  }

  // initialize the plot tools
  m_effPlotTool.book(m_effPlotCache);
  m_fakeRatePlotTool.book(m_fakeRatePlotCache);
  m_duplicationPlotTool.book(m_duplicationPlotCache);
  m_trackSummaryPlotTool.book(m_trackSummaryPlotCache);
}

ActsExamples::CKFPerformanceWriter::~CKFPerformanceWriter() {
  m_effPlotTool.clear(m_effPlotCache);
  m_fakeRatePlotTool.clear(m_fakeRatePlotCache);
  m_duplicationPlotTool.clear(m_duplicationPlotCache);
  m_trackSummaryPlotTool.clear(m_trackSummaryPlotCache);
  if (m_outputFile != nullptr) {
    m_outputFile->Close();
  }
}

ActsExamples::ProcessCode ActsExamples::CKFPerformanceWriter::finalize() {
  float eff_tracks = float(m_nTotalMatchedTracks) / m_nTotalTracks;
  float fakeRate_tracks = float(m_nTotalFakeTracks) / m_nTotalTracks;
  float duplicationRate_tracks =
      float(m_nTotalDuplicateTracks) / m_nTotalTracks;

  float eff_particle = float(m_nTotalMatchedParticles) / m_nTotalParticles;
  float fakeRate_particle = float(m_nTotalFakeParticles) / m_nTotalParticles;
  float duplicationRate_particle =
      float(m_nTotalDuplicateParticles) / m_nTotalParticles;

  ACTS_DEBUG("nTotalTracks                = " << m_nTotalTracks);
  ACTS_DEBUG("nTotalMatchedTracks         = " << m_nTotalMatchedTracks);
  ACTS_DEBUG("nTotalDuplicateTracks       = " << m_nTotalDuplicateTracks);
  ACTS_DEBUG("nTotalFakeTracks            = " << m_nTotalFakeTracks);

  ACTS_INFO(
      "Efficiency with tracks (nMatchedTracks/ nAllTracks) = " << eff_tracks);
  ACTS_INFO(
      "Fake rate with tracks (nFakeTracks/nAllTracks) = " << fakeRate_tracks);
  ACTS_INFO("Duplicate rate with tracks (nDuplicateTracks/nAllTracks) = "
            << duplicationRate_tracks);
  ACTS_INFO("Efficiency with particles (nMatchedParticles/nTrueParticles) = "
            << eff_particle);
  ACTS_INFO("Fake rate with particles (nFakeParticles/nTrueParticles) = "
            << fakeRate_particle);
  ACTS_INFO(
      "Duplicate rate with particles (nDuplicateParticles/nTrueParticles) = "
      << duplicationRate_particle);

  auto write_float = [&](float f, const char* name) {
    TVectorF v(1);
    v[0] = f;
    m_outputFile->WriteObject(&v, name);
  };

  if (m_outputFile != nullptr) {
    m_outputFile->cd();
    m_effPlotTool.write(m_effPlotCache);
    m_fakeRatePlotTool.write(m_fakeRatePlotCache);
    m_duplicationPlotTool.write(m_duplicationPlotCache);
    m_trackSummaryPlotTool.write(m_trackSummaryPlotCache);
    write_float(eff_tracks, "eff_tracks");
    write_float(fakeRate_tracks, "fakerate_tracks");
    write_float(duplicationRate_tracks, "duplicaterate_tracks");
    write_float(eff_particle, "eff_particles");
    write_float(fakeRate_particle, "fakerate_particles");
    write_float(duplicationRate_particle, "duplicaterate_particles");
    ACTS_INFO("Wrote performance plots to '" << m_outputFile->GetPath() << "'");
  }
  return ProcessCode::SUCCESS;
}

ActsExamples::ProcessCode ActsExamples::CKFPerformanceWriter::writeT(
    const AlgorithmContext& ctx, const ConstTrackContainer& tracks) {
  // The number of majority particle hits and fitted track parameters
  using RecoTrackInfo = std::pair<size_t, Acts::BoundTrackParameters>;
  using Acts::VectorHelpers::perp;

  // Read truth input collections
  const auto& particles = m_inputParticles(ctx);
  const auto& hitParticlesMap = m_inputMeasurementParticlesMap(ctx);

  std::map<ActsFatras::Barcode, std::size_t> particleTruthHitCount;
  for (const auto& [_, pid] : hitParticlesMap) {
    particleTruthHitCount[pid]++;
  }

  // Counter of truth-matched reco tracks
  std::map<ActsFatras::Barcode, std::vector<RecoTrackInfo>> matched;
  // Counter of truth-unmatched reco tracks
  std::map<ActsFatras::Barcode, size_t> unmatched;
  // For each particle within a track, how many hits did it contribute
  std::vector<ParticleHitCount> particleHitCounts;

  // Exclusive access to the tree while writing
  std::lock_guard<std::mutex> lock(m_writeMutex);

  // Vector of input features for neural network classification
  std::vector<float> inputFeatures(3);

<<<<<<< HEAD
  // Loop over all trajectories
  for (std::size_t iTraj = 0; iTraj < trajectories.size(); ++iTraj) {
    const auto& traj = trajectories[iTraj];
    const auto& mj = traj.multiTrajectory();
    for (auto trackTip : traj.tips()) {
      // @TODO: Switch to using this directly from the track
      auto trajState =
          Acts::MultiTrajectoryHelpers::trajectoryState(mj, trackTip);

      // Check if the reco track has fitted track parameters
      if (!traj.hasTrackParameters(trackTip)) {
        ACTS_WARNING(
            "No fitted track parameters for trajectory with entry index = "
            << trackTip);
        continue;
      }
      const auto& fittedParameters = traj.trackParameters(trackTip);
      // Fill the trajectory summary info
      m_trackSummaryPlotTool.fill(m_trackSummaryPlotCache, fittedParameters,
                                  trajState.nStates, trajState.nMeasurements,
                                  trajState.nOutliers, trajState.nHoles,
                                  trajState.nSharedHits);

      // Get the majority truth particle to this track
      identifyContributingParticles(hitParticlesMap, traj, trackTip,
                                    particleHitCounts);
      if (particleHitCounts.empty()) {
        ACTS_DEBUG(
            "No truth particle associated with this trajectory with entry "
            "index = "
            << trackTip);
        continue;
      }
      // Get the majority particleId and majority particle counts
      // Note that the majority particle might be not in the truth seeds
      // collection
      ActsFatras::Barcode majorityParticleId =
          particleHitCounts.front().particleId;
      size_t nMajorityHits = particleHitCounts.front().hitCount;

      // Check if the trajectory is matched with truth.
      // If not, it will be classified as 'fake'
      const bool recoMatched =
          static_cast<float>(nMajorityHits) / trajState.nMeasurements >=
          m_cfg.truthMatchProbMin;
      const bool truthMatched =
          static_cast<float>(nMajorityHits) /
              particleTruthHitCount.at(majorityParticleId) >=
          m_cfg.truthMatchProbMin;

      bool isFake = false;
      if (!m_cfg.doubleMatching && recoMatched) {
        matched[majorityParticleId].push_back(
            {nMajorityHits, fittedParameters});
      } else if (m_cfg.doubleMatching && recoMatched && truthMatched) {
        matched[majorityParticleId].push_back(
            {nMajorityHits, fittedParameters});
      } else {
        isFake = true;
        unmatched[majorityParticleId]++;
      }
=======
  for (const auto& track : tracks) {
    // Check if the reco track has fitted track parameters
    if (not track.hasReferenceSurface()) {
      ACTS_WARNING("No fitted track parameters for track with tip index = "
                   << track.tipIndex());
      continue;
    }
    Acts::BoundTrackParameters fittedParameters =
        track.createParametersAtReference();
    // Fill the trajectory summary info
    m_trackSummaryPlotTool.fill(m_trackSummaryPlotCache, fittedParameters,
                                track.nTrackStates(), track.nMeasurements(),
                                track.nOutliers(), track.nHoles(),
                                track.nSharedHits());

    // Get the majority truth particle to this track
    identifyContributingParticles(hitParticlesMap, track, particleHitCounts);
    if (particleHitCounts.empty()) {
      ACTS_DEBUG(
          "No truth particle associated with this trajectory with tip index = "
          << track.tipIndex());
      continue;
    }
    // Get the majority particleId and majority particle counts
    // Note that the majority particle might be not in the truth seeds
    // collection
    ActsFatras::Barcode majorityParticleId =
        particleHitCounts.front().particleId;
    size_t nMajorityHits = particleHitCounts.front().hitCount;

    // Check if the trajectory is matched with truth.
    // If not, it will be class ified as 'fake'
    const bool recoMatched =
        static_cast<float>(nMajorityHits) / track.nMeasurements() >=
        m_cfg.truthMatchProbMin;
    const bool truthMatched =
        static_cast<float>(nMajorityHits) /
            particleTruthHitCount.at(majorityParticleId) >=
        m_cfg.truthMatchProbMin;

    bool isFake = false;
    if (not m_cfg.doubleMatching and recoMatched) {
      matched[majorityParticleId].push_back({nMajorityHits, fittedParameters});
    } else if (m_cfg.doubleMatching and recoMatched and truthMatched) {
      matched[majorityParticleId].push_back({nMajorityHits, fittedParameters});
    } else {
      isFake = true;
      unmatched[majorityParticleId]++;
    }
>>>>>>> 9ba6e127

    // Fill fake rate plots
    m_fakeRatePlotTool.fill(m_fakeRatePlotCache, fittedParameters, isFake);

    // Use neural network classification for duplication rate plots
    // Currently, the network used for this example can only handle
    // good/duplicate classification, so need to manually exclude fake tracks
    if (m_cfg.duplicatedPredictor && !isFake) {
      inputFeatures[0] = track.nMeasurements();
      inputFeatures[1] = track.nOutliers();
      inputFeatures[2] = track.chi2() * 1.0 / track.nDoF();
      // predict if current trajectory is 'duplicate'
      bool isDuplicated = m_cfg.duplicatedPredictor(inputFeatures);
      // Add to number of duplicated particles
      if (isDuplicated) {
        m_nTotalDuplicateTracks++;
      }
      // Fill the duplication rate
      m_duplicationPlotTool.fill(m_duplicationPlotCache, fittedParameters,
                                 isDuplicated);
    }
    // Counting number of total trajectories
    m_nTotalTracks++;
  }

  // Use truth-based classification for duplication rate plots
  if (!m_cfg.duplicatedPredictor) {
    // Loop over all truth-matched reco tracks for duplication rate plots
    for (auto& [particleId, matchedTracks] : matched) {
      // Sort the reco tracks matched to this particle by the number of majority
      // hits
      std::sort(matchedTracks.begin(), matchedTracks.end(),
                [](const RecoTrackInfo& lhs, const RecoTrackInfo& rhs) {
                  return lhs.first > rhs.first;
                });
      for (size_t itrack = 0; itrack < matchedTracks.size(); itrack++) {
        const auto& [nMajorityHits, fittedParameters] =
            matchedTracks.at(itrack);
        // The tracks with maximum number of majority hits is taken as the
        // 'real' track; others are as 'duplicated'
        bool isDuplicated = (itrack != 0);
        // the track is associated to the same particle
        if (isDuplicated) {
          m_nTotalDuplicateTracks++;
        }
        // Fill the duplication rate
        m_duplicationPlotTool.fill(m_duplicationPlotCache, fittedParameters,
                                   isDuplicated);
      }
    }
  }

  // Loop over all truth particle seeds for efficiency plots and reco details.
  // These are filled w.r.t. truth particle seed info
  for (const auto& particle : particles) {
    auto particleId = particle.particleId();
    // Investigate the truth-matched tracks
    size_t nMatchedTracks = 0;
    bool isReconstructed = false;
    auto imatched = matched.find(particleId);
    if (imatched != matched.end()) {
      nMatchedTracks = imatched->second.size();
      // Add number for total matched tracks here
      m_nTotalMatchedTracks += nMatchedTracks;
      m_nTotalMatchedParticles += 1;
      // Check if the particle has more than one matched track for the duplicate
      // rate
      if (nMatchedTracks > 1) {
        m_nTotalDuplicateParticles += 1;
      }
      isReconstructed = true;
    }
    // Fill efficiency plots
    m_effPlotTool.fill(m_effPlotCache, particle, isReconstructed);
    // Fill number of duplicated tracks for this particle
    m_duplicationPlotTool.fill(m_duplicationPlotCache, particle,
                               nMatchedTracks - 1);

    // Investigate the fake (i.e. truth-unmatched) tracks
    size_t nFakeTracks = 0;
    auto ifake = unmatched.find(particleId);
    if (ifake != unmatched.end()) {
      nFakeTracks = ifake->second;
      m_nTotalFakeTracks += nFakeTracks;
      // unmatched is a map of majority particle id to # of tracks associated
      // with that particle
      m_nTotalFakeParticles += 1;
    }
    // Fill number of reconstructed/truth-matched/fake tracks for this particle
    m_fakeRatePlotTool.fill(m_fakeRatePlotCache, particle, nMatchedTracks,
                            nFakeTracks);
    m_nTotalParticles += 1;
  }  // end all truth particles

  return ProcessCode::SUCCESS;
}<|MERGE_RESOLUTION|>--- conflicted
+++ resolved
@@ -161,72 +161,9 @@
   // Vector of input features for neural network classification
   std::vector<float> inputFeatures(3);
 
-<<<<<<< HEAD
-  // Loop over all trajectories
-  for (std::size_t iTraj = 0; iTraj < trajectories.size(); ++iTraj) {
-    const auto& traj = trajectories[iTraj];
-    const auto& mj = traj.multiTrajectory();
-    for (auto trackTip : traj.tips()) {
-      // @TODO: Switch to using this directly from the track
-      auto trajState =
-          Acts::MultiTrajectoryHelpers::trajectoryState(mj, trackTip);
-
-      // Check if the reco track has fitted track parameters
-      if (!traj.hasTrackParameters(trackTip)) {
-        ACTS_WARNING(
-            "No fitted track parameters for trajectory with entry index = "
-            << trackTip);
-        continue;
-      }
-      const auto& fittedParameters = traj.trackParameters(trackTip);
-      // Fill the trajectory summary info
-      m_trackSummaryPlotTool.fill(m_trackSummaryPlotCache, fittedParameters,
-                                  trajState.nStates, trajState.nMeasurements,
-                                  trajState.nOutliers, trajState.nHoles,
-                                  trajState.nSharedHits);
-
-      // Get the majority truth particle to this track
-      identifyContributingParticles(hitParticlesMap, traj, trackTip,
-                                    particleHitCounts);
-      if (particleHitCounts.empty()) {
-        ACTS_DEBUG(
-            "No truth particle associated with this trajectory with entry "
-            "index = "
-            << trackTip);
-        continue;
-      }
-      // Get the majority particleId and majority particle counts
-      // Note that the majority particle might be not in the truth seeds
-      // collection
-      ActsFatras::Barcode majorityParticleId =
-          particleHitCounts.front().particleId;
-      size_t nMajorityHits = particleHitCounts.front().hitCount;
-
-      // Check if the trajectory is matched with truth.
-      // If not, it will be classified as 'fake'
-      const bool recoMatched =
-          static_cast<float>(nMajorityHits) / trajState.nMeasurements >=
-          m_cfg.truthMatchProbMin;
-      const bool truthMatched =
-          static_cast<float>(nMajorityHits) /
-              particleTruthHitCount.at(majorityParticleId) >=
-          m_cfg.truthMatchProbMin;
-
-      bool isFake = false;
-      if (!m_cfg.doubleMatching && recoMatched) {
-        matched[majorityParticleId].push_back(
-            {nMajorityHits, fittedParameters});
-      } else if (m_cfg.doubleMatching && recoMatched && truthMatched) {
-        matched[majorityParticleId].push_back(
-            {nMajorityHits, fittedParameters});
-      } else {
-        isFake = true;
-        unmatched[majorityParticleId]++;
-      }
-=======
   for (const auto& track : tracks) {
     // Check if the reco track has fitted track parameters
-    if (not track.hasReferenceSurface()) {
+    if (!track.hasReferenceSurface()) {
       ACTS_WARNING("No fitted track parameters for track with tip index = "
                    << track.tipIndex());
       continue;
@@ -265,15 +202,14 @@
         m_cfg.truthMatchProbMin;
 
     bool isFake = false;
-    if (not m_cfg.doubleMatching and recoMatched) {
+    if (not m_cfg.doubleMatching && recoMatched) {
       matched[majorityParticleId].push_back({nMajorityHits, fittedParameters});
-    } else if (m_cfg.doubleMatching and recoMatched and truthMatched) {
+    } else if (m_cfg.doubleMatching && recoMatched && truthMatched) {
       matched[majorityParticleId].push_back({nMajorityHits, fittedParameters});
     } else {
       isFake = true;
       unmatched[majorityParticleId]++;
     }
->>>>>>> 9ba6e127
 
     // Fill fake rate plots
     m_fakeRatePlotTool.fill(m_fakeRatePlotCache, fittedParameters, isFake);
