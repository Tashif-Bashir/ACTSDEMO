# shared code 
add_subdirectory(Common)

# Truth fitting for Generic detector 
add_executable(
  ActsExampleTruthTracksGeneric
  GenericRecTruthTracks.cpp)
target_link_libraries(
  ActsExampleTruthTracksGeneric
  PRIVATE
    ActsExamplesRecTracksCommon 
    ActsExamplesDetectorGeneric) 
# Truth fitting for TGeo detector 
add_executable(
  ActsExampleTruthTracksTGeo
  TGeoRecTruthTracks.cpp)
target_link_libraries(
  ActsExampleTruthTracksTGeo
  PRIVATE
    ActsExamplesRecTracksCommon 
    ActsExamplesDetectorTGeo)

# Truth fitting for Telescope detector
add_executable(
  ActsExampleTruthTracksTelescope
  TelescopeRecTruthTracks.cpp)
target_link_libraries(
  ActsExampleTruthTracksTelescope
  PRIVATE
    ActsExamplesRecTracksCommon
    ActsExamplesDetectorTelescope)

# CKF reco for Generic detector 
add_executable(
  ActsExampleCKFTracksGeneric
  GenericRecCKFTracks.cpp)
target_link_libraries(
  ActsExampleCKFTracksGeneric
  PRIVATE
    ActsExamplesRecTracksCommon 
    ActsExamplesDetectorGeneric)

# CKF reco for TGeo detector 
add_executable(
  ActsExampleCKFTracksTGeo
  TGeoRecCKFTracks.cpp)
target_link_libraries(
  ActsExampleCKFTracksTGeo
  PRIVATE
    ActsExamplesRecTracksCommon 
    ActsExamplesDetectorTGeo)

# CKF reco for Telescope detector 
add_executable(
  ActsExampleCKFTracksTelescope
  TelescopeRecCKFTracks.cpp)
target_link_libraries(
  ActsExampleCKFTracksTelescope
  PRIVATE
    ActsExamplesRecTracksCommon
    ActsExamplesDetectorTelescope)

<<<<<<< HEAD
# Hough Transform
add_executable(
  ActsExampleHough
  HoughExample.cpp)
target_link_libraries(
  ActsExampleHough
  PRIVATE
    ActsExamplesRecTracksCommon
    ActsExamplesDetectorGeneric
)

=======
# Chi2 fitting for Telescope detector
add_executable(
  ActsExampleChi2TracksTelescope
  TelescopeRecChi2Tracks.cpp)
target_link_libraries(
  ActsExampleChi2TracksTelescope
  PRIVATE
    ActsExamplesRecTracksCommon
    ActsExamplesDetectorTelescope)
>>>>>>> b032bd2b

# Seeding for Generic detector
add_executable(
  ActsExampleSeedingGeneric
  GenericSeedingExample.cpp)
target_link_libraries(
  ActsExampleSeedingGeneric
  PRIVATE
    ActsExamplesRecTracksCommon
    ActsExamplesDetectorGeneric
)

# Seeding for TGeo detector
add_executable(
  ActsExampleSeedingTGeo
  TGeoSeedingExample.cpp)
target_link_libraries(
  ActsExampleSeedingTGeo
  PRIVATE
    ActsExamplesRecTracksCommon
    ActsExamplesDetectorTGeo
)

# =================================================
# Convert measurements to spacepoints and write sp to csv
add_executable(
  ActsExampleMeasurementsToSPTGeo
  MeasurementsToSPTGeo.cpp
)
target_link_libraries(
  ActsExampleMeasurementsToSPTGeo
  PRIVATE
    ActsExamplesFramework
    ActsExamplesCommon
    ActsExamplesIoCsv
    ActsExamplesIoJson
    ActsExamplesIoRoot
    ActsExamplesDetectorTGeo
    ActsExamplesMagneticField
    ActsExamplesTrackFinding
    ActsExamplesRecTracksCommon
)

add_executable(
  ActsExampleMeasurementsToSPGeneric
  MeasurementsToSPGeneric.cpp)
target_link_libraries(
  ActsExampleMeasurementsToSPGeneric
    PRIVATE
      ActsExamplesFramework
      ActsExamplesCommon
      ActsExamplesIoCsv
      ActsExamplesIoJson
      ActsExamplesIoRoot
      ActsExamplesDetectorGeneric
      ActsExamplesMagneticField
      ActsExamplesTrackFinding
      ActsExamplesRecTracksCommon)
# =================================================

install(
  TARGETS
    ActsExampleTruthTracksGeneric
    ActsExampleTruthTracksTGeo
    ActsExampleTruthTracksTelescope
    ActsExampleCKFTracksGeneric
    ActsExampleCKFTracksTGeo
    ActsExampleCKFTracksTelescope
    ActsExampleChi2TracksTelescope
    ActsExampleSeedingGeneric
    ActsExampleHough
    ActsExampleSeedingTGeo
  RUNTIME DESTINATION ${CMAKE_INSTALL_BINDIR})

add_subdirectory_if(DD4hep ACTS_BUILD_EXAMPLES_DD4HEP)<|MERGE_RESOLUTION|>--- conflicted
+++ resolved
@@ -60,7 +60,6 @@
     ActsExamplesRecTracksCommon
     ActsExamplesDetectorTelescope)
 
-<<<<<<< HEAD
 # Hough Transform
 add_executable(
   ActsExampleHough
@@ -72,7 +71,6 @@
     ActsExamplesDetectorGeneric
 )
 
-=======
 # Chi2 fitting for Telescope detector
 add_executable(
   ActsExampleChi2TracksTelescope
@@ -82,7 +80,6 @@
   PRIVATE
     ActsExamplesRecTracksCommon
     ActsExamplesDetectorTelescope)
->>>>>>> b032bd2b
 
 # Seeding for Generic detector
 add_executable(
