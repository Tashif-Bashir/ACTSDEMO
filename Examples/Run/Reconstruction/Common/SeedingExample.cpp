--- conflicted
+++ resolved
@@ -49,11 +49,8 @@
   Options::addOutputOptions(desc, OutputFormat::DirectoryOnly);
   Options::addInputOptions(desc);
   Options::addMagneticFieldOptions(desc);
-<<<<<<< HEAD
   Options::addSpacePointOptions(desc);
-=======
   Options::addDigitizationOptions(desc);
->>>>>>> 7c770352
   // Add specific options for this geometry
   detector->addOptions(desc);
   auto vm = Options::parse(desc, argc, argv);
@@ -100,13 +97,9 @@
   particleSelectorCfg.inputMeasurementParticlesMap =
       digiCfg.outputMeasurementParticlesMap;
   particleSelectorCfg.outputParticles = "particles_selected";
-<<<<<<< HEAD
-  particleSelectorCfg.ptMin = 500_MeV;
+  particleSelectorCfg.ptMin = 1_GeV;
   particleSelectorCfg.etaMax = 2.5;
   particleSelectorCfg.etaMin = -2.5;
-=======
-  particleSelectorCfg.ptMin = 1_GeV;
->>>>>>> 7c770352
   particleSelectorCfg.nHitsMin = 9;
   sequencer.addAlgorithm(
       std::make_shared<TruthSeedSelector>(particleSelectorCfg, logLevel));
@@ -115,38 +108,13 @@
   const auto& inputParticles = particleSelectorCfg.outputParticles;
 
   // Create space points
-<<<<<<< HEAD
   SpacePointMaker::Config spCfg = Options::readSpacePointConfig(vm);
-  spCfg.inputSourceLinks = hitSmearingCfg.outputSourceLinks;
-  spCfg.inputMeasurements = hitSmearingCfg.outputMeasurements;
+  spCfg.inputSourceLinks = digiCfg.outputSourceLinks;
+  spCfg.inputMeasurements = digiCfg.outputMeasurements;
   spCfg.outputSpacePoints = "spacepoints";
   spCfg.trackingGeometry = tGeometry;
   if (not layersForSeeding.empty())
     spCfg.geometrySelection = layersForSeeding;
-=======
-  SpacePointMaker::Config spCfg;
-  spCfg.inputSourceLinks = digiCfg.outputSourceLinks;
-  spCfg.inputMeasurements = digiCfg.outputMeasurements;
-  spCfg.outputSpacePoints = "spacepoints";
-  spCfg.trackingGeometry = tGeometry;
-  spCfg.geometrySelection = {
-      // barrel pixel layers
-      Acts::GeometryIdentifier().setVolume(8).setLayer(2),
-      Acts::GeometryIdentifier().setVolume(8).setLayer(4),
-      Acts::GeometryIdentifier().setVolume(8).setLayer(6),
-      Acts::GeometryIdentifier().setVolume(8).setLayer(8),
-      // positive endcap pixel layers
-      Acts::GeometryIdentifier().setVolume(9).setLayer(2),
-      Acts::GeometryIdentifier().setVolume(9).setLayer(4),
-      Acts::GeometryIdentifier().setVolume(9).setLayer(6),
-      Acts::GeometryIdentifier().setVolume(9).setLayer(8),
-      // negative endcap pixel layers
-      Acts::GeometryIdentifier().setVolume(7).setLayer(14),
-      Acts::GeometryIdentifier().setVolume(7).setLayer(12),
-      Acts::GeometryIdentifier().setVolume(7).setLayer(10),
-      Acts::GeometryIdentifier().setVolume(7).setLayer(8),
-  };
->>>>>>> 7c770352
   sequencer.addAlgorithm(std::make_shared<SpacePointMaker>(spCfg, logLevel));
 
   // Seeding algorithm
