--- conflicted
+++ resolved
@@ -95,14 +95,7 @@
     // Read the propagation config and create the algorithms
     auto pAlgConfig = ActsExamples::Options::readPropagationConfig(vm);
     pAlgConfig.randomNumberSvc = randomNumberSvc;
-<<<<<<< HEAD
-    pAlgConfig.sterileLogger =
-        not rootOutput and not objOutput and not csvOutput;
-    sequencer.addAlgorithm(
-        std::make_shared<ActsExamples::PropagationAlgorithm<Propagator>>(
-            pAlgConfig, logLevel));
-=======
-    pAlgConfig.sterileLogger = not rootOutput and not objOutput;
+    pAlgConfig.sterileLogger = not rootOutput and not objOutput and not csvOutput;
 
     pAlgConfig.propagatorImpl =
         std::make_shared<ActsExamples::ConcretePropagator<Propagator>>(
@@ -110,7 +103,6 @@
 
     sequencer.addAlgorithm(std::make_shared<ActsExamples::PropagationAlgorithm>(
         pAlgConfig, logLevel));
->>>>>>> 4340ad2e
   };
 
   // translate option to variant
