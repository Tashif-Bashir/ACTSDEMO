--- conflicted
+++ resolved
@@ -277,60 +277,6 @@
                 spacePointGridConfigArg,
                 logLevel,
             )
-
-<<<<<<< HEAD
-=======
-            gridConfig = acts.SpacePointGridConfig(
-                **acts.examples.defaultKWArgs(
-                    minPt=seedFinderConfig.minPt,
-                    rMax=(
-                        seedFinderConfig.rMax
-                        if spacePointGridConfigArg.rMax is None
-                        else spacePointGridConfigArg.rMax
-                    ),
-                    zMax=seedFinderConfig.zMax,
-                    zMin=seedFinderConfig.zMin,
-                    deltaRMax=(
-                        seedFinderConfig.deltaRMax
-                        if spacePointGridConfigArg.deltaRMax is None
-                        else spacePointGridConfigArg.deltaRMax
-                    ),
-                    cotThetaMax=seedFinderConfig.cotThetaMax,
-                    phiMin=spacePointGridConfigArg.phi[0],
-                    phiMax=spacePointGridConfigArg.phi[1],
-                    impactMax=spacePointGridConfigArg.impactMax,
-                    zBinEdges=spacePointGridConfigArg.zBinEdges,
-                    phiBinDeflectionCoverage=spacePointGridConfigArg.phiBinDeflectionCoverage,
-                )
-            )
-
-            gridOptions = acts.SpacePointGridOptions(
-                **acts.examples.defaultKWArgs(
-                    bFieldInZ=seedFinderOptions.bFieldInZ,
-                )
-            )
-
-            seedingAlg = acts.examples.SeedingAlgorithm(
-                level=customLogLevel(),
-                inputSpacePoints=[spAlg.config.outputSpacePoints],
-                outputSeeds="seeds",
-                outputProtoTracks="prototracks",
-                **acts.examples.defaultKWArgs(
-                    allowSeparateRMax=seedingAlgorithmConfigArg.allowSeparateRMax,
-                    zBinNeighborsTop=seedingAlgorithmConfigArg.zBinNeighborsTop,
-                    zBinNeighborsBottom=seedingAlgorithmConfigArg.zBinNeighborsBottom,
-                    numPhiNeighbors=seedingAlgorithmConfigArg.numPhiNeighbors,
-                ),
-                gridConfig=gridConfig,
-                gridOptions=gridOptions,
-                seedFilterConfig=seedFilterConfig,
-                seedFinderConfig=seedFinderConfig,
-                seedFinderOptions=seedFinderOptions,
-            )
-            s.addAlgorithm(seedingAlg)
-            inputProtoTracks = seedingAlg.config.outputProtoTracks
-            inputSeeds = seedingAlg.config.outputSeeds
->>>>>>> 675d9929
         elif seedingAlgorithm == SeedingAlgorithm.Orthogonal:
             logger.info("Using orthogonal seeding")
             inputProtoTracks, inputSeeds = addOrthogonalSeeding(
@@ -577,7 +523,6 @@
 
     gridConfig = acts.SpacePointGridConfig(
         **acts.examples.defaultKWArgs(
-            bFieldInZ=seedFinderOptions.bFieldInZ,
             minPt=seedFinderConfig.minPt,
             rMax=(
                 seedFinderConfig.rMax
@@ -597,6 +542,12 @@
             impactMax=spacePointGridConfigArg.impactMax,
             zBinEdges=spacePointGridConfigArg.zBinEdges,
             phiBinDeflectionCoverage=spacePointGridConfigArg.phiBinDeflectionCoverage,
+        )
+    )
+
+    gridOptions = acts.SpacePointGridOptions(
+        **acts.examples.defaultKWArgs(
+            bFieldInZ=seedFinderOptions.bFieldInZ,
         )
     )
 
@@ -612,6 +563,7 @@
             numPhiNeighbors=seedingAlgorithmConfigArg.numPhiNeighbors,
         ),
         gridConfig=gridConfig,
+        gridOptions=gridOptions,
         seedFilterConfig=seedFilterConfig,
         seedFinderConfig=seedFinderConfig,
         seedFinderOptions=seedFinderOptions,
