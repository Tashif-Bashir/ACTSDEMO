#!/usr/bin/env python3
from pathlib import Path
from typing import Optional, Union
from enum import Enum
from collections import namedtuple
import warnings

import acts
import acts.examples

u = acts.UnitConstants

SeedingAlgorithm = Enum(
    "SeedingAlgorithm", "Default TruthSmeared TruthEstimated Orthogonal"
)

TruthSeedRanges = namedtuple(
    "TruthSeedRanges",
    ["rho", "z", "phi", "eta", "absEta", "pt", "nHits"],
    defaults=[(None, None)] * 7,
)

ParticleSmearingSigmas = namedtuple(
    "ParticleSmearingSigmas",
    ["d0", "d0PtA", "d0PtB", "z0", "z0PtA", "z0PtB", "t0", "phi", "theta", "pRel"],
    defaults=[None] * 10,
)

SeedfinderConfigArg = namedtuple(
    "SeedfinderConfig",
    [
        "maxSeedsPerSpM",
        "cotThetaMax",
        "sigmaScattering",
        "radLengthPerSeed",
        "minPt",
        "bFieldInZ",
        "impactMax",
        "interactionPointCut",
        "arithmeticAverageCotTheta",
        "deltaZMax",
        "maxPtScattering",
        "zBinEdges",
        "skipPreviousTopSP",
        "zBinsCustomLooping",
        "rRangeMiddleSP",
        "useVariableMiddleSPRange",
        "binSizeR",
        "forceRadialSorting",
        "seedConfirmation",
        "centralSeedConfirmationRange",
        "forwardSeedConfirmationRange",
        "deltaR",  # (min,max)
        "deltaRBottomSP",  # (min,max)
        "deltaRTopSP",  # (min,max)
        "deltaRMiddleSPRange",  # (min,max)
        "collisionRegion",  # (min,max)
        "r",  # (min,max)
        "z",  # (min,max)
        "beamPos",  # (x,y)
    ],
    defaults=[None] * 21 + [(None, None)] * 8,
)

SeedFilterConfigArg = namedtuple(
    "SeedFilterConfig",
    [
        "impactWeightFactor",
        "compatSeedWeight",
        "compatSeedLimit",
        "numSeedIncrement",
        "seedWeightIncrement",
        "seedConfirmation",
        "curvatureSortingInFilter",
        "maxSeedsPerSpMConf",
        "maxQualitySeedsPerSpMConf",
        "useDeltaRorTopRadius",
    ],
    defaults=[None] * 10,
)

SpacePointGridConfigArg = namedtuple(
    "SeedGridConfig",
    [
        "rMax",
        "zBinEdges",
        "phiBinDeflectionCoverage",
        "impactMax",
        "phi",  # (min,max)
    ],
    defaults=[None] * 4 + [(None, None)] * 1,
)

SeedingAlgorithmConfigArg = namedtuple(
    "SeedingAlgorithmConfig",
    [
        "allowSeparateRMax",
        "zBinNeighborsTop",
        "zBinNeighborsBottom",
        "numPhiNeighbors",
    ],
    defaults=[None] * 4,
)

TrackParamsEstimationConfig = namedtuple(
    "TrackParamsEstimationConfig",
    [
        "deltaR",  # (min,max)
    ],
    defaults=[(None, None)],
)


@acts.examples.NamedTypeArgs(
    seedingAlgorithm=SeedingAlgorithm,
    truthSeedRanges=TruthSeedRanges,
    particleSmearingSigmas=ParticleSmearingSigmas,
    seedfinderConfigArg=SeedfinderConfigArg,
    seedFilterConfigArg=SeedFilterConfigArg,
    spacePointGridConfigArg=SpacePointGridConfigArg,
    seedingAlgorithmConfigArg=SeedingAlgorithmConfigArg,
    trackParamsEstimationConfig=TrackParamsEstimationConfig,
    logLevel=acts.logging.Level,
)
def addSeeding(
    s: acts.examples.Sequencer,
    trackingGeometry: acts.TrackingGeometry,
    field: acts.MagneticFieldProvider,
    geoSelectionConfigFile: Optional[Union[Path, str]] = None,
    seedingAlgorithm: SeedingAlgorithm = SeedingAlgorithm.Default,
    truthSeedRanges: Optional[TruthSeedRanges] = TruthSeedRanges(),
    particleSmearingSigmas: ParticleSmearingSigmas = ParticleSmearingSigmas(),
    initialVarInflation: Optional[list] = None,
    seedfinderConfigArg: SeedfinderConfigArg = SeedfinderConfigArg(),
    seedFilterConfigArg: SeedFilterConfigArg = SeedFilterConfigArg(),
    spacePointGridConfigArg: SpacePointGridConfigArg = SpacePointGridConfigArg(),
    seedingAlgorithmConfigArg: SeedingAlgorithmConfigArg = SeedingAlgorithmConfigArg(),
    trackParamsEstimationConfig: TrackParamsEstimationConfig = TrackParamsEstimationConfig(),
    inputParticles: str = "particles_initial",
    outputDirRoot: Optional[Union[Path, str]] = None,
    logLevel: Optional[acts.logging.Level] = None,
    rnd: Optional[acts.examples.RandomNumbers] = None,
) -> None:
    """This function steers the seeding
    Parameters
    ----------
    s: Sequencer
        the sequencer module to which we add the Seeding steps (returned from addSeeding)
    trackingGeometry : tracking geometry
    field : magnetic field
    geoSelectionConfigFile : Path|str, path, None
        Json file for space point geometry selection. Not required for SeedingAlgorithm.TruthSmeared.
    seedingAlgorithm : SeedingAlgorithm, Default
        seeding algorithm to use: one of Default (no truth information used), TruthSmeared, TruthEstimated
    truthSeedRanges : TruthSeedRanges(rho, z, phi, eta, absEta, pt, nHits)
        TruthSeedSelector configuration. Each range is specified as a tuple of (min,max).
        Defaults of no cuts specified in Examples/Algorithms/TruthTracking/ActsExamples/TruthTracking/TruthSeedSelector.hpp
        If specified as None, don't run ParticleSmearing at all (and use addCKFTracks(selectedParticles="particles_initial"))
    particleSmearingSigmas : ParticleSmearingSigmas(d0, d0PtA, d0PtB, z0, z0PtA, z0PtB, t0, phi, theta, pRel)
        ParticleSmearing configuration.
        Defaults specified in Examples/Algorithms/TruthTracking/ActsExamples/TruthTracking/ParticleSmearing.hpp
    initialVarInflation : list
        List of 6 scale factors to inflate the initial covariance matrix
        Defaults (all 1) specified in Examples/Algorithms/TruthTracking/ActsExamples/TruthTracking/ParticleSmearing.hpp
    seedfinderConfigArg : SeedfinderConfigArg(maxSeedsPerSpM, cotThetaMax, sigmaScattering, radLengthPerSeed, minPt, bFieldInZ, impactMax, interactionPointCut, arithmeticAverageCotTheta, deltaZMax, maxPtScattering, zBinEdges, skipPreviousTopSP, zBinsCustomLooping, rRangeMiddleSP, useVariableMiddleSPRange, binSizeR, forceRadialSorting, seedConfirmation, centralSeedConfirmationRange, forwardSeedConfirmationRange, deltaR, deltaRBottomSP, deltaRTopSP, deltaRMiddleSPRange, collisionRegion, r, z, beamPos)
        SeedfinderConfig settings. deltaR, deltaRBottomSP, deltaRTopSP, deltaRMiddleSPRange, collisionRegion, r, z are ranges specified as a tuple of (min,max). beamPos is specified as (x,y).
        Defaults specified in Core/include/Acts/Seeding/SeedfinderConfig.hpp
    seedFilterConfigArg : SeedFilterConfigArg(compatSeedWeight, compatSeedLimit, numSeedIncrement, seedWeightIncrement, seedConfirmation, curvatureSortingInFilter, maxSeedsPerSpMConf, maxQualitySeedsPerSpMConf, useDeltaRorTopRadius)
                                Defaults specified in Core/include/Acts/Seeding/SeedFinderConfig.hpp
    spacePointGridConfigArg : SpacePointGridConfigArg(rMax, zBinEdges, phiBinDeflectionCoverage, phi, impactMax)
                                SpacePointGridConfigArg settings. phi is specified as a tuple of (min,max).
        Defaults specified in Core/include/Acts/Seeding/SpacePointGrid.hpp
    seedingAlgorithmConfigArg : SeedingAlgorithmConfigArg(allowSeparateRMax, zBinNeighborsTop, zBinNeighborsBottom, numPhiNeighbors)
                                Defaults specified in Examples/Algorithms/TrackFinding/include/ActsExamples/TrackFinding/SeedingAlgorithm.hpp
    trackParamsEstimationConfig : TrackParamsEstimationConfig(deltaR)
        TrackParamsEstimationAlgorithm configuration. Currently only deltaR=(min,max) range specified here.
        Defaults specified in Examples/Algorithms/TrackFinding/include/ActsExamples/TrackFinding/TrackParamsEstimationAlgorithm.hpp
    inputParticles : str, "particles_initial"
        input particles name in the WhiteBoard
    outputDirRoot : Path|str, path, None
        the output folder for the Root output, None triggers no output
    logLevel : acts.logging.Level, None
        logging level to override setting given in `s`
    rnd : RandomNumbers, None
        random number generator. Only used by SeedingAlgorithm.TruthSmeared.
    """

    def customLogLevel(custom: acts.logging.Level = acts.logging.INFO):
        """override logging level"""
        if logLevel is None:
            return s.config.logLevel
        return acts.logging.Level(max(custom.value, logLevel.value))

    if int(customLogLevel()) <= int(acts.logging.DEBUG):
        acts.examples.dump_args_calls(locals())
    logger = acts.logging.getLogger("addSeeding")

    if truthSeedRanges is not None:
        selAlg = acts.examples.TruthSeedSelector(
            **acts.examples.defaultKWArgs(
                ptMin=truthSeedRanges.pt[0],
                ptMax=truthSeedRanges.pt[1],
                etaMin=truthSeedRanges.eta[0],
                etaMax=truthSeedRanges.eta[1],
                nHitsMin=truthSeedRanges.nHits[0],
                nHitsMax=truthSeedRanges.nHits[1],
                rhoMin=truthSeedRanges.rho[0],
                rhoMax=truthSeedRanges.rho[1],
                zMin=truthSeedRanges.z[0],
                zMax=truthSeedRanges.z[1],
                phiMin=truthSeedRanges.phi[0],
                phiMax=truthSeedRanges.phi[1],
                absEtaMin=truthSeedRanges.absEta[0],
                absEtaMax=truthSeedRanges.absEta[1],
            ),
            level=customLogLevel(),
            inputParticles=inputParticles,
            inputMeasurementParticlesMap="measurement_particles_map",
            outputParticles="truth_seeds_selected",
        )
        s.addAlgorithm(selAlg)
        selectedParticles = selAlg.config.outputParticles
    else:
        selectedParticles = inputParticles

    # Create starting parameters from either particle smearing or combined seed
    # finding and track parameters estimation
    if seedingAlgorithm == SeedingAlgorithm.TruthSmeared:
        rnd = rnd or acts.examples.RandomNumbers(seed=42)
        logger.info("Using smeared truth particles for seeding")
        # Run particle smearing
        ptclSmear = acts.examples.ParticleSmearing(
            level=customLogLevel(),
            inputParticles=selectedParticles,
            outputTrackParameters="estimatedparameters",
            randomNumbers=rnd,
            # gaussian sigmas to smear particle parameters
            **acts.examples.defaultKWArgs(
                sigmaD0=particleSmearingSigmas.d0,
                sigmaD0PtA=particleSmearingSigmas.d0PtA,
                sigmaD0PtB=particleSmearingSigmas.d0PtB,
                sigmaZ0=particleSmearingSigmas.z0,
                sigmaZ0PtA=particleSmearingSigmas.z0PtA,
                sigmaZ0PtB=particleSmearingSigmas.z0PtB,
                sigmaT0=particleSmearingSigmas.t0,
                sigmaPhi=particleSmearingSigmas.phi,
                sigmaTheta=particleSmearingSigmas.theta,
                sigmaPRel=particleSmearingSigmas.pRel,
                initialVarInflation=initialVarInflation,
            ),
        )
        s.addAlgorithm(ptclSmear)
    else:

        spAlg = acts.examples.SpacePointMaker(
            level=customLogLevel(),
            inputSourceLinks="sourcelinks",
            inputMeasurements="measurements",
            outputSpacePoints="spacepoints",
            trackingGeometry=trackingGeometry,
            geometrySelection=acts.examples.readJsonGeometryList(
                str(geoSelectionConfigFile)
            ),
        )
        s.addAlgorithm(spAlg)

        # Run either: truth track finding or seeding
        if seedingAlgorithm == SeedingAlgorithm.TruthEstimated:
            logger.info("Using truth track finding from space points for seeding")
            # Use truth tracking
            truthTrackFinder = acts.examples.TruthTrackFinder(
                level=customLogLevel(),
                inputParticles=selectedParticles,
                inputMeasurementParticlesMap="measurement_particles_map",
                outputProtoTracks="prototracks",
            )
            s.addAlgorithm(truthTrackFinder)
            inputProtoTracks = truthTrackFinder.config.outputProtoTracks
            inputSeeds = ""
        elif seedingAlgorithm == SeedingAlgorithm.Default:
            logger.info("Using default seeding")
            # Use seeding
            seedFinderConfig = acts.SeedfinderConfig(
                **acts.examples.defaultKWArgs(
                    rMin=seedfinderConfigArg.r[0],
                    rMax=seedfinderConfigArg.r[1],
                    deltaRMin=seedfinderConfigArg.deltaR[0],
                    deltaRMax=seedfinderConfigArg.deltaR[1],
                    deltaRMinTopSP=(
                        seedfinderConfigArg.deltaR[0]
                        if seedfinderConfigArg.deltaRTopSP[0] is None
                        else seedfinderConfigArg.deltaRTopSP[0]
                    ),
                    deltaRMaxTopSP=(
                        seedfinderConfigArg.deltaR[1]
                        if seedfinderConfigArg.deltaRTopSP[1] is None
                        else seedfinderConfigArg.deltaRTopSP[1]
                    ),
                    deltaRMinBottomSP=(
                        seedfinderConfigArg.deltaR[0]
                        if seedfinderConfigArg.deltaRBottomSP[0] is None
                        else seedfinderConfigArg.deltaRBottomSP[0]
                    ),
                    deltaRMaxBottomSP=(
                        seedfinderConfigArg.deltaR[1]
                        if seedfinderConfigArg.deltaRBottomSP[1] is None
                        else seedfinderConfigArg.deltaRBottomSP[1]
                    ),
                    deltaRMiddleMinSPRange=seedfinderConfigArg.deltaRMiddleSPRange[0],
                    deltaRMiddleMaxSPRange=seedfinderConfigArg.deltaRMiddleSPRange[1],
                    collisionRegionMin=seedfinderConfigArg.collisionRegion[0],
                    collisionRegionMax=seedfinderConfigArg.collisionRegion[1],
                    zMin=seedfinderConfigArg.z[0],
                    zMax=seedfinderConfigArg.z[1],
                    maxSeedsPerSpM=seedfinderConfigArg.maxSeedsPerSpM,
                    cotThetaMax=seedfinderConfigArg.cotThetaMax,
                    sigmaScattering=seedfinderConfigArg.sigmaScattering,
                    radLengthPerSeed=seedfinderConfigArg.radLengthPerSeed,
                    minPt=seedfinderConfigArg.minPt,
                    bFieldInZ=seedfinderConfigArg.bFieldInZ,
                    impactMax=seedfinderConfigArg.impactMax,
                    interactionPointCut=seedfinderConfigArg.interactionPointCut,
                    arithmeticAverageCotTheta=seedfinderConfigArg.arithmeticAverageCotTheta,
                    deltaZMax=seedfinderConfigArg.deltaZMax,
                    maxPtScattering=seedfinderConfigArg.maxPtScattering,
                    zBinEdges=seedfinderConfigArg.zBinEdges,
                    skipPreviousTopSP=seedfinderConfigArg.skipPreviousTopSP,
                    zBinsCustomLooping=seedfinderConfigArg.zBinsCustomLooping,
                    rRangeMiddleSP=seedfinderConfigArg.rRangeMiddleSP,
                    useVariableMiddleSPRange=seedfinderConfigArg.useVariableMiddleSPRange,
                    binSizeR=seedfinderConfigArg.binSizeR,
                    forceRadialSorting=seedfinderConfigArg.forceRadialSorting,
                    seedConfirmation=seedfinderConfigArg.seedConfirmation,
                    centralSeedConfirmationRange=seedfinderConfigArg.centralSeedConfirmationRange,
                    forwardSeedConfirmationRange=seedfinderConfigArg.forwardSeedConfirmationRange,
                    beamPos=(
                        None
                        if seedfinderConfigArg.beamPos is None
                        or all([x is None for x in seedfinderConfigArg.beamPos])
                        else acts.Vector2(
                            seedfinderConfigArg.beamPos[0] or 0.0,
                            seedfinderConfigArg.beamPos[1] or 0.0,
                        )
                    ),
                ),
            )

            seedFilterConfig = acts.SeedFilterConfig(
                **acts.examples.defaultKWArgs(
                    maxSeedsPerSpM=seedFinderConfig.maxSeedsPerSpM,
                    deltaRMin=seedFinderConfig.deltaRMin,
                    impactWeightFactor=seedFilterConfigArg.impactWeightFactor,
                    compatSeedWeight=seedFilterConfigArg.compatSeedWeight,
                    compatSeedLimit=seedFilterConfigArg.compatSeedLimit,
                    numSeedIncrement=seedFilterConfigArg.numSeedIncrement,
                    seedWeightIncrement=seedFilterConfigArg.seedWeightIncrement,
                    seedConfirmation=seedFilterConfigArg.seedConfirmation,
                    centralSeedConfirmationRange=seedFinderConfig.centralSeedConfirmationRange,
                    forwardSeedConfirmationRange=seedFinderConfig.forwardSeedConfirmationRange,
                    curvatureSortingInFilter=seedFilterConfigArg.curvatureSortingInFilter,
                    maxSeedsPerSpMConf=seedFilterConfigArg.maxSeedsPerSpMConf,
                    maxQualitySeedsPerSpMConf=seedFilterConfigArg.maxQualitySeedsPerSpMConf,
                    useDeltaRorTopRadius=seedFilterConfigArg.useDeltaRorTopRadius,
                )
            )

            gridConfig = acts.SpacePointGridConfig(
                **acts.examples.defaultKWArgs(
                    bFieldInZ=seedFinderConfig.bFieldInZ,
                    minPt=seedFinderConfig.minPt,
                    rMax=(
                        seedFinderConfig.rMax
                        if spacePointGridConfigArg.rMax is None
                        else spacePointGridConfigArg.rMax
                    ),
                    zMax=seedFinderConfig.zMax,
                    zMin=seedFinderConfig.zMin,
                    deltaRMax=seedFinderConfig.deltaRMax,
                    cotThetaMax=seedFinderConfig.cotThetaMax,
                    phiMin=spacePointGridConfigArg.phi[0],
                    phiMax=spacePointGridConfigArg.phi[1],
                    impactMax=spacePointGridConfigArg.impactMax,
                    zBinEdges=spacePointGridConfigArg.zBinEdges,
                    phiBinDeflectionCoverage=spacePointGridConfigArg.phiBinDeflectionCoverage,
                )
            )

            seedingAlg = acts.examples.SeedingAlgorithm(
                level=customLogLevel(acts.logging.VERBOSE),
                inputSpacePoints=[spAlg.config.outputSpacePoints],
                outputSeeds="seeds",
                outputProtoTracks="prototracks",
                **acts.examples.defaultKWArgs(
                    allowSeparateRMax=seedingAlgorithmConfigArg.allowSeparateRMax,
                    zBinNeighborsTop=seedingAlgorithmConfigArg.zBinNeighborsTop,
                    zBinNeighborsBottom=seedingAlgorithmConfigArg.zBinNeighborsBottom,
                    numPhiNeighbors=seedingAlgorithmConfigArg.numPhiNeighbors,
                ),
                gridConfig=gridConfig,
                seedFilterConfig=seedFilterConfig,
                seedFinderConfig=seedFinderConfig,
            )
            s.addAlgorithm(seedingAlg)
            inputProtoTracks = seedingAlg.config.outputProtoTracks
            inputSeeds = seedingAlg.config.outputSeeds
        elif seedingAlgorithm == SeedingAlgorithm.Orthogonal:
            logger.info("Using orthogonal seeding")
            # Use seeding
            seedFinderConfig = acts.SeedFinderOrthogonalConfig(
                **acts.examples.defaultKWArgs(
                    rMin=seedfinderConfigArg.r[0],
                    rMax=seedfinderConfigArg.r[1],
                    deltaRMin=seedfinderConfigArg.deltaR[0],
                    deltaRMax=seedfinderConfigArg.deltaR[1],
                    deltaRMiddleMinSPRange=seedfinderConfigArg.deltaRMiddleSPRange[0],
                    deltaRMiddleMaxSPRange=seedfinderConfigArg.deltaRMiddleSPRange[1],
                    collisionRegionMin=seedfinderConfigArg.collisionRegion[0],
                    collisionRegionMax=seedfinderConfigArg.collisionRegion[1],
                    zMin=seedfinderConfigArg.z[0],
                    zMax=seedfinderConfigArg.z[1],
                    maxSeedsPerSpM=seedfinderConfigArg.maxSeedsPerSpM,
                    cotThetaMax=seedfinderConfigArg.cotThetaMax,
                    sigmaScattering=seedfinderConfigArg.sigmaScattering,
                    radLengthPerSeed=seedfinderConfigArg.radLengthPerSeed,
                    minPt=seedfinderConfigArg.minPt,
                    bFieldInZ=seedfinderConfigArg.bFieldInZ,
                    impactMax=seedfinderConfigArg.impactMax,
                    interactionPointCut=seedfinderConfigArg.interactionPointCut,
                    arithmeticAverageCotTheta=seedfinderConfigArg.arithmeticAverageCotTheta,
                    deltaZMax=seedfinderConfigArg.deltaZMax,
                    maxPtScattering=seedfinderConfigArg.maxPtScattering,
                    zBinEdges=seedfinderConfigArg.zBinEdges,
                    skipPreviousTopSP=seedfinderConfigArg.skipPreviousTopSP,
                    zBinsCustomLooping=seedfinderConfigArg.zBinsCustomLooping,
                    rRangeMiddleSP=seedfinderConfigArg.rRangeMiddleSP,
                    useVariableMiddleSPRange=seedfinderConfigArg.useVariableMiddleSPRange,
                    binSizeR=seedfinderConfigArg.binSizeR,
                    forceRadialSorting=seedfinderConfigArg.forceRadialSorting,
                    seedConfirmation=seedfinderConfigArg.seedConfirmation,
                    beamPos=(
                        None
                        if seedfinderConfigArg.beamPos is None
                        or all([x is None for x in seedfinderConfigArg.beamPos])
                        else acts.Vector2(
                            seedfinderConfigArg.beamPos[0] or 0.0,
                            seedfinderConfigArg.beamPos[1] or 0.0,
                        )
                    ),
                ),
            )

            seedFilterConfig = acts.SeedFilterConfig(
                **acts.examples.defaultKWArgs(
                    maxSeedsPerSpM=seedFinderConfig.maxSeedsPerSpM,
                    deltaRMin=seedFinderConfig.deltaRMin,
                    impactWeightFactor=seedFilterConfigArg.impactWeightFactor,
                    compatSeedWeight=seedFilterConfigArg.compatSeedWeight,
                    compatSeedLimit=seedFilterConfigArg.compatSeedLimit,
                    numSeedIncrement=seedFilterConfigArg.numSeedIncrement,
                    seedWeightIncrement=seedFilterConfigArg.seedWeightIncrement,
                    seedConfirmation=seedFilterConfigArg.seedConfirmation,
                    curvatureSortingInFilter=seedFilterConfigArg.curvatureSortingInFilter,
                    maxSeedsPerSpMConf=seedFilterConfigArg.maxSeedsPerSpMConf,
                    maxQualitySeedsPerSpMConf=seedFilterConfigArg.maxQualitySeedsPerSpMConf,
                    useDeltaRorTopRadius=seedFilterConfigArg.useDeltaRorTopRadius,
                )
            )

            seedingAlg = acts.examples.SeedingOrthogonalAlgorithm(
                level=customLogLevel(acts.logging.VERBOSE),
                inputSpacePoints=[spAlg.config.outputSpacePoints],
                outputSeeds="seeds",
                outputProtoTracks="prototracks",
                seedFilterConfig=seedFilterConfig,
                seedFinderConfig=seedFinderConfig,
            )
            s.addAlgorithm(seedingAlg)
            inputProtoTracks = seedingAlg.config.outputProtoTracks
            inputSeeds = seedingAlg.config.outputSeeds
        else:
            logger.fatal("unknown seedingAlgorithm %s", seedingAlgorithm)

        parEstimateAlg = acts.examples.TrackParamsEstimationAlgorithm(
            level=customLogLevel(acts.logging.VERBOSE),
            inputSeeds=inputSeeds,
            inputProtoTracks=inputProtoTracks,
            inputSpacePoints=[spAlg.config.outputSpacePoints],
            inputSourceLinks=spAlg.config.inputSourceLinks,
            outputTrackParameters="estimatedparameters",
            outputProtoTracks="prototracks_estimated",
            trackingGeometry=trackingGeometry,
            magneticField=field,
            **acts.examples.defaultKWArgs(
                initialVarInflation=initialVarInflation,
                deltaRMin=trackParamsEstimationConfig.deltaR[0],
                deltaRMax=trackParamsEstimationConfig.deltaR[1],
            ),
        )
        s.addAlgorithm(parEstimateAlg)

        if outputDirRoot is not None:
            outputDirRoot = Path(outputDirRoot)
            if not outputDirRoot.exists():
                outputDirRoot.mkdir()
            s.addWriter(
                acts.examples.TrackFinderPerformanceWriter(
                    level=customLogLevel(),
                    inputProtoTracks=inputProtoTracks,
                    inputParticles=selectedParticles,  # the original selected particles after digitization
                    inputMeasurementParticlesMap="measurement_particles_map",
                    filePath=str(outputDirRoot / "performance_seeding_trees.root"),
                )
            )

            s.addWriter(
                acts.examples.SeedingPerformanceWriter(
                    level=customLogLevel(acts.logging.DEBUG),
                    inputProtoTracks=inputProtoTracks,
                    inputParticles=selectedParticles,
                    inputMeasurementParticlesMap="measurement_particles_map",
                    filePath=str(outputDirRoot / "performance_seeding_hists.root"),
                )
            )

            s.addWriter(
                acts.examples.RootTrackParameterWriter(
                    level=customLogLevel(acts.logging.VERBOSE),
                    inputTrackParameters=parEstimateAlg.config.outputTrackParameters,
                    inputProtoTracks=parEstimateAlg.config.outputProtoTracks,
                    inputParticles=inputParticles,
                    inputSimHits="simhits",
                    inputMeasurementParticlesMap="measurement_particles_map",
                    inputMeasurementSimHitsMap="measurement_simhits_map",
                    filePath=str(outputDirRoot / "estimatedparams.root"),
                    treeName="estimatedparams",
                )
            )

    return s


def addKalmanTracks(
    s: acts.examples.Sequencer,
    trackingGeometry: acts.TrackingGeometry,
    field: acts.MagneticFieldProvider,
    directNavigation=False,
    reverseFilteringMomThreshold=0 * u.GeV,
) -> None:
    truthTrkFndAlg = acts.examples.TruthTrackFinder(
        level=acts.logging.INFO,
        inputParticles="truth_seeds_selected",
        inputMeasurementParticlesMap="measurement_particles_map",
        outputProtoTracks="prototracks",
    )
    s.addAlgorithm(truthTrkFndAlg)

    if directNavigation:
        srfSortAlg = acts.examples.SurfaceSortingAlgorithm(
            level=acts.logging.INFO,
            inputProtoTracks="prototracks",
<<<<<<< HEAD
            inputSimulatedHits="simhits",
=======
            inputSimHits="simhits",
>>>>>>> 50ad783b
            inputMeasurementSimHitsMap="measurement_simhits_map",
            outputProtoTracks="sortedprototracks",
        )
        s.addAlgorithm(srfSortAlg)
        inputProtoTracks = srfSortAlg.config.outputProtoTracks
    else:
        inputProtoTracks = "prototracks"

    kalmanOptions = {
        "multipleScattering": True,
        "energyLoss": True,
        "reverseFilteringMomThreshold": reverseFilteringMomThreshold,
        "freeToBoundCorrection": acts.examples.FreeToBoundCorrection(False),
    }

    fitAlg = acts.examples.TrackFittingAlgorithm(
        level=acts.logging.INFO,
        inputMeasurements="measurements",
        inputSourceLinks="sourcelinks",
        inputProtoTracks=inputProtoTracks,
        inputInitialTrackParameters="estimatedparameters",
        outputTrajectories="trajectories",
        directNavigation=directNavigation,
        pickTrack=-1,
        trackingGeometry=trackingGeometry,
        dFit=acts.examples.TrackFittingAlgorithm.makeKalmanFitterFunction(
            field, **kalmanOptions
        ),
        fit=acts.examples.TrackFittingAlgorithm.makeKalmanFitterFunction(
            trackingGeometry, field, **kalmanOptions
        ),
    )
    s.addAlgorithm(fitAlg)

    return s


def addTruthTrackingGsf(
    s: acts.examples.Sequencer,
    trackingGeometry: acts.TrackingGeometry,
    field: acts.MagneticFieldProvider,
) -> None:
    gsfOptions = {
        "maxComponents": 12,
        "abortOnError": False,
        "disableAllMaterialHandling": False,
    }

    gsfAlg = acts.examples.TrackFittingAlgorithm(
        level=acts.logging.INFO,
        inputMeasurements="measurements",
        inputSourceLinks="sourcelinks",
        inputProtoTracks="prototracks",
        inputInitialTrackParameters="estimatedparameters",
        outputTrajectories="gsf_trajectories",
        directNavigation=False,
        pickTrack=-1,
        trackingGeometry=trackingGeometry,
        fit=acts.examples.TrackFittingAlgorithm.makeGsfFitterFunction(
            trackingGeometry, field, **gsfOptions
        ),
    )

    s.addAlgorithm(gsfAlg)

    return s


CKFPerformanceConfig = namedtuple(
    "CKFPerformanceConfig",
    ["truthMatchProbMin", "nMeasurementsMin", "ptMin"],
    defaults=[None] * 3,
)


@acts.examples.NamedTypeArgs(
    CKFPerformanceConfigArg=CKFPerformanceConfig,
)
def addCKFTracks(
    s: acts.examples.Sequencer,
    trackingGeometry: acts.TrackingGeometry,
    field: acts.MagneticFieldProvider,
    CKFPerformanceConfigArg: CKFPerformanceConfig = CKFPerformanceConfig(),
    outputDirCsv: Optional[Union[Path, str]] = None,
    outputDirRoot: Optional[Union[Path, str]] = None,
    selectedParticles: str = "truth_seeds_selected",
    writeTrajectories: bool = True,
) -> None:
    """This function steers the seeding

    Parameters
    ----------
    s: Sequencer
        the sequencer module to which we add the Seeding steps (returned from addSeeding)
    trackingGeometry : tracking geometry
    field : magnetic field
    CKFPerformanceConfigArg : CKFPerformanceConfig(truthMatchProbMin, nMeasurementsMin, ptMin)
        CKFPerformanceWriter configuration.
        Defaults specified in Examples/Io/Performance/ActsExamples/Io/Performance/CKFPerformanceWriter.hpp
    outputDirCsv : Path|str, path, None
        the output folder for the Csv output, None triggers no output
    outputDirRoot : Path|str, path, None
        the output folder for the Root output, None triggers no output
    selectedParticles : str, "truth_seeds_selected"
        CKFPerformanceWriter truth input
    writeTrajectories : bool, True
        write trackstates_ckf.root and tracksummary_ckf.root ntuples? These can be quite large.
    """

    if int(s.config.logLevel) <= int(acts.logging.DEBUG):
        acts.examples.dump_args_calls(locals())

    # Setup the track finding algorithm with CKF
    # It takes all the source links created from truth hit smearing, seeds from
    # truth particle smearing and source link selection config
    trackFinder = acts.examples.TrackFindingAlgorithm(
        level=s.config.logLevel,
        measurementSelectorCfg=acts.MeasurementSelector.Config(
            [(acts.GeometryIdentifier(), ([], [15.0], [10]))]
        ),
        inputMeasurements="measurements",
        inputSourceLinks="sourcelinks",
        inputInitialTrackParameters="estimatedparameters",
        outputTrajectories="trajectories",
        outputTrackParameters="fittedTrackParameters",
        findTracks=acts.examples.TrackFindingAlgorithm.makeTrackFinderFunction(
            trackingGeometry, field
        ),
    )
    s.addAlgorithm(trackFinder)

    if outputDirRoot is not None:
        outputDirRoot = Path(outputDirRoot)
        if not outputDirRoot.exists():
            outputDirRoot.mkdir()

        if writeTrajectories:
            # write track states from CKF
            trackStatesWriter = acts.examples.RootTrajectoryStatesWriter(
                level=s.config.logLevel,
                inputTrajectories=trackFinder.config.outputTrajectories,
                # @note The full particles collection is used here to avoid lots of warnings
                # since the unselected CKF track might have a majority particle not in the
                # filtered particle collection. This could be avoided when a seperate track
                # selection algorithm is used.
                inputParticles="particles_selected",
                inputSimHits="simhits",
                inputMeasurementParticlesMap="measurement_particles_map",
                inputMeasurementSimHitsMap="measurement_simhits_map",
                filePath=str(outputDirRoot / "trackstates_ckf.root"),
                treeName="trackstates",
            )
            s.addWriter(trackStatesWriter)

            # write track summary from CKF
            trackSummaryWriter = acts.examples.RootTrajectorySummaryWriter(
                level=s.config.logLevel,
                inputTrajectories=trackFinder.config.outputTrajectories,
                # @note The full particles collection is used here to avoid lots of warnings
                # since the unselected CKF track might have a majority particle not in the
                # filtered particle collection. This could be avoided when a seperate track
                # selection algorithm is used.
                inputParticles="particles_selected",
                inputMeasurementParticlesMap="measurement_particles_map",
                filePath=str(outputDirRoot / "tracksummary_ckf.root"),
                treeName="tracksummary",
            )
            s.addWriter(trackSummaryWriter)

        # Write CKF performance data
        ckfPerfWriter = acts.examples.CKFPerformanceWriter(
            level=s.config.logLevel,
            inputParticles=selectedParticles,
            inputTrajectories=trackFinder.config.outputTrajectories,
            inputMeasurementParticlesMap="measurement_particles_map",
            **acts.examples.defaultKWArgs(
                # The bottom seed could be the first, second or third hits on the truth track
                nMeasurementsMin=CKFPerformanceConfigArg.nMeasurementsMin,
                ptMin=CKFPerformanceConfigArg.ptMin,
                truthMatchProbMin=CKFPerformanceConfigArg.truthMatchProbMin,
            ),
            filePath=str(outputDirRoot / "performance_ckf.root"),
        )
        s.addWriter(ckfPerfWriter)

    if outputDirCsv is not None:
        outputDirCsv = Path(outputDirCsv)
        if not outputDirCsv.exists():
            outputDirCsv.mkdir()
        acts.logging.getLogger("CKFExample").info("Writing CSV files")
        csvMTJWriter = acts.examples.CsvMultiTrajectoryWriter(
            level=s.config.logLevel,
            inputTrajectories=trackFinder.config.outputTrajectories,
            inputMeasurementParticlesMap="measurement_particles_map",
            outputDir=str(outputDirCsv),
        )
        s.addWriter(csvMTJWriter)

    return s


def addExaTrkx(
    s: acts.examples.Sequencer,
    trackingGeometry: acts.TrackingGeometry,
    geometrySelection: Union[Path, str],
    onnxModelDir: Union[Path, str],
    outputDirRoot: Optional[Union[Path, str]] = None,
) -> None:

    # Run the particle selection
    # The pre-selection will select truth particles satisfying provided criteria
    # from all particles read in by particle reader for further processing. It
    # has no impact on the truth hits themselves
    s.addAlgorithm(
        acts.examples.TruthSeedSelector(
            level=acts.logging.INFO,
            ptMin=500 * u.MeV,
            nHitsMin=9,
            inputParticles="particles_initial",
            inputMeasurementParticlesMap="measurement_particles_map",
            outputParticles="particles_seed_selected",
        )
    )

    # Create space points
    s.addAlgorithm(
        acts.examples.SpacePointMaker(
            level=acts.logging.INFO,
            inputSourceLinks="sourcelinks",
            inputMeasurements="measurements",
            outputSpacePoints="spacepoints",
            trackingGeometry=trackingGeometry,
            geometrySelection=acts.examples.readJsonGeometryList(
                str(geometrySelection)
            ),
        )
    )

    # Setup the track finding algorithm with ExaTrkX
    # It takes all the source links created from truth hit smearing, seeds from
    # truth particle smearing and source link selection config
    exaTrkxFinding = acts.examples.ExaTrkXTrackFinding(
        inputMLModuleDir=str(onnxModelDir),
        spacepointFeatures=3,
        embeddingDim=8,
        rVal=1.6,
        knnVal=500,
        filterCut=0.21,
    )

    s.addAlgorithm(
        acts.examples.TrackFindingAlgorithmExaTrkX(
            level=acts.logging.INFO,
            inputSpacePoints="spacepoints",
            outputProtoTracks="protoTracks",
            trackFinderML=exaTrkxFinding,
        )
    )

    # Write truth track finding / seeding performance
    if outputDirRoot is not None:
        s.addWriter(
            acts.examples.TrackFinderPerformanceWriter(
                level=acts.logging.INFO,
                inputProtoTracks="protoTracks",
                inputParticles="particles_initial",  # the original selected particles after digitization
                inputMeasurementParticlesMap="measurement_particles_map",
                filePath=str(Path(outputDirRoot) / "performance_seeding_trees.root"),
            )
        )

    return s


class VertexFinder(Enum):
    Truth = (1,)
    AMVF = (2,)
    Iterative = (3,)


def addVertexFitting(
    s,
    field,
    outputDirRoot: Optional[Union[Path, str]] = None,
    associatedParticles: str = "particles_input",
    trackParameters: str = "trackparameters",
    vertexFinder: VertexFinder = VertexFinder.Truth,
    logLevel: Optional[acts.logging.Level] = None,
) -> None:
    """This function steers the vertex fitting

    Parameters
    ----------
    s: Sequencer
        the sequencer module to which we add the Seeding steps (returned from addVertexFitting)
    field : magnetic field
    outputDirRoot : Path|str, path, None
        the output folder for the Root output, None triggers no output
    associatedParticles : str, "associatedTruthParticles"
        RootVertexPerformanceWriter.inputAssociatedTruthParticles
    vertexFinder : VertexFinder, Truth
        vertexFinder algorithm: one of Truth, AMVF, Iterative
    logLevel : acts.logging.Level, None
        logging level to override setting given in `s`
    """
    from acts.examples import (
        TruthVertexFinder,
        VertexFitterAlgorithm,
        IterativeVertexFinderAlgorithm,
        AdaptiveMultiVertexFinderAlgorithm,
        RootVertexPerformanceWriter,
    )

    def customLogLevel(custom: acts.logging.Level = acts.logging.INFO):
        """override logging level"""
        if logLevel is None:
            return s.config.logLevel
        return acts.logging.Level(max(custom.value, logLevel.value))

    if int(customLogLevel()) <= int(acts.logging.DEBUG):
        acts.examples.dump_args_calls(locals())

    inputParticles = "particles_input"
    outputVertices = "fittedVertices"
    selectedParticles = "particles_selected"

    outputTime = ""
    if vertexFinder == VertexFinder.Truth:
        findVertices = TruthVertexFinder(
            level=customLogLevel(acts.logging.VERBOSE),
            inputParticles=selectedParticles,
            outputProtoVertices="protovertices",
            excludeSecondaries=True,
        )
        s.addAlgorithm(findVertices)
        fitVertices = VertexFitterAlgorithm(
            level=customLogLevel(acts.logging.VERBOSE),
            bField=field,
            inputTrackParameters=trackParameters,
            inputProtoVertices=findVertices.config.outputProtoVertices,
            outputVertices=outputVertices,
        )
        s.addAlgorithm(fitVertices)
    elif vertexFinder == VertexFinder.Iterative:
        findVertices = IterativeVertexFinderAlgorithm(
            level=customLogLevel(),
            bField=field,
            inputTrackParameters=trackParameters,
            outputProtoVertices="protovertices",
            outputVertices=outputVertices,
        )
        s.addAlgorithm(findVertices)
    elif vertexFinder == VertexFinder.AMVF:
        outputTime = "outputTime"
        findVertices = AdaptiveMultiVertexFinderAlgorithm(
            level=customLogLevel(),
            bField=field,
            inputTrackParameters=trackParameters,
            outputProtoVertices="protovertices",
            outputVertices=outputVertices,
            outputTime=outputTime,
        )
        s.addAlgorithm(findVertices)
    else:
        raise RuntimeError("Invalid finder argument")

    if outputDirRoot is not None:
        outputDirRoot = Path(outputDirRoot)
        if not outputDirRoot.exists():
            outputDirRoot.mkdir()
        if associatedParticles == selectedParticles:
            warnings.warn(
                "Using RootVertexPerformanceWriter with smeared particles is not necessarily supported. "
                "Please get in touch with us"
            )
        s.addWriter(
            RootVertexPerformanceWriter(
                level=customLogLevel(),
                inputAllTruthParticles=inputParticles,
                inputSelectedTruthParticles=selectedParticles,
                inputAssociatedTruthParticles=associatedParticles,
                inputFittedTracks=trackParameters,
                inputVertices=outputVertices,
                inputTime=outputTime,
                treeName="vertexing",
                filePath=str(outputDirRoot / "performance_vertexing.root"),
            )
        )

    return s<|MERGE_RESOLUTION|>--- conflicted
+++ resolved
@@ -558,11 +558,7 @@
         srfSortAlg = acts.examples.SurfaceSortingAlgorithm(
             level=acts.logging.INFO,
             inputProtoTracks="prototracks",
-<<<<<<< HEAD
-            inputSimulatedHits="simhits",
-=======
             inputSimHits="simhits",
->>>>>>> 50ad783b
             inputMeasurementSimHitsMap="measurement_simhits_map",
             outputProtoTracks="sortedprototracks",
         )
