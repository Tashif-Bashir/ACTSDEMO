--- conflicted
+++ resolved
@@ -10,12 +10,8 @@
 u = acts.UnitConstants
 
 SeedingAlgorithm = Enum(
-<<<<<<< HEAD
     "SeedingAlgorithm",
     "Default TruthSmeared TruthEstimated Orthogonal HoughTransform FTF",
-=======
-    "SeedingAlgorithm", "Default TruthSmeared TruthEstimated Orthogonal HoughTransform FTF"
->>>>>>> 519f45d4
 )
 
 TruthSeedRanges = namedtuple(
@@ -323,31 +319,18 @@
             seeds = addHoughTransformSeeding(s, houghTransformConfig, logLevel)
         elif seedingAlgorithm == SeedingAlgorithm.FTF:
             logger.info("Using FTF seeding")
-<<<<<<< HEAD
             # output of algs changed, only one output now
-=======
-            #output of algs changed, only one output now 
->>>>>>> 519f45d4
             seeds = addFTFSeeding(
                 s,
                 spacePoints,
                 seedFinderConfigArg,
                 seedFinderOptionsArg,
                 seedFilterConfigArg,
-<<<<<<< HEAD
                 trackingGeometry,
                 logLevel,
                 layerMappingConfigFile,
                 geoSelectionConfigFile,
                 fastrack_inputConfigFile,
-=======
-                trackingGeometry, 
-                logLevel,
-                layerMappingConfigFile,
-                geoSelectionConfigFile,
-                fastrack_inputConfigFile, 
-                
->>>>>>> 519f45d4
             )
         else:
             logger.fatal("unknown seedingAlgorithm %s", seedingAlgorithm)
