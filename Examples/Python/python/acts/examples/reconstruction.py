--- conflicted
+++ resolved
@@ -724,15 +724,8 @@
         inputSourceLinks="sourcelinks",
         inputInitialTrackParameters="estimatedparameters",
         outputTrajectories="trajectories",
-<<<<<<< HEAD
         outputTrackParameters="fittedTrackParameters",
         outputTrackParametersTips="fittedTrackParametersTips",
-=======
-        outputTrackParameters=outputTrackParameters
-        + ("" if trackSelectorRanges is None else "Tmp"),
-        outputTrackParametersTips=outputTrackParametersTips
-        + ("" if trackSelectorRanges is None else "Tmp"),
->>>>>>> e1b8ebbf
         findTracks=acts.examples.TrackFindingAlgorithm.makeTrackFinderFunction(
             trackingGeometry, field
         ),
