--- conflicted
+++ resolved
@@ -571,7 +571,7 @@
     rnd : RandomNumbers, None
         random number generator
     preSelectParticles : ParticleSelectorConfig(rho, absZ, time, phi, eta, absEta, pt, removeCharged, removeNeutral), None
-        ParticleSelector configuration to select particles as input to Fatras. Each range is specified as a tuple of (min,max).
+        ParticleSelector configuration to select particles as input to Geant4. Each range is specified as a tuple of (min,max).
         Default of no selections specified in Examples/Algorithms/TruthTracking/ActsExamples/TruthTracking/ParticleSelector.hpp
         Specify preSelectParticles=None to inhibit ParticleSelector altogether.
     postSelectParticles : ParticleSelectorConfig(rho, absZ, time, phi, eta, absEta, pt, removeCharged, removeNeutral), None
@@ -580,13 +580,6 @@
         the output folder for the Csv output, None triggers no output
     outputDirRoot : Path|str, path, None
         the output folder for the Root output, None triggers no output
-<<<<<<< HEAD
-=======
-    preselectParticles : ParticleSelectorConfig(rho, absZ, time, phi, eta, absEta, pt, removeCharged, removeNeutral), None
-        ParticleSelector configuration to select particles as input to Geant4. Each range is specified as a tuple of (min,max).
-        Default of no selections specified in Examples/Algorithms/TruthTracking/ActsExamples/TruthTracking/ParticleSelector.hpp
-        Specify preselectParticles=None to inhibit ParticleSelector altogether.
->>>>>>> af530241
     """
 
     from acts.examples.geant4 import Geant4Simulation, geant4SimulationConfig
