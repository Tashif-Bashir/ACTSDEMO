from pathlib import Path
import os
import json
import functools
import subprocess

import pytest

from helpers import (
    geant4Enabled,
    rootEnabled,
    dd4hepEnabled,
    hepmc3Enabled,
    AssertCollectionExistsAlg,
    isCI,
    doHashChecks,
)

pytestmark = pytest.mark.skipif(not rootEnabled, reason="ROOT not set up")


import acts
from acts.examples import (
    Sequencer,
    GenericDetector,
    AlignedDetector,
    RootParticleWriter,
)

from common import getOpenDataDetector

u = acts.UnitConstants


@pytest.fixture
def field():
    return acts.ConstantBField(acts.Vector3(0, 0, 2 * u.T))


@pytest.fixture
def seq():
    return Sequencer(events=10, numThreads=1)


def assert_csv_output(csv_path, stem):
    __tracebackhide__ = True
    # print(list(csv_path.iterdir()))
    assert len([f for f in csv_path.iterdir() if f.name.endswith(stem + ".csv")]) > 0
    assert all([f.stat().st_size > 100 for f in csv_path.iterdir()])


def assert_entries(root_file, tree_name, exp):
    __tracebackhide__ = True
    import ROOT

    ROOT.PyConfig.IgnoreCommandLineOptions = True
    ROOT.gROOT.SetBatch(True)

    rf = ROOT.TFile.Open(str(root_file))
    keys = [k.GetName() for k in rf.GetListOfKeys()]
    assert tree_name in keys
    assert rf.Get(tree_name).GetEntries() == exp, f"{root_file}:{tree_name}"


<<<<<<< HEAD
@pytest.mark.slow
def test_pythia8(tmp_path, seq):
    from pythia8 import runPythia8

    (tmp_path / "csv").mkdir()

    assert not (tmp_path / "pythia8_particles.root").exists()
    assert len(list((tmp_path / "csv").iterdir())) == 0

    events = seq.config.events

    runPythia8(str(tmp_path), s=seq).run()

    del seq

    fp = tmp_path / "pythia8_particles.root"
    assert fp.exists()
    assert fp.stat().st_size > 2 ** 10 * 50
    assert_entries(fp, "particles", events)

    assert len(list((tmp_path / "csv").iterdir())) > 0
    assert_csv_output(tmp_path / "csv", "particles")


def test_fatras(trk_geo, tmp_path, field):
=======
def test_fatras(trk_geo, tmp_path, field, assert_root_hash):
>>>>>>> 190c4cac
    from fatras import runFatras

    csv = tmp_path / "csv"
    csv.mkdir()

    nevents = 10

    root_files = [
        (
            "fatras_particles_final.root",
            "particles",
            nevents,
        ),
        (
            "fatras_particles_initial.root",
            "particles",
            nevents,
        ),
        (
            "hits.root",
            "hits",
            115,
        ),
    ]

    assert len(list(csv.iterdir())) == 0
    for rf, _, _ in root_files:
        assert not (tmp_path / rf).exists()

    seq = Sequencer(events=nevents)
    runFatras(trk_geo, field, str(tmp_path), s=seq).run()

    del seq

    assert_csv_output(csv, "particles_final")
    assert_csv_output(csv, "particles_initial")
    assert_csv_output(csv, "hits")
    for f, tn, exp_entries in root_files:
        rfp = tmp_path / f
        assert rfp.exists()
        assert rfp.stat().st_size > 2 ** 10 * 10

        assert_entries(rfp, tn, exp_entries)
        assert_root_hash(f, rfp)


def test_seeding(tmp_path, trk_geo, field, assert_root_hash):
    from seeding import runSeeding

    field = acts.ConstantBField(acts.Vector3(0, 0, 2 * acts.UnitConstants.T))

    csv = tmp_path / "csv"
    csv.mkdir()

    seq = Sequencer(events=10, numThreads=1)

    root_files = [
        (
            "estimatedparams.root",
            "estimatedparams",
            371,
        ),
        (
            "performance_seeding_trees.root",
            "track_finder_tracks",
            371,
        ),
        (
            "performance_seeding_hists.root",
            None,
            0,
        ),
        (
            "evgen_particles.root",
            "particles",
            seq.config.events,
        ),
        (
            "fatras_particles_final.root",
            "particles",
            seq.config.events,
        ),
        (
            "fatras_particles_initial.root",
            "particles",
            seq.config.events,
        ),
    ]

    for fn, _, _ in root_files:
        fp = tmp_path / fn
        assert not fp.exists()

    assert len(list(csv.iterdir())) == 0

    runSeeding(trk_geo, field, outputDir=str(tmp_path), s=seq).run()

    del seq

    for fn, tn, exp_entries in root_files:
        fp = tmp_path / fn
        assert fp.exists()
        assert fp.stat().st_size > 100

        if tn is not None:
            assert_entries(fp, tn, exp_entries)
            assert_root_hash(fn, fp)

    assert_csv_output(csv, "evgen_particles")
    assert_csv_output(csv, "evgen_particles")
    assert_csv_output(csv, "fatras_particles_final")
    assert_csv_output(csv, "fatras_particles_initial")


def test_propagation(tmp_path, trk_geo, field, seq, assert_root_hash):
    from propagation import runPropagation

    obj = tmp_path / "obj"
    obj.mkdir()

    root_files = [
        (
            "propagation_steps.root",
            "propagation_steps",
            10000,
        )
    ]

    for fn, _, _ in root_files:
        fp = tmp_path / fn
        assert not fp.exists()

    assert len(list(obj.iterdir())) == 0

    runPropagation(trk_geo, field, str(tmp_path), s=seq).run()

    for fn, tn, ee in root_files:
        fp = tmp_path / fn
        assert fp.exists()
        assert fp.stat().st_size > 2 ** 10 * 50
        assert_entries(fp, tn, ee)
        assert_root_hash(fn, fp)

    assert len(list(obj.iterdir())) > 0


@pytest.mark.slow
@pytest.mark.skipif(not geant4Enabled, reason="Geant4 not set up")
@pytest.mark.skipif(not dd4hepEnabled, reason="DD4hep not set up")
def test_material_recording(tmp_path, material_recording, assert_root_hash):

    # Not quite sure why this isn't 200
    root_files = [
        (
            "geant4_material_tracks.root",
            "material-tracks",
            198,
        )
    ]

    for fn, tn, ee in root_files:
        fp = material_recording / fn
        assert fp.exists()
        assert fp.stat().st_size > 2 ** 10 * 50
        assert_entries(fp, tn, ee)
        assert_root_hash(fn, fp)


@pytest.mark.slow
@pytest.mark.skipif(not hepmc3Enabled, reason="HepMC3 plugin not available")
@pytest.mark.skipif(not dd4hepEnabled, reason="DD4hep not set up")
@pytest.mark.skipif(not geant4Enabled, reason="Geant4 not set up")
def test_event_recording(tmp_path):

    script = (
        Path(__file__).parent.parent.parent.parent
        / "Examples"
        / "Scripts"
        / "Python"
        / "event_recording.py"
    )
    assert script.exists()

    env = os.environ.copy()
    env["NEVENTS"] = "1"
    subprocess.check_call([str(script)], cwd=tmp_path, env=env)

    from acts.examples.hepmc3 import HepMC3AsciiReader

    out_path = tmp_path / "hepmc3"
    # out_path.mkdir()

    assert len([f for f in out_path.iterdir() if f.name.endswith("events.hepmc3")]) > 0
    assert all([f.stat().st_size > 100 for f in out_path.iterdir()])

    s = Sequencer(numThreads=1)

    s.addReader(
        HepMC3AsciiReader(
            level=acts.logging.INFO,
            inputDir=str(out_path),
            inputStem="events",
            outputEvents="hepmc-events",
        )
    )

    alg = AssertCollectionExistsAlg(
        "hepmc-events", name="check_alg", level=acts.logging.INFO
    )
    s.addAlgorithm(alg)

    s.run()

    assert alg.events_seen == 1


@pytest.mark.skipif(not dd4hepEnabled, reason="DD4hep not set up")
def test_truth_tracking(tmp_path, assert_root_hash):
    from truth_tracking import runTruthTracking

    detector, trackingGeometry, _ = getOpenDataDetector()

    field = acts.ConstantBField(acts.Vector3(0, 0, 2 * u.T))

    seq = Sequencer(events=10, numThreads=1)

    root_files = [
        ("trackstates_fitter.root", "trackstates", 19),
        ("tracksummary_fitter.root", "tracksummary", 10),
        ("performance_track_finder.root", "track_finder_tracks", 19),
        ("performance_track_fitter.root", None, -1),
    ]

    for fn, _, _ in root_files:
        fp = tmp_path / fn
        assert not fp.exists()

    runTruthTracking(
        trackingGeometry,
        field,
        digiConfigFile=Path(
            "thirdparty/OpenDataDetector/config/odd-digi-smearing-config.json",
        ),
        outputDir=tmp_path,
        s=seq,
    )

    seq.run()

    del seq

    for fn, tn, ee in root_files:
        fp = tmp_path / fn
        assert fp.exists()
        assert fp.stat().st_size > 1024
        if tn is not None:
            assert_entries(fp, tn, ee)
            assert_root_hash(fn, fp)


def test_particle_gun(tmp_path, assert_root_hash):
    from particle_gun import runParticleGun

    s = Sequencer(events=20, numThreads=-1)

    csv_dir = tmp_path / "csv"
    root_file = tmp_path / "particles.root"

    assert not csv_dir.exists()
    assert not root_file.exists()

    runParticleGun(str(tmp_path), s=s).run()

    assert csv_dir.exists()
    assert root_file.exists()

    assert len([f for f in csv_dir.iterdir() if f.name.endswith("particles.csv")]) > 0
    assert all([f.stat().st_size > 100 for f in csv_dir.iterdir()])

    assert root_file.stat().st_size > 200
    assert_entries(root_file, "particles", 20)
    assert_root_hash(root_file.name, root_file)


@pytest.mark.slow
@pytest.mark.skipif(not dd4hepEnabled, reason="DD4hep not set up")
def test_material_mapping(material_recording, tmp_path, assert_root_hash):
    map_file = tmp_path / "material-maps_tracks.root"
    assert not map_file.exists()

    s = Sequencer(numThreads=1)

    detector, trackingGeometry, decorators = getOpenDataDetector()

    from material_mapping import runMaterialMapping

    runMaterialMapping(
        trackingGeometry,
        decorators,
        outputDir=str(tmp_path),
        inputDir=material_recording,
        s=s,
    )

    s.run()

    # MaterialMapping alg only writes on destruct.
    # See https://github.com/acts-project/acts/issues/881
    del s

    mat_file = tmp_path / "material-map.json"

    assert mat_file.exists()
    assert mat_file.stat().st_size > 10

    with mat_file.open() as fh:
        assert json.load(fh)

    assert map_file.exists()
    assert_entries(map_file, "material-tracks", 198)
    assert_root_hash(map_file.name, map_file)

    val_file = tmp_path / "propagation-material.root"
    assert not val_file.exists()

    # test the validation as well

    # we need to destroy the ODD to reload with material
    # del trackingGeometry
    # del detector

    detector, trackingGeometry, decorators = getOpenDataDetector(
        mdecorator=acts.IMaterialDecorator.fromFile(mat_file)
    )

    from material_validation import runMaterialValidation

    s = Sequencer(events=10, numThreads=1)

    field = acts.NullBField()

    runMaterialValidation(
        trackingGeometry, decorators, field, outputDir=str(tmp_path), s=s
    )

    s.run()

    assert val_file.exists()
    assert_entries(val_file, "material-tracks", 10000)
    assert_root_hash(val_file.name, val_file)


@pytest.mark.parametrize(
    "geoFactory,nobj",
    [
        (GenericDetector.create, 450),
        pytest.param(
            getOpenDataDetector,
            540,
            marks=pytest.mark.skipif(not dd4hepEnabled, reason="DD4hep not set up"),
        ),
        (functools.partial(AlignedDetector.create, iovSize=1), 450),
    ],
)
def test_geometry_example(geoFactory, nobj, tmp_path):
    detector, trackingGeometry, decorators = geoFactory()

    from geometry import runGeometry

    json_dir = tmp_path / "json"
    csv_dir = tmp_path / "csv"
    obj_dir = tmp_path / "obj"

    for d in (json_dir, csv_dir, obj_dir):
        d.mkdir()

    events = 5

    kwargs = dict(
        trackingGeometry=trackingGeometry,
        decorators=decorators,
        events=events,
        outputDir=str(tmp_path),
    )

    runGeometry(outputJson=True, **kwargs)
    runGeometry(outputJson=False, **kwargs)

    assert len(list(obj_dir.iterdir())) == nobj
    assert all(f.stat().st_size > 200 for f in obj_dir.iterdir())

    assert len(list(csv_dir.iterdir())) == 3 * events
    assert all(f.stat().st_size > 200 for f in csv_dir.iterdir())

    detector_files = [csv_dir / f"event{i:>09}-detectors.csv" for i in range(events)]
    for detector_file in detector_files:
        assert detector_file.exists()
        assert detector_file.stat().st_size > 200

    contents = [f.read_text() for f in detector_files]
    ref = contents[0]
    for c in contents[1:]:
        if isinstance(detector, AlignedDetector):
            assert c != ref, "Detector writeout is expected to be different"
        else:
            assert c == ref, "Detector writeout is expected to be identical"

    if not isinstance(detector, AlignedDetector):
        for f in [json_dir / f"event{i:>09}-detector.json" for i in range(events)]:
            assert detector_file.exists()
            with f.open() as fh:
                data = json.load(fh)
                assert data
        material_file = tmp_path / "geometry-map.json"
        assert material_file.exists()
        assert material_file.stat().st_size > 200


def test_digitization_example(trk_geo, tmp_path, assert_root_hash):
    from digitization import configureDigitization

    s = Sequencer(events=10, numThreads=-1)

    csv_dir = tmp_path / "csv"
    root_file = tmp_path / "measurements.root"

    assert not root_file.exists()
    assert not csv_dir.exists()

    field = acts.ConstantBField(acts.Vector3(0, 0, 2 * u.T))
    configureDigitization(trk_geo, field, outputDir=tmp_path, s=s)

    s.run()

    assert root_file.exists()
    assert csv_dir.exists()

    assert len(list(csv_dir.iterdir())) == 3 * s.config.events
    assert all(f.stat().st_size > 50 for f in csv_dir.iterdir())
    for tn, nev in (
        (8, 407),
        (9, 0),
        (12, 11),
        (13, 375),
        (14, 2),
        (16, 25),
        (17, 146),
        (18, 9),
    ):
        assert_entries(root_file, f"vol{tn}", nev)

    assert_root_hash(root_file.name, root_file)


@pytest.mark.xfail(
    reason="Digitization from input currently not reproducible",
    condition=doHashChecks,
    strict=True,
)
def test_digitization_example_input(trk_geo, tmp_path, assert_root_hash):
    from particle_gun import runParticleGun
    from digitization import configureDigitization

    ptcl_dir = tmp_path / "ptcl"
    ptcl_dir.mkdir()
    pgs = Sequencer(events=20, numThreads=-1)
    runParticleGun(str(ptcl_dir), s=pgs)
    pgs.run()

    s = Sequencer(numThreads=-1)

    csv_dir = tmp_path / "csv"
    root_file = tmp_path / "measurements.root"

    assert not root_file.exists()
    assert not csv_dir.exists()

    assert_root_hash(
        "particles.root",
        ptcl_dir / "particles.root",
    )

    field = acts.ConstantBField(acts.Vector3(0, 0, 2 * u.T))
    configureDigitization(
        trk_geo,
        field,
        outputDir=tmp_path,
        particlesInput=ptcl_dir / "particles.root",
        s=s,
    )

    s.run()

    assert root_file.exists()
    assert csv_dir.exists()

    assert len(list(csv_dir.iterdir())) == 3 * pgs.config.events
    assert all(f.stat().st_size > 50 for f in csv_dir.iterdir())
    for tn, nev in (
        (7, 0),
        (8, 193),
        (9, 0),
        (12, 1),
        (13, 183),
        (14, 6),
        (16, 3),
        (17, 76),
        (18, 10),
    ):
        assert_entries(root_file, f"vol{tn}", nev)
    assert_root_hash(root_file.name, root_file)


def test_digitization_config_example(trk_geo, tmp_path):
    from digitization_config import runDigitizationConfig

    out_file = tmp_path / "output.json"
    assert not out_file.exists()

    input = (
        Path(__file__).parent
        / "../../../Examples/Algorithms/Digitization/share/default-smearing-config-generic.json"
    )
    assert input.exists(), input.resolve()

    runDigitizationConfig(trk_geo, input=input, output=out_file)

    assert out_file.exists()

    with out_file.open() as fh:
        data = json.load(fh)
    assert len(data.keys()) == 2
    assert data["acts-geometry-hierarchy-map"]["format-version"] == 0
    assert (
        data["acts-geometry-hierarchy-map"]["value-identifier"]
        == "digitization-configuration"
    )
    assert len(data["entries"]) == 27


def test_ckf_tracks_example_full_seeding(tmp_path, assert_root_hash):
    csv = tmp_path / "csv"

    assert not csv.exists()

    # the example as written is only compatible with the generic detector
    detector, trackingGeometry, decorators = GenericDetector.create()

    field = acts.ConstantBField(acts.Vector3(0, 0, 2 * u.T))
    events = 10
    s = Sequencer(events=events, numThreads=1)  # Digitization is not thread-safe

    root_files = [
        (
            "performance_ckf.root",
            None,
            None,
        ),
        (
            "performance_seeding_trees.root",
            "track_finder_tracks",
            368,
        ),
        (
            "performance_seeding_trees.root",
            "track_finder_particles",
            80,
        ),
        (
            "trackstates_ckf.root",
            "trackstates",
            368,
        ),
        (
            "tracksummary_ckf.root",
            "tracksummary",
            10,
        ),
    ]

    for rf, _, _ in root_files:
        assert not (tmp_path / rf).exists()

    from ckf_tracks import runCKFTracks

    runCKFTracks(
        trackingGeometry,
        decorators,
        field=field,
        geometrySelection=Path(
            "Examples/Algorithms/TrackFinding/share/geoSelection-genericDetector.json"
        ),
        digiConfigFile=Path(
            "Examples/Algorithms/Digitization/share/default-smearing-config-generic.json"
        ),
        outputCsv=True,
        outputDir=tmp_path,
        truthSmearedSeeded=False,
        truthEstimatedSeeded=False,
        s=s,
    )
    s.run()

    del s  # files are closed in destructors, not great

    assert csv.exists()
    for rf, tn, nume in root_files:
        rp = tmp_path / rf
        assert rp.exists()
        if tn is not None and nume is not None:
            assert_entries(rp, tn, nume)
            assert_root_hash(rf, rp)

    assert len([f for f in csv.iterdir() if f.name.endswith("CKFtracks.csv")]) == events
    assert all([f.stat().st_size > 300 for f in csv.iterdir()])


def test_ckf_tracks_example_truth_estimate(tmp_path, assert_root_hash):
    # the example as written is only compatible with the generic detector
    detector, trackingGeometry, decorators = GenericDetector.create()

    field = acts.ConstantBField(acts.Vector3(0, 0, 2 * u.T))
    events = 10
    s = Sequencer(events=events, numThreads=1)  # Digitization is not thread-safe

    root_files = [
        ("performance_ckf.root", None, None),
        (
            "performance_seeding_trees.root",
            "track_finder_tracks",
            80,
        ),
        (
            "performance_seeding_trees.root",
            "track_finder_particles",
            80,
        ),
        (
            "trackstates_ckf.root",
            "trackstates",
            80,
        ),
        (
            "tracksummary_ckf.root",
            "tracksummary",
            10,
        ),
    ]

    csv = tmp_path / "csv"

    assert not csv.exists()
    for rf, _, _ in root_files:
        assert not (tmp_path / rf).exists()

    from ckf_tracks import runCKFTracks

    runCKFTracks(
        trackingGeometry,
        decorators,
        field=field,
        geometrySelection=Path(
            "Examples/Algorithms/TrackFinding/share/geoSelection-genericDetector.json"
        ),
        digiConfigFile=Path(
            "Examples/Algorithms/Digitization/share/default-smearing-config-generic.json"
        ),
        outputCsv=True,
        outputDir=tmp_path,
        truthSmearedSeeded=False,
        truthEstimatedSeeded=True,
        s=s,
    )
    s.run()

    del s  # files are closed in destructors, not great

    assert csv.exists()
    for rf, tn, nume in root_files:
        rp = tmp_path / rf
        assert rp.exists()
        if tn is not None and nume is not None:
            assert_entries(rp, tn, nume)
            assert_root_hash(rf, rp)

    assert len([f for f in csv.iterdir() if f.name.endswith("CKFtracks.csv")]) == events
    assert all([f.stat().st_size > 100 for f in csv.iterdir()])


def test_ckf_tracks_example_truth_smeared(tmp_path, assert_root_hash):
    # the example as written is only compatible with the generic detector
    detector, trackingGeometry, decorators = GenericDetector.create()

    field = acts.ConstantBField(acts.Vector3(0, 0, 2 * u.T))
    events = 10
    s = Sequencer(events=events, numThreads=1)  # Digitization is not thread-safe

    root_files = [
        ("performance_ckf.root", None, None),
        (
            "trackstates_ckf.root",
            "trackstates",
            80,
        ),
        (
            "tracksummary_ckf.root",
            "tracksummary",
            10,
        ),
    ]

    csv = tmp_path / "csv"

    assert not csv.exists()
    for rf, _, _ in root_files:
        assert not (tmp_path / rf).exists()

    from ckf_tracks import runCKFTracks

    runCKFTracks(
        trackingGeometry,
        decorators,
        field=field,
        geometrySelection=Path(
            "Examples/Algorithms/TrackFinding/share/geoSelection-genericDetector.json"
        ),
        digiConfigFile=Path(
            "Examples/Algorithms/Digitization/share/default-smearing-config-generic.json"
        ),
        outputCsv=True,
        outputDir=tmp_path,
        truthSmearedSeeded=True,
        truthEstimatedSeeded=False,
        s=s,
    )
    s.run()

    del s  # files are closed in destructors, not great

    assert csv.exists()
    for rf, tn, nume in root_files:
        rp = tmp_path / rf
        assert rp.exists()
        if tn is not None and nume is not None:
            assert_entries(rp, tn, nume)
            assert_root_hash(rf, rp)

    assert len([f for f in csv.iterdir() if f.name.endswith("CKFtracks.csv")]) == events
    assert all([f.stat().st_size > 300 for f in csv.iterdir()])<|MERGE_RESOLUTION|>--- conflicted
+++ resolved
@@ -62,7 +62,6 @@
     assert rf.Get(tree_name).GetEntries() == exp, f"{root_file}:{tree_name}"
 
 
-<<<<<<< HEAD
 @pytest.mark.slow
 def test_pythia8(tmp_path, seq):
     from pythia8 import runPythia8
@@ -87,10 +86,7 @@
     assert_csv_output(tmp_path / "csv", "particles")
 
 
-def test_fatras(trk_geo, tmp_path, field):
-=======
 def test_fatras(trk_geo, tmp_path, field, assert_root_hash):
->>>>>>> 190c4cac
     from fatras import runFatras
 
     csv = tmp_path / "csv"
