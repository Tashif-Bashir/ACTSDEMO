// This file is part of the Acts project.
//
// Copyright (C) 2021-2022 CERN for the benefit of the Acts project
//
// This Source Code Form is subject to the terms of the Mozilla Public
// License, v. 2.0. If a copy of the MPL was not distributed with this
// file, You can obtain one at http://mozilla.org/MPL/2.0/.

#include "Acts/Plugins/Python/Utilities.hpp"
#include "Acts/Seeding/SeedFinderOrthogonalConfig.hpp"
#include "Acts/TrackFinding/MeasurementSelector.hpp"
#include "ActsExamples/TrackFinding/AmbiguityResolutionAlgorithm.hpp"
#include "ActsExamples/TrackFinding/HoughTransformSeeder.hpp"
#include "ActsExamples/TrackFinding/SeedingAlgorithm.hpp"
#include "ActsExamples/TrackFinding/SeedingOrthogonalAlgorithm.hpp"
#include "ActsExamples/TrackFinding/SpacePointMaker.hpp"
#include "ActsExamples/TrackFinding/TrackFindingAlgorithm.hpp"
#include "ActsExamples/TrackFinding/TrackParamsEstimationAlgorithm.hpp"
#include "ActsExamples/Utilities/SeedsToPrototracks.hpp"
#include "ActsExamples/Utilities/TracksToTrajectories.hpp"
#include "ActsExamples/Utilities/TrajectoriesToPrototracks.hpp"

#include <memory>

#include <pybind11/pybind11.h>
#include <pybind11/stl.h>

namespace py = pybind11;

using namespace ActsExamples;
using namespace Acts;

namespace Acts::Python {

void addTrackFinding(Context& ctx) {
  auto [m, mex] = ctx.get("main", "examples");

  ACTS_PYTHON_DECLARE_ALGORITHM(ActsExamples::SpacePointMaker, mex,
                                "SpacePointMaker", inputSourceLinks,
                                inputMeasurements, outputSpacePoints,
                                trackingGeometry, geometrySelection);

  {
    using Config = Acts::SeedFilterConfig;
    auto c = py::class_<Config>(m, "SeedFilterConfig").def(py::init<>());
    ACTS_PYTHON_STRUCT_BEGIN(c, Config);
    ACTS_PYTHON_MEMBER(deltaInvHelixDiameter);
    ACTS_PYTHON_MEMBER(impactWeightFactor);
    ACTS_PYTHON_MEMBER(zOriginWeightFactor);
    ACTS_PYTHON_MEMBER(compatSeedWeight);
    ACTS_PYTHON_MEMBER(deltaRMin);
    ACTS_PYTHON_MEMBER(maxSeedsPerSpM);
    ACTS_PYTHON_MEMBER(compatSeedLimit);
    ACTS_PYTHON_MEMBER(curvatureSortingInFilter);
    ACTS_PYTHON_MEMBER(seedConfirmation);
    ACTS_PYTHON_MEMBER(centralSeedConfirmationRange);
    ACTS_PYTHON_MEMBER(forwardSeedConfirmationRange);
    ACTS_PYTHON_MEMBER(useDeltaRorTopRadius);
    ACTS_PYTHON_MEMBER(seedWeightIncrement);
    ACTS_PYTHON_MEMBER(numSeedIncrement);
    ACTS_PYTHON_MEMBER(maxSeedsPerSpMConf);
    ACTS_PYTHON_MEMBER(maxQualitySeedsPerSpMConf);
    ACTS_PYTHON_STRUCT_END();
    patchKwargsConstructor(c);
  }

  {
    using Config = Acts::SeedFinderConfig<SimSpacePoint>;
    auto c = py::class_<Config>(m, "SeedFinderConfig").def(py::init<>());
    ACTS_PYTHON_STRUCT_BEGIN(c, Config);
    ACTS_PYTHON_MEMBER(minPt);
    ACTS_PYTHON_MEMBER(cotThetaMax);
    ACTS_PYTHON_MEMBER(deltaRMin);
    ACTS_PYTHON_MEMBER(deltaRMax);
    ACTS_PYTHON_MEMBER(deltaRMinBottomSP);
    ACTS_PYTHON_MEMBER(deltaRMaxBottomSP);
    ACTS_PYTHON_MEMBER(deltaRMinTopSP);
    ACTS_PYTHON_MEMBER(deltaRMaxTopSP);
    ACTS_PYTHON_MEMBER(impactMax);
    ACTS_PYTHON_MEMBER(sigmaScattering);
    ACTS_PYTHON_MEMBER(maxPtScattering);
    ACTS_PYTHON_MEMBER(maxSeedsPerSpM);
    ACTS_PYTHON_MEMBER(collisionRegionMin);
    ACTS_PYTHON_MEMBER(collisionRegionMax);
    ACTS_PYTHON_MEMBER(phiMin);
    ACTS_PYTHON_MEMBER(phiMax);
    ACTS_PYTHON_MEMBER(zMin);
    ACTS_PYTHON_MEMBER(zMax);
    ACTS_PYTHON_MEMBER(rMax);
    ACTS_PYTHON_MEMBER(rMin);
    ACTS_PYTHON_MEMBER(radLengthPerSeed);
    ACTS_PYTHON_MEMBER(zAlign);
    ACTS_PYTHON_MEMBER(rAlign);
    ACTS_PYTHON_MEMBER(sigmaError);
    ACTS_PYTHON_MEMBER(maxBlockSize);
    ACTS_PYTHON_MEMBER(nTrplPerSpBLimit);
    ACTS_PYTHON_MEMBER(nAvgTrplPerSpBLimit);
    ACTS_PYTHON_MEMBER(impactMax);
    ACTS_PYTHON_MEMBER(deltaZMax);
    ACTS_PYTHON_MEMBER(zBinEdges);
    ACTS_PYTHON_MEMBER(skipPreviousTopSP);
    ACTS_PYTHON_MEMBER(interactionPointCut);
    ACTS_PYTHON_MEMBER(zBinsCustomLooping);
    ACTS_PYTHON_MEMBER(useVariableMiddleSPRange);
    ACTS_PYTHON_MEMBER(deltaRMiddleMinSPRange);
    ACTS_PYTHON_MEMBER(deltaRMiddleMaxSPRange);
    ACTS_PYTHON_MEMBER(rRangeMiddleSP);
    ACTS_PYTHON_MEMBER(rMinMiddle);
    ACTS_PYTHON_MEMBER(rMaxMiddle);
    ACTS_PYTHON_MEMBER(binSizeR);
    ACTS_PYTHON_MEMBER(forceRadialSorting);
    ACTS_PYTHON_MEMBER(seedConfirmation);
    ACTS_PYTHON_MEMBER(centralSeedConfirmationRange);
    ACTS_PYTHON_MEMBER(forwardSeedConfirmationRange);
    ACTS_PYTHON_MEMBER(arithmeticAverageCotTheta);
    ACTS_PYTHON_MEMBER(useDetailedDoubleMeasurementInfo);
    ACTS_PYTHON_STRUCT_END();
    patchKwargsConstructor(c);
  }
  {
    using seedOptions = Acts::SeedFinderOptions;
    auto c = py::class_<seedOptions>(m, "SeedFinderOptions").def(py::init<>());
    ACTS_PYTHON_STRUCT_BEGIN(c, seedOptions);
    ACTS_PYTHON_MEMBER(beamPos);
    ACTS_PYTHON_MEMBER(bFieldInZ);
    ACTS_PYTHON_STRUCT_END();
    patchKwargsConstructor(c);
  }
  {
    using Config = Acts::SeedFinderOrthogonalConfig<SimSpacePoint>;
    auto c =
        py::class_<Config>(m, "SeedFinderOrthogonalConfig").def(py::init<>());
    ACTS_PYTHON_STRUCT_BEGIN(c, Config);
    ACTS_PYTHON_MEMBER(minPt);
    ACTS_PYTHON_MEMBER(cotThetaMax);
    ACTS_PYTHON_MEMBER(deltaRMinBottomSP);
    ACTS_PYTHON_MEMBER(deltaRMaxBottomSP);
    ACTS_PYTHON_MEMBER(deltaRMinTopSP);
    ACTS_PYTHON_MEMBER(deltaRMaxTopSP);
    ACTS_PYTHON_MEMBER(impactMax);
    ACTS_PYTHON_MEMBER(deltaPhiMax);
    ACTS_PYTHON_MEMBER(deltaZMax);
    ACTS_PYTHON_MEMBER(sigmaScattering);
    ACTS_PYTHON_MEMBER(maxPtScattering);
    ACTS_PYTHON_MEMBER(maxSeedsPerSpM);
    ACTS_PYTHON_MEMBER(collisionRegionMin);
    ACTS_PYTHON_MEMBER(collisionRegionMax);
    ACTS_PYTHON_MEMBER(phiMin);
    ACTS_PYTHON_MEMBER(phiMax);
    ACTS_PYTHON_MEMBER(zMin);
    ACTS_PYTHON_MEMBER(zMax);
    ACTS_PYTHON_MEMBER(rMax);
    ACTS_PYTHON_MEMBER(rMin);
    ACTS_PYTHON_MEMBER(radLengthPerSeed);
    ACTS_PYTHON_MEMBER(deltaZMax);
    ACTS_PYTHON_MEMBER(skipPreviousTopSP);
    ACTS_PYTHON_MEMBER(interactionPointCut);
    ACTS_PYTHON_MEMBER(deltaPhiMax);
    ACTS_PYTHON_MEMBER(highland);
    ACTS_PYTHON_MEMBER(maxScatteringAngle2);
    ACTS_PYTHON_MEMBER(useVariableMiddleSPRange);
    ACTS_PYTHON_MEMBER(deltaRMiddleMinSPRange);
    ACTS_PYTHON_MEMBER(deltaRMiddleMaxSPRange);
    ACTS_PYTHON_MEMBER(rRangeMiddleSP);
    ACTS_PYTHON_MEMBER(rMinMiddle);
    ACTS_PYTHON_MEMBER(rMaxMiddle);
    ACTS_PYTHON_MEMBER(seedConfirmation);
    ACTS_PYTHON_MEMBER(centralSeedConfirmationRange);
    ACTS_PYTHON_MEMBER(forwardSeedConfirmationRange);
    ACTS_PYTHON_STRUCT_END();
    patchKwargsConstructor(c);
  }

  {
    using seedConf = Acts::SeedConfirmationRangeConfig;
    auto c = py::class_<seedConf>(m, "SeedConfirmationRangeConfig")
                 .def(py::init<>());
    ACTS_PYTHON_STRUCT_BEGIN(c, seedConf);
    ACTS_PYTHON_MEMBER(zMinSeedConf);
    ACTS_PYTHON_MEMBER(zMaxSeedConf);
    ACTS_PYTHON_MEMBER(rMaxSeedConf);
    ACTS_PYTHON_MEMBER(nTopForLargeR);
    ACTS_PYTHON_MEMBER(nTopForSmallR);
    ACTS_PYTHON_MEMBER(seedConfMinBottomRadius);
    ACTS_PYTHON_MEMBER(seedConfMaxZOrigin);
    ACTS_PYTHON_MEMBER(minImpactSeedConf);
    ACTS_PYTHON_STRUCT_END();
    patchKwargsConstructor(c);
  }

  {
    using Config = Acts::SpacePointGridConfig;
    auto c = py::class_<Config>(m, "SpacePointGridConfig").def(py::init<>());

    ACTS_PYTHON_STRUCT_BEGIN(c, Config);
    ACTS_PYTHON_MEMBER(minPt);
    ACTS_PYTHON_MEMBER(rMax);
    ACTS_PYTHON_MEMBER(zMax);
    ACTS_PYTHON_MEMBER(zMin);
    ACTS_PYTHON_MEMBER(phiMin);
    ACTS_PYTHON_MEMBER(phiMax);
    ACTS_PYTHON_MEMBER(deltaRMax);
    ACTS_PYTHON_MEMBER(cotThetaMax);
    ACTS_PYTHON_MEMBER(phiBinDeflectionCoverage);
    ACTS_PYTHON_MEMBER(impactMax);
    ACTS_PYTHON_MEMBER(zBinEdges);
    ACTS_PYTHON_STRUCT_END();
    patchKwargsConstructor(c);
  }
  {
    using Options = Acts::SpacePointGridOptions;
    auto c = py::class_<Options>(m, "SpacePointGridOptions").def(py::init<>());

    ACTS_PYTHON_STRUCT_BEGIN(c, Options);
    ACTS_PYTHON_MEMBER(bFieldInZ);
    ACTS_PYTHON_STRUCT_END();
    patchKwargsConstructor(c);
  }

  ACTS_PYTHON_DECLARE_ALGORITHM(
      ActsExamples::SeedingAlgorithm, mex, "SeedingAlgorithm", inputSpacePoints,
      outputSeeds, seedFilterConfig, seedFinderConfig, seedFinderOptions,
      gridConfig, gridOptions, allowSeparateRMax, zBinNeighborsTop,
      zBinNeighborsBottom, numPhiNeighbors);

  ACTS_PYTHON_DECLARE_ALGORITHM(ActsExamples::SeedingOrthogonalAlgorithm, mex,
                                "SeedingOrthogonalAlgorithm", inputSpacePoints,
                                outputSeeds, seedFilterConfig, seedFinderConfig,
                                seedFinderOptions);

  ACTS_PYTHON_DECLARE_ALGORITHM(
      ActsExamples::HoughTransformSeeder, mex, "HoughTransformSeeder",
      inputSpacePoints, outputProtoTracks, inputSourceLinks, trackingGeometry,
      geometrySelection, inputMeasurements, subRegions, nLayers, xMin, xMax,
      yMin, yMax, houghHistSize_x, houghHistSize_y, hitExtend_x, threshold,
      localMaxWindowSize, kA);

  ACTS_PYTHON_DECLARE_ALGORITHM(
      ActsExamples::TrackParamsEstimationAlgorithm, mex,
      "TrackParamsEstimationAlgorithm", inputSeeds, outputTrackParameters,
      trackingGeometry, magneticField, bFieldMin, sigmaLoc0, sigmaLoc1,
      sigmaPhi, sigmaTheta, sigmaQOverP, sigmaT0, initialVarInflation);

  {
    using Alg = ActsExamples::TrackFindingAlgorithm;
    using Config = Alg::Config;

    auto alg = py::class_<Alg, ActsExamples::IAlgorithm, std::shared_ptr<Alg>>(
                   mex, "TrackFindingAlgorithm")
                   .def(py::init<const Config&, Acts::Logging::Level>(),
                        py::arg("config"), py::arg("level"))
                   .def_property_readonly("config", &Alg::config)
                   .def_static("makeTrackFinderFunction",
                               &Alg::makeTrackFinderFunction);

    py::class_<Alg::TrackFinderFunction,
               std::shared_ptr<Alg::TrackFinderFunction>>(
        alg, "TrackFinderFunction");

    auto c = py::class_<Config>(alg, "Config").def(py::init<>());
    ACTS_PYTHON_STRUCT_BEGIN(c, Config);
    ACTS_PYTHON_MEMBER(inputMeasurements);
    ACTS_PYTHON_MEMBER(inputSourceLinks);
    ACTS_PYTHON_MEMBER(inputInitialTrackParameters);
    ACTS_PYTHON_MEMBER(outputTracks);
    ACTS_PYTHON_MEMBER(findTracks);
    ACTS_PYTHON_MEMBER(measurementSelectorCfg);
    ACTS_PYTHON_STRUCT_END();
  }

<<<<<<< HEAD
  ACTS_PYTHON_DECLARE_ALGORITHM(ActsExamples::TrajectoriesToPrototracks, mex,
                                "TrajectoriesToPrototracks", inputTrajectories,
                                outputProtoTracks);

  ACTS_PYTHON_DECLARE_ALGORITHM(ActsExamples::TracksToTrajectories, mex,
                                "TracksToTrajectories", inputTracks,
                                outputTrajectories);
=======
  {
    using Alg = ActsExamples::TrajectoriesToPrototracks;
    using Config = Alg::Config;

    auto alg = py::class_<Alg, ActsExamples::IAlgorithm, std::shared_ptr<Alg>>(
                   mex, "TrajectoriesToPrototracks")
                   .def(py::init<const Config&, Acts::Logging::Level>(),
                        py::arg("config"), py::arg("level"))
                   .def_property_readonly("config", &Alg::config);

    auto c = py::class_<Config>(alg, "Config").def(py::init<>());
    ACTS_PYTHON_STRUCT_BEGIN(c, Config);
    ACTS_PYTHON_MEMBER(inputTrajectories);
    ACTS_PYTHON_MEMBER(outputPrototracks);
    ACTS_PYTHON_STRUCT_END();
  }

  {
    using Alg = ActsExamples::TracksToTrajectories;
    using Config = Alg::Config;

    auto alg = py::class_<Alg, ActsExamples::IAlgorithm, std::shared_ptr<Alg>>(
                   mex, "TracksToTrajectories")
                   .def(py::init<const Config&, Acts::Logging::Level>(),
                        py::arg("config"), py::arg("level"))
                   .def_property_readonly("config", &Alg::config);

    auto c = py::class_<Config>(alg, "Config").def(py::init<>());
    ACTS_PYTHON_STRUCT_BEGIN(c, Config);
    ACTS_PYTHON_MEMBER(inputTracks);
    ACTS_PYTHON_MEMBER(outputTrajectories);
    ACTS_PYTHON_STRUCT_END();
  }
>>>>>>> 7431a8c7

  {
    auto constructor = [](const std::vector<
                           std::pair<GeometryIdentifier,
                                     std::tuple<std::vector<double>,
                                                std::vector<double>,
                                                std::vector<size_t>>>>& input) {
      std::vector<std::pair<GeometryIdentifier, MeasurementSelectorCuts>>
          converted;
      converted.reserve(input.size());
      for (const auto& [id, cuts] : input) {
        const auto& [bins, chi2, num] = cuts;
        converted.emplace_back(id, MeasurementSelectorCuts{bins, chi2, num});
      }
      return std::make_unique<MeasurementSelector::Config>(converted);
    };

    py::class_<MeasurementSelectorCuts>(m, "MeasurementSelectorCuts")
        .def(py::init<>())
        .def(py::init<std::vector<double>, std::vector<double>,
                      std::vector<size_t>>())
        .def_readwrite("etaBins", &MeasurementSelectorCuts::etaBins)
        .def_readwrite("chi2CutOff", &MeasurementSelectorCuts::chi2CutOff)
        .def_readwrite("numMeasurementsCutOff",
                       &MeasurementSelectorCuts::numMeasurementsCutOff);

    auto ms = py::class_<MeasurementSelector>(m, "MeasurementSelector");
    auto c =
        py::class_<MeasurementSelector::Config>(ms, "Config")
            .def(py::init<std::vector<
                     std::pair<GeometryIdentifier, MeasurementSelectorCuts>>>())
            .def(py::init(constructor));
  }

  ACTS_PYTHON_DECLARE_ALGORITHM(ActsExamples::AmbiguityResolutionAlgorithm, mex,
                                "AmbiguityResolutionAlgorithm",
                                inputSourceLinks, inputTrajectories,
                                outputTrajectories, maximumSharedHits);

  ACTS_PYTHON_DECLARE_ALGORITHM(ActsExamples::SeedsToPrototracks, mex,
                                "SeedsToPrototracks", inputSeeds,
                                outputProtoTracks);
}

}  // namespace Acts::Python<|MERGE_RESOLUTION|>--- conflicted
+++ resolved
@@ -268,7 +268,6 @@
     ACTS_PYTHON_STRUCT_END();
   }
 
-<<<<<<< HEAD
   ACTS_PYTHON_DECLARE_ALGORITHM(ActsExamples::TrajectoriesToPrototracks, mex,
                                 "TrajectoriesToPrototracks", inputTrajectories,
                                 outputProtoTracks);
@@ -276,41 +275,6 @@
   ACTS_PYTHON_DECLARE_ALGORITHM(ActsExamples::TracksToTrajectories, mex,
                                 "TracksToTrajectories", inputTracks,
                                 outputTrajectories);
-=======
-  {
-    using Alg = ActsExamples::TrajectoriesToPrototracks;
-    using Config = Alg::Config;
-
-    auto alg = py::class_<Alg, ActsExamples::IAlgorithm, std::shared_ptr<Alg>>(
-                   mex, "TrajectoriesToPrototracks")
-                   .def(py::init<const Config&, Acts::Logging::Level>(),
-                        py::arg("config"), py::arg("level"))
-                   .def_property_readonly("config", &Alg::config);
-
-    auto c = py::class_<Config>(alg, "Config").def(py::init<>());
-    ACTS_PYTHON_STRUCT_BEGIN(c, Config);
-    ACTS_PYTHON_MEMBER(inputTrajectories);
-    ACTS_PYTHON_MEMBER(outputPrototracks);
-    ACTS_PYTHON_STRUCT_END();
-  }
-
-  {
-    using Alg = ActsExamples::TracksToTrajectories;
-    using Config = Alg::Config;
-
-    auto alg = py::class_<Alg, ActsExamples::IAlgorithm, std::shared_ptr<Alg>>(
-                   mex, "TracksToTrajectories")
-                   .def(py::init<const Config&, Acts::Logging::Level>(),
-                        py::arg("config"), py::arg("level"))
-                   .def_property_readonly("config", &Alg::config);
-
-    auto c = py::class_<Config>(alg, "Config").def(py::init<>());
-    ACTS_PYTHON_STRUCT_BEGIN(c, Config);
-    ACTS_PYTHON_MEMBER(inputTracks);
-    ACTS_PYTHON_MEMBER(outputTrajectories);
-    ACTS_PYTHON_STRUCT_END();
-  }
->>>>>>> 7431a8c7
 
   {
     auto constructor = [](const std::vector<
