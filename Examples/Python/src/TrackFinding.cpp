// This file is part of the Acts project.
//
// Copyright (C) 2021-2022 CERN for the benefit of the Acts project
//
// This Source Code Form is subject to the terms of the Mozilla Public
// License, v. 2.0. If a copy of the MPL was not distributed with this
// file, You can obtain one at http://mozilla.org/MPL/2.0/.

#include "Acts/Plugins/Python/Utilities.hpp"
#include "Acts/Seeding/SeedFinderOrthogonalConfig.hpp"
#include "Acts/TrackFinding/MeasurementSelector.hpp"
#include "ActsExamples/TrackFinding/SeedingAlgorithm.hpp"
#include "ActsExamples/TrackFinding/SeedingOrthogonalAlgorithm.hpp"
#include "ActsExamples/TrackFinding/SpacePointMaker.hpp"
#include "ActsExamples/TrackFinding/TrackFindingAlgorithm.hpp"
#include "ActsExamples/TrackFinding/TrackParamsEstimationAlgorithm.hpp"

#include <memory>

#include <pybind11/pybind11.h>
#include <pybind11/stl.h>

namespace py = pybind11;

using namespace ActsExamples;
using namespace Acts;

namespace Acts::Python {

void addTrackFinding(Context& ctx) {
  auto [m, mex] = ctx.get("main", "examples");

  {
    using Config = ActsExamples::SpacePointMaker::Config;
    auto alg =
        py::class_<ActsExamples::SpacePointMaker, ActsExamples::BareAlgorithm,
                   std::shared_ptr<ActsExamples::SpacePointMaker>>(
            mex, "SpacePointMaker")
            .def(py::init<const Config&, Acts::Logging::Level>(),
                 py::arg("config"), py::arg("level"))
            .def_property_readonly("config",
                                   &ActsExamples::SpacePointMaker::config);

    auto c = py::class_<ActsExamples::SpacePointMaker::Config>(alg, "Config")
                 .def(py::init<>());
    ACTS_PYTHON_STRUCT_BEGIN(c, Config);
    ACTS_PYTHON_MEMBER(inputSourceLinks);
    ACTS_PYTHON_MEMBER(inputMeasurements);
    ACTS_PYTHON_MEMBER(outputSpacePoints);
    ACTS_PYTHON_MEMBER(trackingGeometry);
    ACTS_PYTHON_MEMBER(geometrySelection);
    ACTS_PYTHON_STRUCT_END();
  }

  {
    using Config = Acts::SeedFilterConfig;
    auto c = py::class_<Config>(m, "SeedFilterConfig").def(py::init<>());
    ACTS_PYTHON_STRUCT_BEGIN(c, Config);
    ACTS_PYTHON_MEMBER(deltaInvHelixDiameter);
    ACTS_PYTHON_MEMBER(impactWeightFactor);
    ACTS_PYTHON_MEMBER(compatSeedWeight);
    ACTS_PYTHON_MEMBER(deltaRMin);
    ACTS_PYTHON_MEMBER(maxSeedsPerSpM);
    ACTS_PYTHON_MEMBER(compatSeedLimit);
    ACTS_PYTHON_MEMBER(curvatureSortingInFilter);
    ACTS_PYTHON_MEMBER(seedConfirmation);
    ACTS_PYTHON_MEMBER(centralSeedConfirmationRange);
    ACTS_PYTHON_MEMBER(forwardSeedConfirmationRange);
    ACTS_PYTHON_MEMBER(useDeltaRorTopRadius);
    ACTS_PYTHON_MEMBER(seedWeightIncrement);
    ACTS_PYTHON_MEMBER(numSeedIncrement);
    ACTS_PYTHON_MEMBER(maxSeedsPerSpMConf);
    ACTS_PYTHON_MEMBER(maxQualitySeedsPerSpMConf);
    ACTS_PYTHON_STRUCT_END();
    patchKwargsConstructor(c);
  }

  {
    using Config = Acts::SeedfinderConfig<SimSpacePoint>;
    auto c = py::class_<Config>(m, "SeedfinderConfig").def(py::init<>());
    ACTS_PYTHON_STRUCT_BEGIN(c, Config);
    ACTS_PYTHON_MEMBER(minPt);
    ACTS_PYTHON_MEMBER(cotThetaMax);
    ACTS_PYTHON_MEMBER(deltaRMin);
    ACTS_PYTHON_MEMBER(deltaRMax);
    ACTS_PYTHON_MEMBER(deltaRMinBottomSP);
    ACTS_PYTHON_MEMBER(deltaRMaxBottomSP);
    ACTS_PYTHON_MEMBER(deltaRMinTopSP);
    ACTS_PYTHON_MEMBER(deltaRMaxTopSP);
    ACTS_PYTHON_MEMBER(impactMax);
    ACTS_PYTHON_MEMBER(sigmaScattering);
    ACTS_PYTHON_MEMBER(maxPtScattering);
    ACTS_PYTHON_MEMBER(maxSeedsPerSpM);
    ACTS_PYTHON_MEMBER(collisionRegionMin);
    ACTS_PYTHON_MEMBER(collisionRegionMax);
    ACTS_PYTHON_MEMBER(phiMin);
    ACTS_PYTHON_MEMBER(phiMax);
    ACTS_PYTHON_MEMBER(zMin);
    ACTS_PYTHON_MEMBER(zMax);
    ACTS_PYTHON_MEMBER(rMax);
    ACTS_PYTHON_MEMBER(rMin);
    ACTS_PYTHON_MEMBER(bFieldInZ);
    ACTS_PYTHON_MEMBER(beamPos);
    ACTS_PYTHON_MEMBER(radLengthPerSeed);
    ACTS_PYTHON_MEMBER(zAlign);
    ACTS_PYTHON_MEMBER(rAlign);
    ACTS_PYTHON_MEMBER(sigmaError);
    ACTS_PYTHON_MEMBER(highland);
    ACTS_PYTHON_MEMBER(maxScatteringAngle2);
    ACTS_PYTHON_MEMBER(pTPerHelixRadius);
    ACTS_PYTHON_MEMBER(minHelixDiameter2);
    ACTS_PYTHON_MEMBER(pT2perRadius);
    ACTS_PYTHON_MEMBER(maxBlockSize);
    ACTS_PYTHON_MEMBER(nTrplPerSpBLimit);
    ACTS_PYTHON_MEMBER(nAvgTrplPerSpBLimit);
    ACTS_PYTHON_MEMBER(impactMax);
    ACTS_PYTHON_MEMBER(deltaZMax);
    ACTS_PYTHON_MEMBER(zBinEdges);
    ACTS_PYTHON_MEMBER(skipPreviousTopSP);
    ACTS_PYTHON_MEMBER(interactionPointCut);
    ACTS_PYTHON_MEMBER(zBinsCustomLooping);
    ACTS_PYTHON_MEMBER(rRangeMiddleSP);
    ACTS_PYTHON_MEMBER(useVariableMiddleSPRange);
<<<<<<< HEAD
    ACTS_PYTHON_MEMBER(deltaRMiddleSPRange);
		ACTS_PYTHON_MEMBER(binSizeR);
		ACTS_PYTHON_MEMBER(forceRadialSorting);
=======
    ACTS_PYTHON_MEMBER(deltaRMiddleMinSPRange);
    ACTS_PYTHON_MEMBER(deltaRMiddleMaxSPRange);
>>>>>>> f77f377a
    ACTS_PYTHON_MEMBER(seedConfirmation);
    ACTS_PYTHON_MEMBER(centralSeedConfirmationRange);
    ACTS_PYTHON_MEMBER(forwardSeedConfirmationRange);
		ACTS_PYTHON_MEMBER(arithmeticAverageCotTheta);
    ACTS_PYTHON_MEMBER(useDetailedDoubleMeasurementInfo);
    ACTS_PYTHON_STRUCT_END();
    patchKwargsConstructor(c);
  }

  {
    using seedConf = Acts::SeedConfirmationRangeConfig;
    auto c = py::class_<seedConf>(m, "SeedConfirmationRangeConfig")
                 .def(py::init<>());
    ACTS_PYTHON_STRUCT_BEGIN(c, seedConf);
    ACTS_PYTHON_MEMBER(zMinSeedConf);
    ACTS_PYTHON_MEMBER(zMaxSeedConf);
    ACTS_PYTHON_MEMBER(rMaxSeedConf);
    ACTS_PYTHON_MEMBER(nTopForLargeR);
    ACTS_PYTHON_MEMBER(nTopForSmallR);
    ACTS_PYTHON_STRUCT_END();
    patchKwargsConstructor(c);
  }

  {
    using Config = Acts::SeedFinderOrthogonalConfig<SimSpacePoint>;
    auto c =
        py::class_<Config>(m, "SeedFinderOrthogonalConfig").def(py::init<>());
    ACTS_PYTHON_STRUCT_BEGIN(c, Config);
    ACTS_PYTHON_MEMBER(minPt);
    ACTS_PYTHON_MEMBER(cotThetaMax);
    ACTS_PYTHON_MEMBER(deltaRMin);
    ACTS_PYTHON_MEMBER(deltaRMax);

    ACTS_PYTHON_MEMBER(impactMax);
    ACTS_PYTHON_MEMBER(sigmaScattering);
    ACTS_PYTHON_MEMBER(maxPtScattering);
    ACTS_PYTHON_MEMBER(maxSeedsPerSpM);
    ACTS_PYTHON_MEMBER(collisionRegionMin);
    ACTS_PYTHON_MEMBER(collisionRegionMax);
    ACTS_PYTHON_MEMBER(phiMin);
    ACTS_PYTHON_MEMBER(phiMax);
    ACTS_PYTHON_MEMBER(zMin);
    ACTS_PYTHON_MEMBER(zMax);
    ACTS_PYTHON_MEMBER(rMax);
    ACTS_PYTHON_MEMBER(rMin);
    ACTS_PYTHON_MEMBER(bFieldInZ);
    ACTS_PYTHON_MEMBER(beamPos);
    ACTS_PYTHON_MEMBER(radLengthPerSeed);
    ACTS_PYTHON_MEMBER(rMinMiddle);
    ACTS_PYTHON_MEMBER(rMaxMiddle);
    ACTS_PYTHON_MEMBER(deltaPhiMax);

    ACTS_PYTHON_MEMBER(highland);
    ACTS_PYTHON_MEMBER(maxScatteringAngle2);
    ACTS_PYTHON_MEMBER(pTPerHelixRadius);
    ACTS_PYTHON_MEMBER(minHelixDiameter2);
    ACTS_PYTHON_MEMBER(pT2perRadius);
    ACTS_PYTHON_STRUCT_END();
    patchKwargsConstructor(c);
  }

  {
    using Config = Acts::SpacePointGridConfig;
    auto c = py::class_<Config>(m, "SpacePointGridConfig").def(py::init<>());

    ACTS_PYTHON_STRUCT_BEGIN(c, Config);
    ACTS_PYTHON_MEMBER(bFieldInZ);
    ACTS_PYTHON_MEMBER(minPt);
    ACTS_PYTHON_MEMBER(rMax);
    ACTS_PYTHON_MEMBER(zMax);
    ACTS_PYTHON_MEMBER(zMin);
		ACTS_PYTHON_MEMBER(phiMin);
		ACTS_PYTHON_MEMBER(phiMax);
    ACTS_PYTHON_MEMBER(deltaRMax);
    ACTS_PYTHON_MEMBER(cotThetaMax);
    ACTS_PYTHON_MEMBER(phiBinDeflectionCoverage);
    ACTS_PYTHON_MEMBER(impactMax);
    ACTS_PYTHON_MEMBER(zBinEdges);
    ACTS_PYTHON_STRUCT_END();
    patchKwargsConstructor(c);
  }

  {
    using Config = ActsExamples::SeedingAlgorithm::Config;

    auto alg =
        py::class_<ActsExamples::SeedingAlgorithm, ActsExamples::BareAlgorithm,
                   std::shared_ptr<ActsExamples::SeedingAlgorithm>>(
            mex, "SeedingAlgorithm")
            .def(py::init<const Config&, Acts::Logging::Level>(),
                 py::arg("config"), py::arg("level"))
            .def_property_readonly("config",
                                   &ActsExamples::SeedingAlgorithm::config);

    auto c = py::class_<Config>(alg, "Config").def(py::init<>());
    ACTS_PYTHON_STRUCT_BEGIN(c, Config);
    ACTS_PYTHON_MEMBER(inputSpacePoints);
    ACTS_PYTHON_MEMBER(outputSeeds);
    ACTS_PYTHON_MEMBER(outputProtoTracks);
    ACTS_PYTHON_MEMBER(seedFilterConfig);
    ACTS_PYTHON_MEMBER(seedFinderConfig);
    ACTS_PYTHON_MEMBER(gridConfig);
    ACTS_PYTHON_MEMBER(allowSeparateRMax);
    ACTS_PYTHON_MEMBER(zBinNeighborsTop);
    ACTS_PYTHON_MEMBER(zBinNeighborsBottom);
    ACTS_PYTHON_MEMBER(numPhiNeighbors);
    ACTS_PYTHON_STRUCT_END();
  }

  {
    using Config = ActsExamples::SeedingOrthogonalAlgorithm::Config;

    auto alg =
        py::class_<ActsExamples::SeedingOrthogonalAlgorithm,
                   ActsExamples::BareAlgorithm,
                   std::shared_ptr<ActsExamples::SeedingOrthogonalAlgorithm>>(
            mex, "SeedingOrthogonalAlgorithm")
            .def(py::init<const Config&, Acts::Logging::Level>(),
                 py::arg("config"), py::arg("level"))
            .def_property_readonly(
                "config", &ActsExamples::SeedingOrthogonalAlgorithm::config);

    auto c = py::class_<Config>(alg, "Config").def(py::init<>());
    ACTS_PYTHON_STRUCT_BEGIN(c, Config);
    ACTS_PYTHON_MEMBER(inputSpacePoints);
    ACTS_PYTHON_MEMBER(outputSeeds);
    ACTS_PYTHON_MEMBER(outputProtoTracks);
    ACTS_PYTHON_MEMBER(seedFilterConfig);
    ACTS_PYTHON_MEMBER(seedFinderConfig);
    ACTS_PYTHON_STRUCT_END();
  }

  {
    using Alg = ActsExamples::TrackParamsEstimationAlgorithm;
    using Config = Alg::Config;

    auto alg =
        py::class_<Alg, ActsExamples::BareAlgorithm, std::shared_ptr<Alg>>(
            mex, "TrackParamsEstimationAlgorithm")
            .def(py::init<const Config&, Acts::Logging::Level>(),
                 py::arg("config"), py::arg("level"))
            .def_property_readonly("config", &Alg::config);

    auto c = py::class_<Config>(alg, "Config").def(py::init<>());
    ACTS_PYTHON_STRUCT_BEGIN(c, Config);
    ACTS_PYTHON_MEMBER(inputSeeds);
    ACTS_PYTHON_MEMBER(inputSpacePoints);
    ACTS_PYTHON_MEMBER(inputProtoTracks);
    ACTS_PYTHON_MEMBER(inputSourceLinks);
    ACTS_PYTHON_MEMBER(outputTrackParameters);
    ACTS_PYTHON_MEMBER(outputProtoTracks);
    ACTS_PYTHON_MEMBER(trackingGeometry);
    ACTS_PYTHON_MEMBER(magneticField);
    ACTS_PYTHON_MEMBER(deltaRMin);
    ACTS_PYTHON_MEMBER(deltaRMax);
    ACTS_PYTHON_MEMBER(bFieldMin);
    ACTS_PYTHON_MEMBER(sigmaLoc0);
    ACTS_PYTHON_MEMBER(sigmaLoc1);
    ACTS_PYTHON_MEMBER(sigmaPhi);
    ACTS_PYTHON_MEMBER(sigmaTheta);
    ACTS_PYTHON_MEMBER(sigmaQOverP);
    ACTS_PYTHON_MEMBER(sigmaT0);
    ACTS_PYTHON_MEMBER(initialVarInflation);
    ACTS_PYTHON_STRUCT_END();
  }

  {
    using Alg = ActsExamples::TrackFindingAlgorithm;
    using Config = Alg::Config;

    auto alg =
        py::class_<Alg, ActsExamples::BareAlgorithm, std::shared_ptr<Alg>>(
            mex, "TrackFindingAlgorithm")
            .def(py::init<const Config&, Acts::Logging::Level>(),
                 py::arg("config"), py::arg("level"))
            .def_property_readonly("config", &Alg::config)
            .def_static("makeTrackFinderFunction",
                        &Alg::makeTrackFinderFunction);

    py::class_<Alg::TrackFinderFunction,
               std::shared_ptr<Alg::TrackFinderFunction>>(
        alg, "TrackFinderFunction");

    auto c = py::class_<Config>(alg, "Config").def(py::init<>());
    ACTS_PYTHON_STRUCT_BEGIN(c, Config);
    ACTS_PYTHON_MEMBER(inputMeasurements);
    ACTS_PYTHON_MEMBER(inputSourceLinks);
    ACTS_PYTHON_MEMBER(inputInitialTrackParameters);
    ACTS_PYTHON_MEMBER(outputTrajectories);
    ACTS_PYTHON_MEMBER(findTracks);
    ACTS_PYTHON_MEMBER(measurementSelectorCfg);
    ACTS_PYTHON_STRUCT_END();
  }

  {
    auto constructor = [](std::vector<
                           std::pair<GeometryIdentifier,
                                     std::tuple<std::vector<double>,
                                                std::vector<double>,
                                                std::vector<size_t>>>>
                              input) {
      std::vector<std::pair<GeometryIdentifier, MeasurementSelectorCuts>>
          converted;
      converted.reserve(input.size());
      for (const auto& [id, cuts] : input) {
        const auto& [bins, chi2, num] = cuts;
        converted.emplace_back(id, MeasurementSelectorCuts{bins, chi2, num});
      }
      return std::make_unique<MeasurementSelector::Config>(converted);
    };

    py::class_<MeasurementSelectorCuts>(m, "MeasurementSelectorCuts")
        .def(py::init<>())
        .def(py::init<std::vector<double>, std::vector<double>,
                      std::vector<size_t>>())
        .def_readwrite("etaBins", &MeasurementSelectorCuts::etaBins)
        .def_readwrite("chi2CutOff", &MeasurementSelectorCuts::chi2CutOff)
        .def_readwrite("numMeasurementsCutOff",
                       &MeasurementSelectorCuts::numMeasurementsCutOff);

    auto ms = py::class_<MeasurementSelector>(m, "MeasurementSelector");
    auto c =
        py::class_<MeasurementSelector::Config>(ms, "Config")
            .def(py::init<std::vector<
                     std::pair<GeometryIdentifier, MeasurementSelectorCuts>>>())
            .def(py::init(constructor));
  }
}

}  // namespace Acts::Python<|MERGE_RESOLUTION|>--- conflicted
+++ resolved
@@ -121,14 +121,10 @@
     ACTS_PYTHON_MEMBER(zBinsCustomLooping);
     ACTS_PYTHON_MEMBER(rRangeMiddleSP);
     ACTS_PYTHON_MEMBER(useVariableMiddleSPRange);
-<<<<<<< HEAD
-    ACTS_PYTHON_MEMBER(deltaRMiddleSPRange);
+    ACTS_PYTHON_MEMBER(deltaRMiddleMinSPRange);
+    ACTS_PYTHON_MEMBER(deltaRMiddleMaxSPRange);
 		ACTS_PYTHON_MEMBER(binSizeR);
 		ACTS_PYTHON_MEMBER(forceRadialSorting);
-=======
-    ACTS_PYTHON_MEMBER(deltaRMiddleMinSPRange);
-    ACTS_PYTHON_MEMBER(deltaRMiddleMaxSPRange);
->>>>>>> f77f377a
     ACTS_PYTHON_MEMBER(seedConfirmation);
     ACTS_PYTHON_MEMBER(centralSeedConfirmationRange);
     ACTS_PYTHON_MEMBER(forwardSeedConfirmationRange);
