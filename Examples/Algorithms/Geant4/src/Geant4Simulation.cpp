// This file is part of the Acts project.
//
// Copyright (C) 2021 CERN for the benefit of the Acts project
//
// This Source Code Form is subject to the terms of the Mozilla Public
// License, v. 2.0. If a copy of the MPL was not distributed with this
// file, You can obtain one at http://mozilla.org/MPL/2.0/.

#include "ActsExamples/Geant4/Geant4Simulation.hpp"

#include "Acts/Definitions/Algebra.hpp"
#include "Acts/Plugins/FpeMonitoring/FpeMonitor.hpp"
#include "Acts/Utilities/Logger.hpp"
#include "Acts/Utilities/MultiIndex.hpp"
#include "ActsExamples/Framework/AlgorithmContext.hpp"
#include "ActsExamples/Framework/IAlgorithm.hpp"
#include "ActsExamples/Framework/RandomNumbers.hpp"
#include "ActsExamples/Framework/WhiteBoard.hpp"
#include "ActsExamples/Geant4/DetectorConstructionFactory.hpp"
#include "ActsExamples/Geant4/EventStore.hpp"
#include "ActsExamples/Geant4/Geant4Manager.hpp"
#include "ActsExamples/Geant4/MagneticFieldWrapper.hpp"
#include "ActsExamples/Geant4/MaterialPhysicsList.hpp"
#include "ActsExamples/Geant4/MaterialSteppingAction.hpp"
#include "ActsExamples/Geant4/ParticleKillAction.hpp"
#include "ActsExamples/Geant4/ParticleTrackingAction.hpp"
#include "ActsExamples/Geant4/SensitiveSteppingAction.hpp"
#include "ActsExamples/Geant4/SensitiveSurfaceMapper.hpp"
#include "ActsExamples/Geant4/SimParticleTranslation.hpp"
#include "ActsExamples/Geant4/SteppingActionList.hpp"
#include "ActsFatras/EventData/Barcode.hpp"

#include <cassert>
#include <cstddef>
#include <iostream>
#include <map>
#include <stdexcept>
#include <utility>

#include <G4FieldManager.hh>
#include <G4RunManager.hh>
#include <G4TransportationManager.hh>
#include <G4UniformMagField.hh>
#include <G4UserEventAction.hh>
#include <G4UserLimits.hh>
#include <G4UserRunAction.hh>
#include <G4UserSteppingAction.hh>
#include <G4UserTrackingAction.hh>
#include <G4VUserDetectorConstruction.hh>
#include <G4VUserPhysicsList.hh>
#include <G4Version.hh>
#include <Randomize.hh>

ActsExamples::Geant4SimulationBase::Geant4SimulationBase(
    const Config& cfg, std::string name, Acts::Logging::Level level)
    : IAlgorithm(std::move(name), level) {
  if (cfg.inputParticles.empty()) {
    throw std::invalid_argument("Missing input particle collection");
  }
  if (!cfg.detectorConstructionFactory) {
    throw std::invalid_argument("Missing detector construction factory");
  }
  if (!cfg.randomNumbers) {
    throw std::invalid_argument("Missing random numbers");
  }

  m_logger = Acts::getDefaultLogger("Geant4", level);

  m_eventStore = std::make_shared<EventStore>();

  // tweak logging
  // If we are in VERBOSE mode, set the verbose level in Geant4 to 2.
  // 3 would be also possible, but that produces infinite amount of output.
  m_geant4Level = logger().level() == Acts::Logging::VERBOSE ? 2 : 0;
}

ActsExamples::Geant4SimulationBase::~Geant4SimulationBase() = default;

void ActsExamples::Geant4SimulationBase::commonInitialization() {
  // Set the detector construction
  {
    // Clear detector construction if it exists
    if (runManager().GetUserDetectorConstruction() != nullptr) {
      delete runManager().GetUserDetectorConstruction();
    }
    // G4RunManager will take care of deletion
    m_detectorConstruction =
        config().detectorConstructionFactory->factorize().release();
    runManager().SetUserInitialization(m_detectorConstruction);
    runManager().InitializeGeometry();
  }
}

G4RunManager& ActsExamples::Geant4SimulationBase::runManager() const {
  return *m_geant4Instance->runManager.get();
}

ActsExamples::EventStore& ActsExamples::Geant4SimulationBase::eventStore()
    const {
  return *m_eventStore;
}

ActsExamples::ProcessCode ActsExamples::Geant4SimulationBase::initialize() {
  // Initialize the Geant4 run manager
  runManager().Initialize();

  return ActsExamples::ProcessCode::SUCCESS;
}

ActsExamples::ProcessCode ActsExamples::Geant4SimulationBase::execute(
    const ActsExamples::AlgorithmContext& ctx) const {
  // Ensure exclusive access to the Geant4 run manager
  std::lock_guard<std::mutex> guard(m_geant4Instance->mutex);

  // Set the seed new per event, so that we get reproducible results
  G4Random::setTheSeed(config().randomNumbers->generateSeed(ctx));

  // Get and reset event registry state
  eventStore() = EventStore{};

  // Register the current event store to the registry
  // this will allow access from the User*Actions
  eventStore().store = &(ctx.eventStore);

  // Register the input particle read handle
  eventStore().inputParticles = &m_inputParticles;

  ACTS_DEBUG("Sending Geant RunManager the BeamOn() command.");
  {
    Acts::FpeMonitor mon{0};  // disable all FPEs while we're in Geant4
    // Start simulation. each track is simulated as a separate Geant4 event.
    runManager().BeamOn(1);
  }

  // Since these are std::set, this ensures that each particle is in both sets
  throw_assert(
      eventStore().particlesInitial.size() ==
          eventStore().particlesFinal.size(),
      "initial and final particle collections does not have the same size: "
          << eventStore().particlesInitial.size() << " vs "
          << eventStore().particlesFinal.size());

  // Print out warnings about possible particle collision if happened
  if (eventStore().particleIdCollisionsInitial > 0 or
      eventStore().particleIdCollisionsFinal > 0 or
      eventStore().parentIdNotFound > 0) {
    ACTS_WARNING(
        "Particle ID collisions detected, don't trust the particle "
        "identification!");
    ACTS_WARNING(
        "- initial states: " << eventStore().particleIdCollisionsInitial);
    ACTS_WARNING("- final states: " << eventStore().particleIdCollisionsFinal);
    ACTS_WARNING("- parent ID not found: " << eventStore().parentIdNotFound);
  }

  if (eventStore().hits.empty()) {
    ACTS_DEBUG("Step merging: No steps recorded");
  } else {
    ACTS_DEBUG("Step merging: mean hits per hit: "
               << static_cast<double>(eventStore().numberGeantSteps) /
                      eventStore().hits.size());
    ACTS_DEBUG(
        "Step merging: max hits per hit: " << eventStore().maxStepsForHit);
  }

  return ActsExamples::ProcessCode::SUCCESS;
}

std::shared_ptr<ActsExamples::Geant4Handle>
ActsExamples::Geant4SimulationBase::geant4Handle() const {
  return m_geant4Instance;
}

ActsExamples::Geant4Simulation::Geant4Simulation(const Config& cfg,
                                                 Acts::Logging::Level level)
    : Geant4SimulationBase(cfg, "Geant4Simulation", level), m_cfg(cfg) {
  m_geant4Instance = m_cfg.geant4Handle
                         ? m_cfg.geant4Handle
                         : Geant4Manager::instance().createHandle(
                               m_geant4Level, m_cfg.physicsList);
  if (m_geant4Instance->physicsListName != m_cfg.physicsList) {
    throw std::runtime_error("inconsistent physics list");
  }

  commonInitialization();

  // Set the primarty generator
  {
    // Clear primary generation action if it exists
    if (runManager().GetUserPrimaryGeneratorAction() != nullptr) {
      delete runManager().GetUserPrimaryGeneratorAction();
    }
    SimParticleTranslation::Config prCfg;
    prCfg.eventStore = m_eventStore;
    // G4RunManager will take care of deletion
    auto primaryGeneratorAction = new SimParticleTranslation(
        prCfg, m_logger->cloneWithSuffix("SimParticleTranslation"));
    // Set the primary generator action
    runManager().SetUserAction(primaryGeneratorAction);
  }

  // Please note:
  // The following two blocks rely on the fact that the Acts
  // detector constructions cache the world volume

  // Particle action
  {
    // Clear tracking action if it exists
    if (runManager().GetUserTrackingAction() != nullptr) {
      delete runManager().GetUserTrackingAction();
    }
    ParticleTrackingAction::Config trackingCfg;
    trackingCfg.eventStore = m_eventStore;
    trackingCfg.keepParticlesWithoutHits = cfg.keepParticlesWithoutHits;
    // G4RunManager will take care of deletion
    auto trackingAction = new ParticleTrackingAction(
        trackingCfg, m_logger->cloneWithSuffix("ParticleTracking"));
    runManager().SetUserAction(trackingAction);
  }

  // Stepping actions
  {
    // Clear stepping action if it exists
    if (runManager().GetUserSteppingAction() != nullptr) {
      delete runManager().GetUserSteppingAction();
    }

    ParticleKillAction::Config particleKillCfg;
    particleKillCfg.volume = cfg.killVolume;
    particleKillCfg.maxTime = cfg.killAfterTime;
    particleKillCfg.secondaries = cfg.killSecondaries;

    SensitiveSteppingAction::Config stepCfg;
    stepCfg.eventStore = m_eventStore;
    stepCfg.charged = true;
    stepCfg.neutral = false;
    stepCfg.primary = true;
    stepCfg.secondary = cfg.recordHitsOfSecondaries;

    SteppingActionList::Config steppingCfg;
    steppingCfg.actions.push_back(std::make_unique<ParticleKillAction>(
        particleKillCfg, m_logger->cloneWithSuffix("Killer")));
    steppingCfg.actions.push_back(std::make_unique<SensitiveSteppingAction>(
        stepCfg, m_logger->cloneWithSuffix("SensitiveStepping")));

    // G4RunManager will take care of deletion
    auto steppingAction = new SteppingActionList(steppingCfg);
    runManager().SetUserAction(steppingAction);
  }

  // Get the g4World cache
  G4VPhysicalVolume* g4World = m_detectorConstruction->Construct();

  // Set the magnetic field
  if (cfg.magneticField) {
    ACTS_INFO("Setting ACTS configured field to Geant4.");

    MagneticFieldWrapper::Config g4FieldCfg;
    g4FieldCfg.magneticField = cfg.magneticField;
    m_magneticField = std::make_unique<MagneticFieldWrapper>(g4FieldCfg);

    // Set the field or the G4Field manager
    m_fieldManager = std::make_unique<G4FieldManager>();
    m_fieldManager->SetDetectorField(m_magneticField.get());
    m_fieldManager->CreateChordFinder(m_magneticField.get());

    // Propagate down to all childrend
    g4World->GetLogicalVolume()->SetFieldManager(m_fieldManager.get(), true);
  }

  // An ACTS TrackingGeometry is provided, so simulation for sensitive
  // detectors is turned on - they need to get matched first
  if (cfg.trackingGeometry) {
    ACTS_INFO(
        "Remapping selected volumes from Geant4 to Acts::Surface::GeometryID");

    SensitiveSurfaceMapper::Config ssmCfg;
    ssmCfg.trackingGeometry = cfg.trackingGeometry;
    ssmCfg.volumeMappings = cfg.volumeMappings;
    ssmCfg.materialMappings = cfg.materialMappings;

    SensitiveSurfaceMapper sensitiveSurfaceMapper(
        ssmCfg, m_logger->cloneWithSuffix("SensitiveSurfaceMapper"));
    int sCounter = 0;
    sensitiveSurfaceMapper.remapSensitiveNames(
        g4World, Acts::Transform3::Identity(), sCounter);

    ACTS_INFO("Remapping successful for " << sCounter << " selected volumes.");
  }

  m_inputParticles.initialize(cfg.inputParticles);
  m_outputSimHits.initialize(cfg.outputSimHits);
  m_outputParticlesInitial.initialize(cfg.outputParticlesInitial);
  m_outputParticlesFinal.initialize(cfg.outputParticlesFinal);
}

ActsExamples::Geant4Simulation::~Geant4Simulation() = default;

ActsExamples::ProcessCode ActsExamples::Geant4Simulation::execute(
    const ActsExamples::AlgorithmContext& ctx) const {
<<<<<<< HEAD
  // Ensure exclusive access to the Geant4 run manager
  std::lock_guard<std::mutex> guard(m_runManagerLock);
  
  // Set the seed new per event, so that we get reproducible results
  G4Random::setTheSeed(m_cfg.randomNumbers->generateSeed(ctx));

  // Set the seed new per event, so that we get reproducible results
  G4Random::setTheSeed(m_cfg.randomNumbers->generateSeed(ctx));
=======
  Geant4SimulationBase::execute(ctx);
>>>>>>> ffc9e123

  // Output handling: Simulation
  m_outputParticlesInitial(
      ctx, SimParticleContainer(eventStore().particlesInitial.begin(),
                                eventStore().particlesInitial.end()));
  m_outputParticlesFinal(
      ctx, SimParticleContainer(eventStore().particlesFinal.begin(),
                                eventStore().particlesFinal.end()));

#if BOOST_VERSION < 107800
  SimHitContainer container;
  for (const auto& hit : eventStore().hits) {
    container.insert(hit);
  }
  m_outputSimHits(ctx, std::move(container));
#else
  m_outputSimHits(
      ctx, SimHitContainer(eventStore().hits.begin(), eventStore().hits.end()));
#endif

  return ActsExamples::ProcessCode::SUCCESS;
}

ActsExamples::Geant4MaterialRecording::Geant4MaterialRecording(
    const Config& cfg, Acts::Logging::Level level)
    : Geant4SimulationBase(cfg, "Geant4Simulation", level), m_cfg(cfg) {
  auto physicsListName = "MaterialPhysicsList";
  m_geant4Instance =
      m_cfg.geant4Handle
          ? m_cfg.geant4Handle
          : Geant4Manager::instance().createHandle(
                m_geant4Level,
                std::make_unique<MaterialPhysicsList>(
                    m_logger->cloneWithSuffix("MaterialPhysicsList")),
                physicsListName);
  if (m_geant4Instance->physicsListName != physicsListName) {
    throw std::runtime_error("inconsistent physics list");
  }

  commonInitialization();

  // Set the primarty generator
  {
    // Clear primary generation action if it exists
    if (runManager().GetUserPrimaryGeneratorAction() != nullptr) {
      delete runManager().GetUserPrimaryGeneratorAction();
    }

    SimParticleTranslation::Config prCfg;
    prCfg.eventStore = m_eventStore;
    prCfg.forcedPdgCode = 0;
    prCfg.forcedCharge = 0.;
    prCfg.forcedMass = 0.;

    // G4RunManager will take care of deletion
    auto primaryGeneratorAction = new SimParticleTranslation(
        prCfg, m_logger->cloneWithSuffix("SimParticleTranslation"));
    // Set the primary generator action
    runManager().SetUserAction(primaryGeneratorAction);
  }

  // Stepping action
  {
    // Clear stepping action if it exists
    if (runManager().GetUserSteppingAction() != nullptr) {
      delete runManager().GetUserSteppingAction();
    }
    MaterialSteppingAction::Config steppingCfg;
    steppingCfg.eventStore = m_eventStore;
    steppingCfg.excludeMaterials = m_cfg.excludeMaterials;
    // G4RunManager will take care of deletion
    auto steppingAction = new MaterialSteppingAction(
        steppingCfg, m_logger->cloneWithSuffix("MaterialSteppingAction"));
    runManager().SetUserAction(steppingAction);
  }

  runManager().Initialize();

  m_inputParticles.initialize(cfg.inputParticles);
  m_outputMaterialTracks.initialize(cfg.outputMaterialTracks);
}

ActsExamples::Geant4MaterialRecording::~Geant4MaterialRecording() = default;

ActsExamples::ProcessCode ActsExamples::Geant4MaterialRecording::execute(
    const ActsExamples::AlgorithmContext& ctx) const {
  Geant4SimulationBase::execute(ctx);

  // Output handling: Material tracks
  m_outputMaterialTracks(
      ctx, decltype(eventStore().materialTracks)(eventStore().materialTracks));

  return ActsExamples::ProcessCode::SUCCESS;
}<|MERGE_RESOLUTION|>--- conflicted
+++ resolved
@@ -298,18 +298,7 @@
 
 ActsExamples::ProcessCode ActsExamples::Geant4Simulation::execute(
     const ActsExamples::AlgorithmContext& ctx) const {
-<<<<<<< HEAD
-  // Ensure exclusive access to the Geant4 run manager
-  std::lock_guard<std::mutex> guard(m_runManagerLock);
-  
-  // Set the seed new per event, so that we get reproducible results
-  G4Random::setTheSeed(m_cfg.randomNumbers->generateSeed(ctx));
-
-  // Set the seed new per event, so that we get reproducible results
-  G4Random::setTheSeed(m_cfg.randomNumbers->generateSeed(ctx));
-=======
   Geant4SimulationBase::execute(ctx);
->>>>>>> ffc9e123
 
   // Output handling: Simulation
   m_outputParticlesInitial(
