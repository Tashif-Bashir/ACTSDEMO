--- conflicted
+++ resolved
@@ -23,15 +23,10 @@
 
 namespace ActsExamples {
 
-<<<<<<< HEAD
-/// A G4SteppingAction that is called for every step in
-/// the simulation process.
-=======
 /// A G4SteppingAction that is called for every step in the simulation process.
 ///
 /// It checks whether the particle can be killed according to the user settings
 /// e.g. if its position exceeds the configured values for |z| or r.
->>>>>>> 0ad1e47d
 class ParticleKillAction : public G4UserSteppingAction {
  public:
   /// Configuration of the Stepping action
