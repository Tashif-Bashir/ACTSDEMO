--- conflicted
+++ resolved
@@ -48,25 +48,8 @@
 struct EventStore;
 struct Geant4Handle;
 
-<<<<<<< HEAD
-/// Algorithm to run Geant4 simulation in the ActsExamples framework
-///
-/// This algorithm can be configured with the standardard Geant4
-/// components:
-/// - (a) the generator Action
-/// - (b) detector construction and magnetic field
-/// - (c) the user actions
-///
-/// In order to run within the ACTS framework, access to the
-/// EventData is provided by a EventStoreRegistry which provides
-/// individual slots for the event containers and the store.
-///
-/// The Geant4Simulation algorithm clears those after processing.
-class Geant4Simulation final : public IAlgorithm {
-=======
 /// Abtracts common Geant4 Acts algorithm behaviour.
 class Geant4SimulationBase : public IAlgorithm {
->>>>>>> 928faa16
  public:
   /// Nested configuration struct for the Geant4 simulation
   struct Config {
