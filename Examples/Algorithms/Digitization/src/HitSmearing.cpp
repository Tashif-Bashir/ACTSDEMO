--- conflicted
+++ resolved
@@ -46,16 +46,6 @@
   if (not m_cfg.randomNumbers) {
     throw std::invalid_argument("Missing random numbers tool");
   }
-<<<<<<< HEAD
-  // fill the surface map to allow lookup by geometry id only
-  m_cfg.trackingGeometry->visitSurfaces([this](const Acts::Surface* surface) {
-    // for now we just require a valid surface
-    if (surface) {
-      this->m_surfaces.insert_or_assign(surface->geometryId(), surface);
-    }
-  });
-=======
->>>>>>> 4c9409ba
 }
 
 ActsExamples::ProcessCode ActsExamples::HitSmearing::execute(
@@ -89,28 +79,17 @@
 
   for (auto&& [moduleGeoId, moduleSimHits] : groupByModule(simHits)) {
     // check if we should create hits for this surface
-<<<<<<< HEAD
-    auto surfaceItr = m_surfaces.find(moduleGeoId);
-    if (surfaceItr == m_surfaces.end()) {
-=======
     const Acts::Surface* surface =
         m_cfg.trackingGeometry->findSurface(moduleGeoId);
     if (not surface) {
->>>>>>> 4c9409ba
       continue;
     }
-    const Acts::Surface* surface = surfaceItr->second;
 
     // use iterators manually so we can retrieve the hit index in the container
     for (auto ih = moduleSimHits.begin(); ih != moduleSimHits.end(); ++ih) {
       const auto& simHit = *ih;
       const auto simHitIdx = simHits.index_of(ih);
 
-<<<<<<< HEAD
-=======
-    // smear all truth hits for this module
-    for (const auto& hit : moduleHits) {
->>>>>>> 4c9409ba
       // transform global position into local coordinates
       auto lpResult = surface->globalToLocal(ctx.geoContext, simHit.position(),
                                              simHit.unitDirection(), 0.5_um);
