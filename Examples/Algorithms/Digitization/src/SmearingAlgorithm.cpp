// This file is part of the Acts project.
//
// Copyright (C) 2020 CERN for the benefit of the Acts project
//
// This Source Code Form is subject to the terms of the Mozilla Public
// License, v. 2.0. If a copy of the MPL was not distributed with this
// file, You can obtain one at http://mozilla.org/MPL/2.0/.

#include "ActsExamples/Digitization/SmearingAlgorithm.hpp"

<<<<<<< HEAD
=======
#include "Acts/Geometry/TrackingGeometry.hpp"
#include "Acts/Utilities/ParameterDefinitions.hpp"
>>>>>>> 2578bc39
#include "ActsExamples/EventData/GeometryContainers.hpp"
#include "ActsExamples/EventData/IndexSourceLink.hpp"
#include "ActsExamples/EventData/Measurement.hpp"
#include "ActsExamples/EventData/SimHit.hpp"
#include "ActsExamples/Framework/WhiteBoard.hpp"
#include "ActsFatras/Digitization/UncorrelatedHitSmearer.hpp"

#include <stdexcept>

ActsExamples::SmearingAlgorithm::SmearingAlgorithm(
    ActsExamples::SmearingAlgorithm::Config cfg, Acts::Logging::Level lvl)
    : ActsExamples::BareAlgorithm("SmearingAlgorithm", lvl),
      m_cfg(std::move(cfg)) {
  if (m_cfg.inputSimHits.empty()) {
    throw std::invalid_argument("Missing simulated hits input collection");
  }
  if (m_cfg.outputMeasurements.empty()) {
    throw std::invalid_argument("Missing measurements output collection");
  }
  if (m_cfg.outputSourceLinks.empty()) {
    throw std::invalid_argument("Missing source links output collection");
  }
  if (m_cfg.outputMeasurementParticlesMap.empty()) {
    throw std::invalid_argument(
        "Missing hit-to-particles map output collection");
  }
  if (m_cfg.outputMeasurementSimHitsMap.empty()) {
    throw std::invalid_argument(
        "Missing hit-to-simulated-hits map output collection");
  }
  if (not m_cfg.trackingGeometry) {
    throw std::invalid_argument("Missing tracking geometry");
  }
  if (not m_cfg.randomNumbers) {
    throw std::invalid_argument("Missing random numbers tool");
  }
<<<<<<< HEAD
=======
  if (not m_cfg.configured) {
    throw std::invalid_argument("Smearing Algorithm is misconfigured");
  }
}

namespace {

/// Create a fittable measurmement from a parameter set
///
/// @param sourceLink The corresponding source link.
/// @param surface The surface of the measurement.
/// @param paramSet The ParameterSet created from the smearer.
/// @return A fittable framework measurement
template <Acts::BoundIndices... kParameters>
ActsExamples::Measurement makeMeasurement(
    ActsExamples::IndexSourceLink sourceLink, const Acts::Surface& surface,
    Acts::ParameterSet<Acts::BoundIndices, kParameters...>&& paramSet) {
  using ConcreteMeasurement =
      Acts::Measurement<ActsExamples::IndexSourceLink, Acts::BoundIndices,
                        kParameters...>;
  return ConcreteMeasurement(surface.getSharedPtr(), sourceLink,
                             std::move(paramSet));
>>>>>>> 2578bc39
}

}  // namespace

ActsExamples::ProcessCode ActsExamples::SmearingAlgorithm::execute(
    const AlgorithmContext& ctx) const {
  // retrieve input
  const auto& simHits = ctx.eventStore.get<SimHitContainer>(m_cfg.inputSimHits);

  // prepare output containers
  IndexSourceLinkContainer sourceLinks;
  MeasurementContainer measurements;
  IndexMultimap<ActsFatras::Barcode> hitParticlesMap;
  IndexMultimap<Index> hitSimHitsMap;
  sourceLinks.reserve(simHits.size());
  measurements.reserve(simHits.size());
  hitParticlesMap.reserve(simHits.size());
  hitSimHitsMap.reserve(simHits.size());

  // setup random number generator
  auto rng = m_cfg.randomNumbers->spawnGenerator(ctx);

<<<<<<< HEAD
  for (auto&& [moduleGeoId, moduleHits] : groupByModule(hits)) {
    for (auto ih = moduleHits.begin(); ih != moduleHits.end(); ++ih) {
      // Gather the hit index for further storage
      unsigned int hitidx = ih - hits.begin();
      const auto& hit = *ih;

      auto smearItr = m_cfg.smearers.find(moduleGeoId);
      if (smearItr != m_cfg.smearers.end()) {
        const Acts::Surface* surface =
            m_cfg.trackingGeometry->findSurface(moduleGeoId);
        if (surface) {
          // First one wins (there shouldn't be more than one smearer per
          // surface)
          auto& smearer = *smearItr;
          ActsFatras::SmearInput sInput(hit, ctx.geoContext, surface);
          // Run the visitor
          std::visit(
              [&](auto&& sm) {
                auto sParSet = sm.first(sInput, rng, sm.second);
                if (sParSet.ok()) {
                  auto measurement = createMeasurement(
                      std::move(sParSet.value()), *surface, {hitidx});
                  measurements.emplace_hint(measurements.end(),
                                            surface->geometryId(),
                                            std::move(measurement));
                }
              },
              smearer);
        } else {
          ACTS_WARNING("Could not find surface with geometry identifier "
                       << moduleGeoId.value());
        }
      } else {
        ACTS_DEBUG("No smearingm function present for this module in volume "
                   << moduleGeoId.volume());
      }
=======
  for (auto&& [moduleGeoId, moduleSimHits] : groupByModule(simHits)) {
    auto smearerItr = m_cfg.smearers.find(moduleGeoId);
    if (smearerItr == m_cfg.smearers.end()) {
      ACTS_DEBUG("No smearing function present for module " << moduleGeoId);
      continue;
    }
    const Acts::Surface* surface =
        m_cfg.trackingGeometry->findSurface(moduleGeoId);
    if (not surface) {
      // this is either an invalid geometry id or a misconfigured smearer
      // setup; both cases can not be handled and should be fatal.
      ACTS_ERROR("Could not find surface " << moduleGeoId
                                           << " for configured smearer");
      return ProcessCode::ABORT;
    }

    for (auto ih = moduleSimHits.begin(); ih != moduleSimHits.end(); ++ih) {
      const auto& simHit = *ih;
      const auto simHitIdx = simHits.index_of(ih);

      // run the smearer
      std::visit(
          [&](auto&& smearer) {
            ActsFatras::SmearInput smearInput(simHit, ctx.geoContext, surface);
            auto smearResult = smearer.first(smearInput, rng, smearer.second);
            if (not smearResult.ok()) {
              // do not store un-smearable measurements
              return;
            }

            // the measurement container is unordered and the index under which
            // the measurement will be stored is known before adding it.
            Index hitIdx = measurements.size();
            IndexSourceLink sourceLink(*surface, hitIdx);
            auto meas = makeMeasurement(sourceLink, *surface,
                                        std::move(smearResult.value()));

            // add to output containers
            // index map and source link container are geometry-ordered.
            // since the input is also geometry-ordered, new items can
            // be added at the end.
            sourceLinks.emplace_hint(sourceLinks.end(), std::move(sourceLink));
            measurements.emplace_back(std::move(meas));
            // this digitization does not do hit merging so there is only one
            // mapping entry for each digitized hit.
            hitParticlesMap.emplace_hint(hitParticlesMap.end(), hitIdx,
                                         simHit.particleId());
            hitSimHitsMap.emplace_hint(hitSimHitsMap.end(), hitIdx, simHitIdx);
          },
          *smearerItr);
>>>>>>> 2578bc39
    }
  }

  ctx.eventStore.add(m_cfg.outputSourceLinks, std::move(sourceLinks));
  ctx.eventStore.add(m_cfg.outputMeasurements, std::move(measurements));
  ctx.eventStore.add(m_cfg.outputMeasurementParticlesMap,
                     std::move(hitParticlesMap));
  ctx.eventStore.add(m_cfg.outputMeasurementSimHitsMap,
                     std::move(hitSimHitsMap));
  return ProcessCode::SUCCESS;
}<|MERGE_RESOLUTION|>--- conflicted
+++ resolved
@@ -8,11 +8,8 @@
 
 #include "ActsExamples/Digitization/SmearingAlgorithm.hpp"
 
-<<<<<<< HEAD
-=======
 #include "Acts/Geometry/TrackingGeometry.hpp"
 #include "Acts/Utilities/ParameterDefinitions.hpp"
->>>>>>> 2578bc39
 #include "ActsExamples/EventData/GeometryContainers.hpp"
 #include "ActsExamples/EventData/IndexSourceLink.hpp"
 #include "ActsExamples/EventData/Measurement.hpp"
@@ -49,8 +46,6 @@
   if (not m_cfg.randomNumbers) {
     throw std::invalid_argument("Missing random numbers tool");
   }
-<<<<<<< HEAD
-=======
   if (not m_cfg.configured) {
     throw std::invalid_argument("Smearing Algorithm is misconfigured");
   }
@@ -73,7 +68,6 @@
                         kParameters...>;
   return ConcreteMeasurement(surface.getSharedPtr(), sourceLink,
                              std::move(paramSet));
->>>>>>> 2578bc39
 }
 
 }  // namespace
@@ -96,44 +90,6 @@
   // setup random number generator
   auto rng = m_cfg.randomNumbers->spawnGenerator(ctx);
 
-<<<<<<< HEAD
-  for (auto&& [moduleGeoId, moduleHits] : groupByModule(hits)) {
-    for (auto ih = moduleHits.begin(); ih != moduleHits.end(); ++ih) {
-      // Gather the hit index for further storage
-      unsigned int hitidx = ih - hits.begin();
-      const auto& hit = *ih;
-
-      auto smearItr = m_cfg.smearers.find(moduleGeoId);
-      if (smearItr != m_cfg.smearers.end()) {
-        const Acts::Surface* surface =
-            m_cfg.trackingGeometry->findSurface(moduleGeoId);
-        if (surface) {
-          // First one wins (there shouldn't be more than one smearer per
-          // surface)
-          auto& smearer = *smearItr;
-          ActsFatras::SmearInput sInput(hit, ctx.geoContext, surface);
-          // Run the visitor
-          std::visit(
-              [&](auto&& sm) {
-                auto sParSet = sm.first(sInput, rng, sm.second);
-                if (sParSet.ok()) {
-                  auto measurement = createMeasurement(
-                      std::move(sParSet.value()), *surface, {hitidx});
-                  measurements.emplace_hint(measurements.end(),
-                                            surface->geometryId(),
-                                            std::move(measurement));
-                }
-              },
-              smearer);
-        } else {
-          ACTS_WARNING("Could not find surface with geometry identifier "
-                       << moduleGeoId.value());
-        }
-      } else {
-        ACTS_DEBUG("No smearingm function present for this module in volume "
-                   << moduleGeoId.volume());
-      }
-=======
   for (auto&& [moduleGeoId, moduleSimHits] : groupByModule(simHits)) {
     auto smearerItr = m_cfg.smearers.find(moduleGeoId);
     if (smearerItr == m_cfg.smearers.end()) {
@@ -184,7 +140,6 @@
             hitSimHitsMap.emplace_hint(hitSimHitsMap.end(), hitIdx, simHitIdx);
           },
           *smearerItr);
->>>>>>> 2578bc39
     }
   }
 
