// This file is part of the Acts project.
//
// Copyright (C) 2021 CERN for the benefit of the Acts project
//
// This Source Code Form is subject to the terms of the Mozilla Public
// License, v. 2.0. If a copy of the MPL was not distributed with this
// file, You can obtain one at http://mozilla.org/MPL/2.0/.

#pragma once

#include "Acts/Definitions/TrackParametrization.hpp"
#include "Acts/Definitions/Units.hpp"
#include "Acts/EventData/ParticleHypothesis.hpp"
#include "Acts/Geometry/TrackingGeometry.hpp"
#include "Acts/MagneticField/ConstantBField.hpp"
#include "Acts/MagneticField/InterpolatedBFieldMap.hpp"
#include "Acts/Utilities/Logger.hpp"
#include "ActsExamples/EventData/ProtoTrack.hpp"
#include "ActsExamples/EventData/SimSeed.hpp"
#include "ActsExamples/EventData/Track.hpp"
#include "ActsExamples/Framework/DataHandle.hpp"
#include "ActsExamples/Framework/IAlgorithm.hpp"
#include "ActsExamples/Framework/ProcessCode.hpp"
#include "ActsExamples/MagneticField/MagneticField.hpp"

#include <algorithm>
#include <array>
#include <functional>
#include <memory>
#include <string>
#include <vector>

namespace Acts {
class TrackingGeometry;
class MagneticFieldProvider;
}  // namespace Acts

namespace ActsExamples {
struct AlgorithmContext;

/// Estimate track parameters for track seeds.
///
/// The algorithm takes the either directly the seeds or indirectly the proto
/// tracks and space points, and source links container as input. The proto
/// track is basically a seed and its space points info could be retrieved from
/// the space point container. The source links container is necessary to
/// retrieve the geometry identifier of the module at which a space point is
/// located. It creates two additional container to the event store, i.e. the
/// estimated track parameters container and the proto tracks container storing
/// only those proto tracks with track parameters estimated.
class TrackParamsEstimationAlgorithm final : public IAlgorithm {
 public:
  struct Config {
    /// Input seeds collection.
    std::string inputSeeds;
    /// Input prototracks (optional)
    std::string inputProtoTracks;
    /// Output estimated track parameters collection.
    std::string outputTrackParameters;
    /// Output seed collection - only seeds with successful parameter estimation
    /// are propagated (optional)
    std::string outputSeeds;
    /// Output prototrack collection - only tracks with successful parameter
    /// estimation are propagated (optional)
    std::string outputProtoTracks;
    /// Tracking geometry for surface lookup.
    std::shared_ptr<const Acts::TrackingGeometry> trackingGeometry;
    /// Magnetic field variant.
    std::shared_ptr<const Acts::MagneticFieldProvider> magneticField;
    /// The minimum magnetic field to trigger the track parameters estimation
    double bFieldMin = 0.1 * Acts::UnitConstants::T;
    /// Initial covariance matrix diagonal.
    std::array<double, 6> initialSigmas = {
<<<<<<< HEAD
        1 * Acts::UnitConstants::mm,     1 * Acts::UnitConstants::mm,
        1 * Acts::UnitConstants::degree, 1 * Acts::UnitConstants::degree,
        0.1 / Acts::UnitConstants::GeV,  1 * Acts::UnitConstants::ns};
=======
        25 * Acts::UnitConstants::um,       100 * Acts::UnitConstants::um,
        0.02 * Acts::UnitConstants::degree, 0.02 * Acts::UnitConstants::degree,
        0.1 / Acts::UnitConstants::GeV,     10 * Acts::UnitConstants::ns};
>>>>>>> 363d111a
    /// Inflate initial covariance.
    std::array<double, 6> initialVarInflation = {1., 1., 1., 1., 1., 1.};
    /// Particle hypothesis.
    Acts::ParticleHypothesis particleHypothesis =
        Acts::ParticleHypothesis::pion();
  };

  /// Construct the track parameters making algorithm.
  ///
  /// @param cfg is the algorithm configuration
  /// @param lvl is the logging level
  TrackParamsEstimationAlgorithm(Config cfg, Acts::Logging::Level lvl);

  /// Run the track parameters making algorithm.
  ///
  /// @param ctx is the algorithm context with event information
  /// @return a process code indication success or failure
  ProcessCode execute(const AlgorithmContext& ctx) const override;

  /// Const access to the config
  const Config& config() const { return m_cfg; }

 private:
  Config m_cfg;

  /// The track parameters covariance (assumed to be the same for all estimated
  /// track parameters for the moment)
  Acts::BoundSquareMatrix m_covariance = Acts::BoundSquareMatrix::Zero();

  ReadDataHandle<SimSeedContainer> m_inputSeeds{this, "InputSeeds"};
  ReadDataHandle<ProtoTrackContainer> m_inputTracks{this, "InputTracks"};

  WriteDataHandle<TrackParametersContainer> m_outputTrackParameters{
      this, "OutputTrackParameters"};
  WriteDataHandle<SimSeedContainer> m_outputSeeds{this, "OutputSeeds"};
  WriteDataHandle<ProtoTrackContainer> m_outputTracks{this, "OutputTracks"};
};

}  // namespace ActsExamples<|MERGE_RESOLUTION|>--- conflicted
+++ resolved
@@ -71,15 +71,9 @@
     double bFieldMin = 0.1 * Acts::UnitConstants::T;
     /// Initial covariance matrix diagonal.
     std::array<double, 6> initialSigmas = {
-<<<<<<< HEAD
         1 * Acts::UnitConstants::mm,     1 * Acts::UnitConstants::mm,
         1 * Acts::UnitConstants::degree, 1 * Acts::UnitConstants::degree,
-        0.1 / Acts::UnitConstants::GeV,  1 * Acts::UnitConstants::ns};
-=======
-        25 * Acts::UnitConstants::um,       100 * Acts::UnitConstants::um,
-        0.02 * Acts::UnitConstants::degree, 0.02 * Acts::UnitConstants::degree,
-        0.1 / Acts::UnitConstants::GeV,     10 * Acts::UnitConstants::ns};
->>>>>>> 363d111a
+        1 / Acts::UnitConstants::GeV,    1 * Acts::UnitConstants::ns};
     /// Inflate initial covariance.
     std::array<double, 6> initialVarInflation = {1., 1., 1., 1., 1., 1.};
     /// Particle hypothesis.
