// This file is part of the Acts project.
//
// Copyright (C) 2019-2021 CERN for the benefit of the Acts project
//
// This Source Code Form is subject to the terms of the Mozilla Public
// License, v. 2.0. If a copy of the MPL was not distributed with this
// file, You can obtain one at http://mozilla.org/MPL/2.0/.

#pragma once

#include "Acts/Geometry/TrackingGeometry.hpp"
#include "Acts/TrackFitting/KalmanFitter.hpp"
#include "ActsExamples/EventData/IndexSourceLink.hpp"
#include "ActsExamples/EventData/Measurement.hpp"
#include "ActsExamples/EventData/Track.hpp"
#include "ActsExamples/Framework/BareAlgorithm.hpp"
#include "ActsExamples/MagneticField/MagneticField.hpp"

#include <functional>
#include <memory>
#include <vector>

namespace Acts {
class TrackingGeometry;
}

namespace ActsExamples {

class TrackFittingAlgorithm final : public BareAlgorithm {
 public:
  /// Track fitter function that takes input measurements, initial trackstate
  /// and fitter options and returns some track-fitter-specific result.
  using TrackFitterOptions =
      Acts::KalmanFitterOptions<MeasurementCalibrator, Acts::VoidOutlierFinder>;
  using TrackFitterResult =
      Acts::Result<Acts::KalmanFitterResult<IndexSourceLink>>;
  using TrackFitterFunction = std::function<TrackFitterResult(
      const std::vector<IndexSourceLink>&, const TrackParameters&,
      const TrackFitterOptions&)>;

  /// Fit function that takes the above parameters plus a sorted surface
  /// sequence for the DirectNavigator to follow
  using DirectedTrackFitterFunction = std::function<TrackFitterResult(
      const std::vector<IndexSourceLink>&, const TrackParameters&,
      const TrackFitterOptions&, const std::vector<const Acts::Surface*>&)>;

  /// Create the track fitter function implementation.
  ///
  /// The magnetic field is intentionally given by-value since the variant
  /// contains shared_ptr anyways.
  static TrackFitterFunction makeTrackFitterFunction(
      std::shared_ptr<const Acts::TrackingGeometry> trackingGeometry,
      std::shared_ptr<const Acts::MagneticFieldProvider> magneticField);

  static DirectedTrackFitterFunction makeTrackFitterFunction(
      std::shared_ptr<const Acts::MagneticFieldProvider> magneticField);

  struct Config {
    /// Input measurements collection.
    std::string inputMeasurements;
    /// Boolean determining to use DirectNavigator or standard Navigator
    bool directNavigation;
    /// Input source links collection.
    std::string inputSourceLinks;
    /// Input proto tracks collection, i.e. groups of hit indices.
    std::string inputProtoTracks;
    /// Input initial track parameter estimates for for each proto track.
    std::string inputInitialTrackParameters;
    /// Output fitted trajectories collection.
    std::string outputTrajectories;
    /// Type erased fitter function.
    TrackFitterFunction fit;
    /// Type erased direct navigation fitter function
    DirectedTrackFitterFunction dFit;
    /// Tracking geometry for surface lookup
    std::shared_ptr<const Acts::TrackingGeometry> trackingGeometry;
<<<<<<< HEAD
    /// Some more detailed steering - mainly for debugging, correct for MCS
    bool multipleScattering = true;
    /// Some more detailed steering - correct for e-loss
    bool energyLoss = true;
=======
    /// Pick a single track for debugging (-1 process all tracks)
    int pickTrack = -1;
>>>>>>> f632f7b0
  };

  /// Constructor of the fitting algorithm
  ///
  /// @param cfg is the config struct to configure the algorihtm
  /// @param level is the logging level
  TrackFittingAlgorithm(Config cfg, Acts::Logging::Level lvl);

  /// Framework execute method of the fitting algorithm
  ///
  /// @param ctx is the algorithm context that holds event-wise information
  /// @return a process code to steer the algporithm flow
  ActsExamples::ProcessCode execute(const AlgorithmContext& ctx) const final;

 private:
  /// Helper function to call correct FitterFunction
  TrackFitterResult fitTrack(
      const std::vector<ActsExamples::IndexSourceLink>& sourceLinks,
      const ActsExamples::TrackParameters& initialParameters,
      const TrackFitterOptions& options,
      const std::vector<const Acts::Surface*>& surfSequence) const;

  Config m_cfg;
};

inline ActsExamples::TrackFittingAlgorithm::TrackFitterResult
ActsExamples::TrackFittingAlgorithm::fitTrack(
    const std::vector<ActsExamples::IndexSourceLink>& sourceLinks,
    const ActsExamples::TrackParameters& initialParameters,
    const Acts::KalmanFitterOptions<MeasurementCalibrator,
                                    Acts::VoidOutlierFinder>& options,
    const std::vector<const Acts::Surface*>& surfSequence) const {
  if (m_cfg.directNavigation) {
    return m_cfg.dFit(sourceLinks, initialParameters, options, surfSequence);
  }

  return m_cfg.fit(sourceLinks, initialParameters, options);
}

}  // namespace ActsExamples<|MERGE_RESOLUTION|>--- conflicted
+++ resolved
@@ -74,15 +74,12 @@
     DirectedTrackFitterFunction dFit;
     /// Tracking geometry for surface lookup
     std::shared_ptr<const Acts::TrackingGeometry> trackingGeometry;
-<<<<<<< HEAD
     /// Some more detailed steering - mainly for debugging, correct for MCS
     bool multipleScattering = true;
     /// Some more detailed steering - correct for e-loss
     bool energyLoss = true;
-=======
     /// Pick a single track for debugging (-1 process all tracks)
     int pickTrack = -1;
->>>>>>> f632f7b0
   };
 
   /// Constructor of the fitting algorithm
