--- conflicted
+++ resolved
@@ -168,17 +168,10 @@
 std::shared_ptr<TrackFitterFunction> ActsExamples::makeGsfFitterFunction(
     std::shared_ptr<const Acts::TrackingGeometry> trackingGeometry,
     std::shared_ptr<const Acts::MagneticFieldProvider> magneticField,
-<<<<<<< HEAD
-    std::size_t maxComponents, Acts::FinalReductionMethod finalReductionMethod, bool abortOnError,
-    bool disableAllMaterialHandling) {
-  MultiStepper stepper(std::move(magneticField), finalReductionMethod);
-
-=======
     BetheHeitlerApprox betheHeitlerApprox, std::size_t maxComponents,
     double weightCutoff, Acts::MixtureReductionMethod finalReductionMethod,
     bool abortOnError, bool disableAllMaterialHandling,
     const Acts::Logger& logger) {
->>>>>>> ffc9e123
   // Standard fitter
   MultiStepper stepper(magneticField, finalReductionMethod,
                        logger.cloneWithSuffix("Step"));
