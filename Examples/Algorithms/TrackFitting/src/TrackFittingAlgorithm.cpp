--- conflicted
+++ resolved
@@ -137,13 +137,6 @@
       } else {
         ACTS_DEBUG("No fitted parameters for track " << itrack);
       }
-<<<<<<< HEAD
-      
-      // store the result
-      trajectories.emplace_back(fitOutput.fittedStates, std::move(trackTips),
-                                std::move(indexedParams));
-=======
->>>>>>> 9b60cd08
     } else {
       ACTS_WARNING("Fit failed for track "
                    << itrack << " with error: " << result.error() << ", "
