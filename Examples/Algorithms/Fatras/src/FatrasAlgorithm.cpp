--- conflicted
+++ resolved
@@ -22,7 +22,7 @@
 #include "ActsFatras/Kernel/InteractionList.hpp"
 #include "ActsFatras/Kernel/Simulation.hpp"
 #include "ActsFatras/Physics/Decay/NoDecay.hpp"
-#include "ActsFatras/Physics/PhotonConversion/PhotonConversion.hpp"
+#include "ActsFatras/Physics/ElectroMagnetic/PhotonConversion.hpp"
 #include "ActsFatras/Physics/StandardInteractions.hpp"
 #include "ActsFatras/Selectors/KinematicCasts.hpp"
 #include "ActsFatras/Selectors/ParticleSelectors.hpp"
@@ -92,17 +92,11 @@
   // neutral particles w/o physics and no hits
   using NeutralSelector =
       ActsFatras::CombineAnd<ActsFatras::NeutralSelector, CutPMin>;
-<<<<<<< HEAD
-  using NeutralSimulation = ActsFatras::SingleParticleSimulation<
-      NeutralPropagator, ActsFatras::InteractionList<>, ActsFatras::NoSurface,
-      ActsFatras::NoDecay>;
-=======
   using NeutralInteractions =
       ActsFatras::InteractionList<ActsFatras::PhotonConversion>;
-  using NeutralSimulator =
-      ActsFatras::ParticleSimulator<NeutralPropagator, NeutralInteractions,
-                                    ActsFatras::NoSurface, ActsFatras::NoDecay>;
->>>>>>> 12f12475
+  using NeutralSimulation = ActsFatras::SingleParticleSimulation<
+      NeutralPropagator, NeutralInteractions, ActsFatras::NoSurface,
+      ActsFatras::NoDecay>;
 
   // combined simulation type
   using Simulation = ActsFatras::Simulation<ChargedSelector, ChargedSimulation,
@@ -110,20 +104,14 @@
 
   Simulation simulation;
 
-  FatrasAlgorithmSimulationT(std::shared_ptr<Acts::MagneticFieldProvider> mf,
-                             const ActsExamples::FatrasAlgorithm::Config &cfg,
-                             Acts::Logging::Level lvl)
+  FatrasAlgorithmSimulationT(
+      std::shared_ptr<const Acts::MagneticFieldProvider> mf,
+      const ActsExamples::FatrasAlgorithm::Config &cfg,
+      Acts::Logging::Level lvl)
       : simulation(
-<<<<<<< HEAD
             ChargedSimulation(
                 ChargedPropagator(std::move(mf), cfg.trackingGeometry), lvl),
             NeutralSimulation(
-=======
-            ChargedSimulator(ChargedPropagator(ChargedStepper{std::move(mf)},
-                                               cfg.trackingGeometry),
-                             lvl),
-            NeutralSimulator(
->>>>>>> 12f12475
                 NeutralPropagator(NeutralStepper(), cfg.trackingGeometry),
                 lvl)) {
     using namespace ActsFatras;
