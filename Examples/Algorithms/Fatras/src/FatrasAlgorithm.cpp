// This file is part of the Acts project.
//
// Copyright (C) 2017-2021 CERN for the benefit of the Acts project
//
// This Source Code Form is subject to the terms of the Mozilla Public
// License, v. 2.0. If a copy of the MPL was not distributed with this
// file, You can obtain one at http://mozilla.org/MPL/2.0/.

#include "ActsExamples/Fatras/FatrasAlgorithm.hpp"

#include "Acts/MagneticField/SharedBField.hpp"
#include "Acts/Propagator/EigenStepper.hpp"
#include "Acts/Propagator/Navigator.hpp"
#include "Acts/Propagator/Propagator.hpp"
#include "Acts/Propagator/StraightLineStepper.hpp"
#include "Acts/Surfaces/Surface.hpp"
#include "ActsExamples/EventData/SimHit.hpp"
#include "ActsExamples/EventData/SimParticle.hpp"
#include "ActsExamples/Framework/BareAlgorithm.hpp"
#include "ActsExamples/Framework/RandomNumbers.hpp"
#include "ActsExamples/Framework/WhiteBoard.hpp"
#include "ActsFatras/Kernel/InteractionList.hpp"
#include "ActsFatras/Kernel/Simulation.hpp"
#include "ActsFatras/Physics/Decay/NoDecay.hpp"
#include "ActsFatras/Physics/ElectroMagnetic/PhotonConversion.hpp"
#include "ActsFatras/Physics/StandardInteractions.hpp"
#include "ActsFatras/Selectors/KinematicCasts.hpp"
#include "ActsFatras/Selectors/SelectorHelpers.hpp"
#include "ActsFatras/Selectors/SurfaceSelectors.hpp"

namespace {

/// Simple struct to select surfaces where hits should be generated.
struct HitSurfaceSelector {
  bool sensitive = false;
  bool material = false;
  bool passive = false;

  /// Check if the surface should be used.
  bool operator()(const Acts::Surface &surface) const {
    // sensitive/material are not mutually exclusive
    bool isSensitive = surface.associatedDetectorElement();
    bool isMaterial = surface.surfaceMaterial();
    // passive should be an orthogonal category
    bool isPassive = not(isSensitive or isMaterial);
    return (isSensitive and sensitive) or (isMaterial and material) or
           (isPassive and passive);
  }
};

}  // namespace

// Same interface as `ActsFatras::Simulation` but with concrete types.
struct ActsExamples::detail::FatrasAlgorithmSimulation {
  virtual ~FatrasAlgorithmSimulation() = default;
  virtual Acts::Result<std::vector<ActsFatras::FailedParticle>> simulate(
      const Acts::GeometryContext &, const Acts::MagneticFieldContext &,
      ActsExamples::RandomEngine &, const ActsExamples::SimParticleContainer &,
      ActsExamples::SimParticleContainer::sequence_type &,
      ActsExamples::SimParticleContainer::sequence_type &,
      ActsExamples::SimHitContainer::sequence_type &) const = 0;
};

namespace {

// Magnetic-field specific PIMPL implementation.
//
// This always uses the EigenStepper with default extensions for charged
// particle propagation and is thus limited to propagation in vacuum at the
// moment.
// @TODO: Remove this, unneeded after #675
struct FatrasAlgorithmSimulationT final
    : ActsExamples::detail::FatrasAlgorithmSimulation {
  using CutPMin = ActsFatras::Min<ActsFatras::Casts::P>;

  // typedefs for charge particle simulation
  // propagate charged particles numerically in the given magnetic field
  using ChargedStepper = Acts::EigenStepper<>;
  using ChargedPropagator = Acts::Propagator<ChargedStepper, Acts::Navigator>;
  // charged particles w/ standard em physics list and selectable hits
<<<<<<< HEAD
  using ChargedSelector =
      ActsFatras::CombineAnd<ActsFatras::ChargedSelector, CutPMin>;
  using ChargedSimulation = ActsFatras::SingleParticleSimulation<
=======
  using ChargedSelector = CutPMin;
  using ChargedSimulator = ActsFatras::ParticleSimulator<
>>>>>>> 9dd6e12a
      ChargedPropagator, ActsFatras::StandardChargedElectroMagneticInteractions,
      HitSurfaceSelector, ActsFatras::NoDecay>;

  // typedefs for neutral particle simulation
  // propagate neutral particles with just straight lines
  using NeutralStepper = Acts::StraightLineStepper;
  using NeutralPropagator = Acts::Propagator<NeutralStepper, Acts::Navigator>;
  // neutral particles w/o physics and no hits
  using NeutralSelector = CutPMin;
  using NeutralInteractions =
      ActsFatras::InteractionList<ActsFatras::PhotonConversion>;
  using NeutralSimulation = ActsFatras::SingleParticleSimulation<
      NeutralPropagator, NeutralInteractions, ActsFatras::NoSurface,
      ActsFatras::NoDecay>;

  // combined simulation type
  using Simulation = ActsFatras::Simulation<ChargedSelector, ChargedSimulation,
                                            NeutralSelector, NeutralSimulation>;

  Simulation simulation;

  FatrasAlgorithmSimulationT(
      std::shared_ptr<const Acts::MagneticFieldProvider> mf,
      const ActsExamples::FatrasAlgorithm::Config &cfg,
      Acts::Logging::Level lvl)
      : simulation(
            ChargedSimulation(
                ChargedPropagator(std::move(mf), cfg.trackingGeometry), lvl),
            NeutralSimulation(
                NeutralPropagator(NeutralStepper(), cfg.trackingGeometry),
                lvl)) {
    using namespace ActsFatras;
    using namespace ActsFatras::detail;
    // apply the configuration

    // minimal p cut on input particles and as is-alive check for interactions
    simulation.selectCharged.valMin = cfg.pMin;
    simulation.selectNeutral.valMin = cfg.pMin;
    simulation.charged.interactions =
        makeStandardChargedElectroMagneticInteractions(cfg.pMin);

    // processes are enabled by default
    if (not cfg.emScattering) {
      simulation.charged.interactions.template disable<StandardScattering>();
    }
    if (not cfg.emEnergyLossIonisation) {
      simulation.charged.interactions.template disable<StandardBetheBloch>();
    }
    if (not cfg.emEnergyLossRadiation) {
      simulation.charged.interactions.template disable<StandardBetheHeitler>();
    }
    if (not cfg.emPhotonConversion) {
      simulation.neutral.interactions.template disable<PhotonConversion>();
    }

    // configure hit surfaces for charged particles
    simulation.charged.selectHitSurface.sensitive = cfg.generateHitsOnSensitive;
    simulation.charged.selectHitSurface.material = cfg.generateHitsOnMaterial;
    simulation.charged.selectHitSurface.passive = cfg.generateHitsOnPassive;
  }
  ~FatrasAlgorithmSimulationT() final override = default;

  Acts::Result<std::vector<ActsFatras::FailedParticle>> simulate(
      const Acts::GeometryContext &geoCtx,
      const Acts::MagneticFieldContext &magCtx, ActsExamples::RandomEngine &rng,
      const ActsExamples::SimParticleContainer &inputParticles,
      ActsExamples::SimParticleContainer::sequence_type
          &simulatedParticlesInitial,
      ActsExamples::SimParticleContainer::sequence_type
          &simulatedParticlesFinal,
      ActsExamples::SimHitContainer::sequence_type &simHits)
      const final override {
    return simulation.simulate(geoCtx, magCtx, rng, inputParticles,
                               simulatedParticlesInitial,
                               simulatedParticlesFinal, simHits);
  }
};

}  // namespace

ActsExamples::FatrasAlgorithm::FatrasAlgorithm(Config cfg,
                                               Acts::Logging::Level lvl)
    : ActsExamples::BareAlgorithm("FatrasAlgorithm", lvl),
      m_cfg(std::move(cfg)) {
  ACTS_DEBUG("hits on sensitive surfaces: " << m_cfg.generateHitsOnSensitive);
  ACTS_DEBUG("hits on material surfaces: " << m_cfg.generateHitsOnMaterial);
  ACTS_DEBUG("hits on passive surfaces: " << m_cfg.generateHitsOnPassive);

  // construct the simulation for the specific magnetic field
  m_sim = std::make_unique<FatrasAlgorithmSimulationT>(m_cfg.magneticField,
                                                       m_cfg, lvl);
}

// explicit destructor needed for the PIMPL implementation to work
ActsExamples::FatrasAlgorithm::~FatrasAlgorithm() {}

ActsExamples::ProcessCode ActsExamples::FatrasAlgorithm::execute(
    const AlgorithmContext &ctx) const {
  // read input containers
  const auto &inputParticles =
      ctx.eventStore.get<SimParticleContainer>(m_cfg.inputParticles);

  ACTS_DEBUG(inputParticles.size() << " input particles");

  // prepare output containers
  SimParticleContainer::sequence_type particlesInitialUnordered;
  SimParticleContainer::sequence_type particlesFinalUnordered;
  SimHitContainer::sequence_type simHitsUnordered;
  // reserve appropriate resources
  particlesInitialUnordered.reserve(inputParticles.size());
  particlesFinalUnordered.reserve(inputParticles.size());
  simHitsUnordered.reserve(inputParticles.size() *
                           m_cfg.averageHitsPerParticle);

  // run the simulation w/ a local random generator
  auto rng = m_cfg.randomNumbers->spawnGenerator(ctx);
  auto ret = m_sim->simulate(ctx.geoContext, ctx.magFieldContext, rng,
                             inputParticles, particlesInitialUnordered,
                             particlesFinalUnordered, simHitsUnordered);
  // fatal error leads to panic
  if (not ret.ok()) {
    ACTS_FATAL("event " << ctx.eventNumber << " simulation failed with error "
                        << ret.error());
    return ProcessCode::ABORT;
  }
  // failed particles are just logged. assumes that failed particles are due
  // to edge-cases representing a tiny fraction of the event; not due to a
  // fundamental issue.
  for (const auto &failed : ret.value()) {
    ACTS_ERROR("event " << ctx.eventNumber << " particle " << failed.particle
                        << " failed to simulate with error " << failed.error
                        << ": " << failed.error.message());
  }

  ACTS_DEBUG(particlesInitialUnordered.size()
             << " simulated particles (initial state)");
  ACTS_DEBUG(particlesFinalUnordered.size()
             << " simulated particles (final state)");
  ACTS_DEBUG(simHitsUnordered.size() << " simulated hits");

  // order output containers
  SimParticleContainer particlesInitial;
  SimParticleContainer particlesFinal;
  SimHitContainer simHits;
  particlesInitial.adopt_sequence(std::move(particlesInitialUnordered));
  particlesFinal.adopt_sequence(std::move(particlesFinalUnordered));
  simHits.adopt_sequence(std::move(simHitsUnordered));
  // store ordered output containers
  ctx.eventStore.add(m_cfg.outputParticlesInitial, std::move(particlesInitial));
  ctx.eventStore.add(m_cfg.outputParticlesFinal, std::move(particlesFinal));
  ctx.eventStore.add(m_cfg.outputSimHits, std::move(simHits));

  return ActsExamples::ProcessCode::SUCCESS;
}<|MERGE_RESOLUTION|>--- conflicted
+++ resolved
@@ -78,14 +78,8 @@
   using ChargedStepper = Acts::EigenStepper<>;
   using ChargedPropagator = Acts::Propagator<ChargedStepper, Acts::Navigator>;
   // charged particles w/ standard em physics list and selectable hits
-<<<<<<< HEAD
-  using ChargedSelector =
-      ActsFatras::CombineAnd<ActsFatras::ChargedSelector, CutPMin>;
+  using ChargedSelector = CutPMin;
   using ChargedSimulation = ActsFatras::SingleParticleSimulation<
-=======
-  using ChargedSelector = CutPMin;
-  using ChargedSimulator = ActsFatras::ParticleSimulator<
->>>>>>> 9dd6e12a
       ChargedPropagator, ActsFatras::StandardChargedElectroMagneticInteractions,
       HitSurfaceSelector, ActsFatras::NoDecay>;
 
@@ -93,7 +87,7 @@
   // propagate neutral particles with just straight lines
   using NeutralStepper = Acts::StraightLineStepper;
   using NeutralPropagator = Acts::Propagator<NeutralStepper, Acts::Navigator>;
-  // neutral particles w/o physics and no hits
+  // neutral particles w/ photon conversion and no hits
   using NeutralSelector = CutPMin;
   using NeutralInteractions =
       ActsFatras::InteractionList<ActsFatras::PhotonConversion>;
