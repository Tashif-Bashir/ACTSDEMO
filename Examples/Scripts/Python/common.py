--- conflicted
+++ resolved
@@ -44,11 +44,7 @@
             tried = "\n".join(map(str, tried))
             msg = (
                 "Unable to find OpenDataDetector factory library. "
-<<<<<<< HEAD
-                f"You might need to point {'/'.join(env_vars)} at it. Tried:\n{tried}"
-=======
                 f"You might need to point {'/'.join(env_vars)} to build/thirdparty/OpenDataDetector/factory or other ODD install location"
->>>>>>> 4f7c2654
             )
             raise RuntimeError(msg)
 
