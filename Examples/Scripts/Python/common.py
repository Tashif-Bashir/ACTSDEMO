from pathlib import Path


def getOpenDataDetectorDirectory():
<<<<<<< HEAD
    return (
        Path(__file__).parent.parent.parent.parent / "thirdparty" / "OpenDataDetector"
    )


def getOpenDataDetector(mdecorator=None):
    odd_dir = getOpenDataDetectorDirectory()

    odd_xml = odd_dir / "xml" / "OpenDataDetector.xml"
    if not odd_xml.exists():
        raise RuntimeError(f"OpenDataDetector.xml not found at {odd_xml}")

    env_vars = []
    map_name = "libOpenDataDetector.components"
    lib_name = None
    if sys.platform == "linux":
        env_vars = ["LD_LIBRARY_PATH"]
        lib_name = "libOpenDataDetector.so"
    elif sys.platform == "darwin":
        env_vars = ["DYLD_LIBRARY_PATH", "DD4HEP_LIBRARY_PATH"]
        lib_name = "libOpenDataDetector.dylib"

    if lib_name is not None and len(env_vars) > 0:
        found = False
        for env_var in env_vars:
            for lib_dir in os.environ.get(env_var, "").split(":"):
                lib_dir = Path(lib_dir)
                if (lib_dir / map_name).exists() and (lib_dir / lib_name).exists():
                    found = True
                    break
        if not found:
            msg = (
                "Unable to find OpenDataDetector factory library. "
                f"You might need to point {'/'.join(env_vars)} to build/thirdparty/OpenDataDetector/factory or other ODD install location"
            )
            raise RuntimeError(msg)

    import acts.examples.dd4hep

    dd4hepConfig = acts.examples.dd4hep.DD4hepGeometryService.Config(
        xmlFileNames=[str(odd_xml)],
        logLevel=acts.logging.VERBOSE,
        dd4hepLogLevel=acts.logging.INFO,
    )
    detector = acts.examples.dd4hep.DD4hepDetector()

    config = acts.MaterialMapJsonConverter.Config()
    if mdecorator is None:
        mdecorator = acts.JsonMaterialDecorator(
            rConfig=config,
            jFileName=str(odd_dir / "config/odd-material-mapping-config.json"),
            level=acts.logging.WARNING,
        )

    trackingGeometry, deco = detector.finalize(dd4hepConfig, mdecorator)

    return detector, trackingGeometry, deco


def addPythia8(
    sequencer: acts.examples.Sequencer,
    rnd: acts.examples.RandomNumbers,
    nhard=1,
    npileup=200,
    beam0=acts.PdgParticle.eProton,
    beam1=acts.PdgParticle.eProton,
    cmsEnergy=14 * acts.UnitConstants.TeV,
    vertexStddev: acts.Vector4 = acts.Vector4(0, 0, 0, 0),
    vertexMean: acts.Vector4 = acts.Vector4(0, 0, 0, 0),
):
    """This function steers the particle generation using Pythia8

    NB. this version is included here only for compatibility. Please use pythia8.addPythia8 instead.
=======
>>>>>>> b4dc20dd
    """
    Returns path to ODD files

    Located here so that the sources location can be obtained. The ODD files are not necessarily installed.
    """
    return (
        Path(__file__).parent.parent.parent.parent / "thirdparty" / "OpenDataDetector"
    )<|MERGE_RESOLUTION|>--- conflicted
+++ resolved
@@ -2,82 +2,6 @@
 
 
 def getOpenDataDetectorDirectory():
-<<<<<<< HEAD
-    return (
-        Path(__file__).parent.parent.parent.parent / "thirdparty" / "OpenDataDetector"
-    )
-
-
-def getOpenDataDetector(mdecorator=None):
-    odd_dir = getOpenDataDetectorDirectory()
-
-    odd_xml = odd_dir / "xml" / "OpenDataDetector.xml"
-    if not odd_xml.exists():
-        raise RuntimeError(f"OpenDataDetector.xml not found at {odd_xml}")
-
-    env_vars = []
-    map_name = "libOpenDataDetector.components"
-    lib_name = None
-    if sys.platform == "linux":
-        env_vars = ["LD_LIBRARY_PATH"]
-        lib_name = "libOpenDataDetector.so"
-    elif sys.platform == "darwin":
-        env_vars = ["DYLD_LIBRARY_PATH", "DD4HEP_LIBRARY_PATH"]
-        lib_name = "libOpenDataDetector.dylib"
-
-    if lib_name is not None and len(env_vars) > 0:
-        found = False
-        for env_var in env_vars:
-            for lib_dir in os.environ.get(env_var, "").split(":"):
-                lib_dir = Path(lib_dir)
-                if (lib_dir / map_name).exists() and (lib_dir / lib_name).exists():
-                    found = True
-                    break
-        if not found:
-            msg = (
-                "Unable to find OpenDataDetector factory library. "
-                f"You might need to point {'/'.join(env_vars)} to build/thirdparty/OpenDataDetector/factory or other ODD install location"
-            )
-            raise RuntimeError(msg)
-
-    import acts.examples.dd4hep
-
-    dd4hepConfig = acts.examples.dd4hep.DD4hepGeometryService.Config(
-        xmlFileNames=[str(odd_xml)],
-        logLevel=acts.logging.VERBOSE,
-        dd4hepLogLevel=acts.logging.INFO,
-    )
-    detector = acts.examples.dd4hep.DD4hepDetector()
-
-    config = acts.MaterialMapJsonConverter.Config()
-    if mdecorator is None:
-        mdecorator = acts.JsonMaterialDecorator(
-            rConfig=config,
-            jFileName=str(odd_dir / "config/odd-material-mapping-config.json"),
-            level=acts.logging.WARNING,
-        )
-
-    trackingGeometry, deco = detector.finalize(dd4hepConfig, mdecorator)
-
-    return detector, trackingGeometry, deco
-
-
-def addPythia8(
-    sequencer: acts.examples.Sequencer,
-    rnd: acts.examples.RandomNumbers,
-    nhard=1,
-    npileup=200,
-    beam0=acts.PdgParticle.eProton,
-    beam1=acts.PdgParticle.eProton,
-    cmsEnergy=14 * acts.UnitConstants.TeV,
-    vertexStddev: acts.Vector4 = acts.Vector4(0, 0, 0, 0),
-    vertexMean: acts.Vector4 = acts.Vector4(0, 0, 0, 0),
-):
-    """This function steers the particle generation using Pythia8
-
-    NB. this version is included here only for compatibility. Please use pythia8.addPythia8 instead.
-=======
->>>>>>> b4dc20dd
     """
     Returns path to ODD files
 
