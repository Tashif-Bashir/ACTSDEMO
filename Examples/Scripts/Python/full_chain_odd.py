#!/usr/bin/env python3
import os, argparse, pathlib, contextlib, acts, acts.examples
from acts.examples.simulation import (
    addParticleGun,
    MomentumConfig,
    EtaConfig,
    ParticleConfig,
    addPythia8,
    addFatras,
    addGeant4,
    ParticleSelectorConfig,
    addDigitization,
)
from acts.examples.reconstruction import (
    addSeeding,
    TruthSeedRanges,
    SeedFinderConfigArg,
    SeedFinderOptionsArg,
    SeedingAlgorithm,
    ParticleSmearingSigmas,
    addCKFTracks,
    TrackSelectorConfig,
    addAmbiguityResolution,
    AmbiguityResolutionConfig,
    addAmbiguityResolutionML,
    AmbiguityResolutionMLConfig,
    addVertexFitting,
    VertexFinder,
)
from common import getOpenDataDetectorDirectory
from acts.examples.odd import getOpenDataDetector

parser = argparse.ArgumentParser(description="Full chain with the OpenDataDetector")

parser.add_argument("--events", "-n", help="Number of events", type=int, default=100)
parser.add_argument(
    "--geant4", help="Use Geant4 instead of fatras", action="store_true"
)
parser.add_argument(
    "--ttbar",
    help="Use Pythia8 (ttbar, pile-up 200) instead of particle gun",
    action="store_true",
)
parser.add_argument(
    "--MLSolver",
    help="Use the Ml Ambiguity Solver instead of the classical one",
    action="store_true",
)

args = vars(parser.parse_args())

ttbar = args["ttbar"]
g4_simulation = args["geant4"]
ambiguity_MLSolver = args["MLSolver"]
u = acts.UnitConstants
geoDir = getOpenDataDetectorDirectory()
outputDir = pathlib.Path.cwd() / "odd_output"
# acts.examples.dump_args_calls(locals())  # show python binding calls

oddMaterialMap = geoDir / "data/odd-material-maps.root"
oddDigiConfig = geoDir / "config/odd-digi-smearing-config.json"
oddSeedingSel = geoDir / "config/odd-seeding-config.json"
oddMaterialDeco = acts.IMaterialDecorator.fromFile(oddMaterialMap)

detector, trackingGeometry, decorators = getOpenDataDetector(
    geoDir, mdecorator=oddMaterialDeco
)
field = acts.ConstantBField(acts.Vector3(0.0, 0.0, 2.0 * u.T))
rnd = acts.examples.RandomNumbers(seed=42)

<<<<<<< HEAD
# TODO Geant4 currently crashes with FPE monitoring
with acts.FpeMonitor() if not g4_simulation else contextlib.nullcontext():
    s = acts.examples.Sequencer(
        events=args["events"],
        numThreads=1,
        outputDir=str(outputDir),
    )

    if not ttbar:
        addParticleGun(
            s,
            MomentumConfig(1.0 * u.GeV, 10.0 * u.GeV, transverse=True),
            EtaConfig(-3.0, 3.0, uniform=True),
            ParticleConfig(4, acts.PdgParticle.eMuon, randomizeCharge=True),
            vtxGen=acts.examples.GaussianVertexGenerator(
                mean=acts.Vector4(0, 0, 0, 0),
                stddev=acts.Vector4(
                    0.0125 * u.mm, 0.0125 * u.mm, 55.5 * u.mm, 5.0 * u.ns
                ),
            ),
            multiplicity=50,
            rnd=rnd,
        )
    else:
        addPythia8(
            s,
            hardProcess=["Top:qqbar2ttbar=on"],
            npileup=50,
            vtxGen=acts.examples.GaussianVertexGenerator(
                mean=acts.Vector4(0, 0, 0, 0),
                stddev=acts.Vector4(
                    0.0125 * u.mm, 0.0125 * u.mm, 55.5 * u.mm, 5.0 * u.ns
                ),
            ),
            rnd=rnd,
            outputDirRoot=outputDir,
            # outputDirCsv=outputDir,
        )
    if g4_simulation:
        if s.config.numThreads != 1:
            raise ValueError("Geant 4 simulation does not support multi-threading")

        # Pythia can sometime simulate particles outside the world volume, a cut on the Z of the track help mitigate this effect
        # Older version of G4 might not work, this as has been tested on version `geant4-11-00-patch-03`
        # For more detail see issue #1578
        addGeant4(
            s,
            detector,
            trackingGeometry,
            field,
            preSelectParticles=ParticleSelectorConfig(
                eta=(-3.0, 3.0),
                absZ=(0, 1e4),
                rho=(0, 1e3),
                pt=(150 * u.MeV, None),
                removeNeutral=True,
            ),
            outputDirRoot=outputDir,
            # outputDirCsv=outputDir,
            rnd=rnd,
            killVolume=acts.Volume.makeCylinderVolume(r=1.1 * u.m, halfZ=3.0 * u.m),
            killAfterTime=25 * u.ns,
        )
    else:
        addFatras(
            s,
            trackingGeometry,
            field,
            preSelectParticles=ParticleSelectorConfig(
                eta=(-3.0, 3.0),
                pt=(150 * u.MeV, None),
                removeNeutral=True,
            )
            if ttbar
            else ParticleSelectorConfig(),
            enableInteractions=True,
            outputDirRoot=outputDir,
            # outputDirCsv=outputDir,
            rnd=rnd,
        )
=======
s = acts.examples.Sequencer(
    events=args["events"],
    numThreads=1,
    outputDir=str(outputDir),
)

if not ttbar:
    addParticleGun(
        s,
        MomentumConfig(1.0 * u.GeV, 10.0 * u.GeV, transverse=True),
        EtaConfig(-3.0, 3.0, uniform=True),
        ParticleConfig(2, acts.PdgParticle.eMuon, randomizeCharge=True),
        vtxGen=acts.examples.GaussianVertexGenerator(
            stddev=acts.Vector4(0.0125 * u.mm, 0.0125 * u.mm, 55.5 * u.mm, 5.0 * u.ns),
            mean=acts.Vector4(0, 0, 0, 0),
        ),
        multiplicity=50,
        rnd=rnd,
    )
else:
    addPythia8(
        s,
        hardProcess=["Top:qqbar2ttbar=on"],
        npileup=50,
        vtxGen=acts.examples.GaussianVertexGenerator(
            stddev=acts.Vector4(0.0125 * u.mm, 0.0125 * u.mm, 55.5 * u.mm, 5.0 * u.ns),
            mean=acts.Vector4(0, 0, 0, 0),
        ),
        rnd=rnd,
        outputDirRoot=outputDir,
        # outputDirCsv=outputDir,
    )
if g4_simulation:
    if s.config.numThreads != 1:
        raise ValueError("Geant 4 simulation does not support multi-threading")
>>>>>>> 04bfbbc5

    # Pythia can sometime simulate particles outside the world volume, a cut on the Z of the track help mitigate this effect
    # Older version of G4 might not work, this as has been tested on version `geant4-11-00-patch-03`
    # For more detail see issue #1578
    addGeant4(
        s,
        detector,
        trackingGeometry,
        field,
        preSelectParticles=ParticleSelectorConfig(
            eta=(-3.0, 3.0),
            absZ=(0, 1e4),
            rho=(0, 1e3),
            pt=(150 * u.MeV, None),
            removeNeutral=True,
        ),
        outputDirRoot=outputDir,
        # outputDirCsv=outputDir,
        rnd=rnd,
        killVolume=acts.Volume.makeCylinderVolume(r=1.1 * u.m, halfZ=3.0 * u.m),
        killAfterTime=25 * u.ns,
    )
else:
    addFatras(
        s,
        trackingGeometry,
        field,
<<<<<<< HEAD
        ParticleSmearingSigmas(pRel=0.01),  # only used by SeedingAlgorithm.TruthSmeared
        TruthSeedRanges(pt=(1.0 * u.GeV, None), eta=(-3.0, 3.0), nHits=(9, None)),
        SeedFinderConfigArg(
            r=(33 * u.mm, 200 * u.mm),
            deltaR=(1 * u.mm, 60 * u.mm),
            collisionRegion=(-250 * u.mm, 250 * u.mm),
            z=(-2000 * u.mm, 2000 * u.mm),
            maxSeedsPerSpM=1,
            sigmaScattering=5,
            radLengthPerSeed=0.1,
            minPt=1.0 * u.GeV,
            impactMax=3 * u.mm,
        ),
        SeedFinderOptionsArg(bFieldInZ=2 * u.T, beamPos=(0.0, 0.0)),
        seedingAlgorithm=SeedingAlgorithm.Default,
        initialVarInflation=[1e2, 1e2, 1e2, 1e2, 1e2, 1e2],
        geoSelectionConfigFile=oddSeedingSel,
=======
        preSelectParticles=ParticleSelectorConfig(
            eta=(-3.0, 3.0),
            pt=(150 * u.MeV, None),
            removeNeutral=True,
        )
        if ttbar
        else ParticleSelectorConfig(),
>>>>>>> 04bfbbc5
        outputDirRoot=outputDir,
        # outputDirCsv=outputDir,
        rnd=rnd,
    )

addDigitization(
    s,
    trackingGeometry,
    field,
    digiConfigFile=oddDigiConfig,
    outputDirRoot=outputDir,
    # outputDirCsv=outputDir,
    rnd=rnd,
)

addSeeding(
    s,
    trackingGeometry,
    field,
    TruthSeedRanges(pt=(1.0 * u.GeV, None), eta=(-3.0, 3.0), nHits=(9, None))
    if ttbar
    else TruthSeedRanges(),
    geoSelectionConfigFile=oddSeedingSel,
    outputDirRoot=outputDir,
)

addCKFTracks(
    s,
    trackingGeometry,
    field,
    TrackSelectorConfig(
        pt=(1.0 * u.GeV if ttbar else 0.0, None),
        absEta=(None, 3.0),
        loc0=(-4.0 * u.mm, 4.0 * u.mm),
        nMeasurementsMin=7,
    ),
    outputDirRoot=outputDir,
    # outputDirCsv=outputDir,
)

if ambiguity_MLSolver:
    addAmbiguityResolutionML(
        s,
        AmbiguityResolutionMLConfig(nMeasurementsMin=7),
        outputDirRoot=outputDir,
        # outputDirCsv=outputDir,
        onnxModelFile=os.path.dirname(__file__)
        + "/MLAmbiguityResolution/duplicateClassifier.onnx",
    )
else:
    addAmbiguityResolution(
        s,
        AmbiguityResolutionConfig(
            maximumSharedHits=3, maximumIterations=10000, nMeasurementsMin=7
        ),
        outputDirRoot=outputDir,
        # outputDirCsv=outputDir,
    )

addVertexFitting(
    s,
    field,
    vertexFinder=VertexFinder.Iterative,
    outputDirRoot=outputDir,
)

s.run()<|MERGE_RESOLUTION|>--- conflicted
+++ resolved
@@ -68,88 +68,6 @@
 field = acts.ConstantBField(acts.Vector3(0.0, 0.0, 2.0 * u.T))
 rnd = acts.examples.RandomNumbers(seed=42)
 
-<<<<<<< HEAD
-# TODO Geant4 currently crashes with FPE monitoring
-with acts.FpeMonitor() if not g4_simulation else contextlib.nullcontext():
-    s = acts.examples.Sequencer(
-        events=args["events"],
-        numThreads=1,
-        outputDir=str(outputDir),
-    )
-
-    if not ttbar:
-        addParticleGun(
-            s,
-            MomentumConfig(1.0 * u.GeV, 10.0 * u.GeV, transverse=True),
-            EtaConfig(-3.0, 3.0, uniform=True),
-            ParticleConfig(4, acts.PdgParticle.eMuon, randomizeCharge=True),
-            vtxGen=acts.examples.GaussianVertexGenerator(
-                mean=acts.Vector4(0, 0, 0, 0),
-                stddev=acts.Vector4(
-                    0.0125 * u.mm, 0.0125 * u.mm, 55.5 * u.mm, 5.0 * u.ns
-                ),
-            ),
-            multiplicity=50,
-            rnd=rnd,
-        )
-    else:
-        addPythia8(
-            s,
-            hardProcess=["Top:qqbar2ttbar=on"],
-            npileup=50,
-            vtxGen=acts.examples.GaussianVertexGenerator(
-                mean=acts.Vector4(0, 0, 0, 0),
-                stddev=acts.Vector4(
-                    0.0125 * u.mm, 0.0125 * u.mm, 55.5 * u.mm, 5.0 * u.ns
-                ),
-            ),
-            rnd=rnd,
-            outputDirRoot=outputDir,
-            # outputDirCsv=outputDir,
-        )
-    if g4_simulation:
-        if s.config.numThreads != 1:
-            raise ValueError("Geant 4 simulation does not support multi-threading")
-
-        # Pythia can sometime simulate particles outside the world volume, a cut on the Z of the track help mitigate this effect
-        # Older version of G4 might not work, this as has been tested on version `geant4-11-00-patch-03`
-        # For more detail see issue #1578
-        addGeant4(
-            s,
-            detector,
-            trackingGeometry,
-            field,
-            preSelectParticles=ParticleSelectorConfig(
-                eta=(-3.0, 3.0),
-                absZ=(0, 1e4),
-                rho=(0, 1e3),
-                pt=(150 * u.MeV, None),
-                removeNeutral=True,
-            ),
-            outputDirRoot=outputDir,
-            # outputDirCsv=outputDir,
-            rnd=rnd,
-            killVolume=acts.Volume.makeCylinderVolume(r=1.1 * u.m, halfZ=3.0 * u.m),
-            killAfterTime=25 * u.ns,
-        )
-    else:
-        addFatras(
-            s,
-            trackingGeometry,
-            field,
-            preSelectParticles=ParticleSelectorConfig(
-                eta=(-3.0, 3.0),
-                pt=(150 * u.MeV, None),
-                removeNeutral=True,
-            )
-            if ttbar
-            else ParticleSelectorConfig(),
-            enableInteractions=True,
-            outputDirRoot=outputDir,
-            # outputDirCsv=outputDir,
-            rnd=rnd,
-        )
-=======
 s = acts.examples.Sequencer(
     events=args["events"],
     numThreads=1,
@@ -161,10 +79,12 @@
         s,
         MomentumConfig(1.0 * u.GeV, 10.0 * u.GeV, transverse=True),
         EtaConfig(-3.0, 3.0, uniform=True),
-        ParticleConfig(2, acts.PdgParticle.eMuon, randomizeCharge=True),
+        ParticleConfig(4, acts.PdgParticle.eMuon, randomizeCharge=True),
         vtxGen=acts.examples.GaussianVertexGenerator(
-            stddev=acts.Vector4(0.0125 * u.mm, 0.0125 * u.mm, 55.5 * u.mm, 5.0 * u.ns),
             mean=acts.Vector4(0, 0, 0, 0),
+            stddev=acts.Vector4(
+                0.0125 * u.mm, 0.0125 * u.mm, 55.5 * u.mm, 5.0 * u.ns
+            ),
         ),
         multiplicity=50,
         rnd=rnd,
@@ -175,8 +95,10 @@
         hardProcess=["Top:qqbar2ttbar=on"],
         npileup=50,
         vtxGen=acts.examples.GaussianVertexGenerator(
-            stddev=acts.Vector4(0.0125 * u.mm, 0.0125 * u.mm, 55.5 * u.mm, 5.0 * u.ns),
             mean=acts.Vector4(0, 0, 0, 0),
+            stddev=acts.Vector4(
+                0.0125 * u.mm, 0.0125 * u.mm, 55.5 * u.mm, 5.0 * u.ns
+            ),
         ),
         rnd=rnd,
         outputDirRoot=outputDir,
@@ -185,7 +107,6 @@
 if g4_simulation:
     if s.config.numThreads != 1:
         raise ValueError("Geant 4 simulation does not support multi-threading")
->>>>>>> 04bfbbc5
 
     # Pythia can sometime simulate particles outside the world volume, a cut on the Z of the track help mitigate this effect
     # Older version of G4 might not work, this as has been tested on version `geant4-11-00-patch-03`
@@ -213,25 +134,6 @@
         s,
         trackingGeometry,
         field,
-<<<<<<< HEAD
-        ParticleSmearingSigmas(pRel=0.01),  # only used by SeedingAlgorithm.TruthSmeared
-        TruthSeedRanges(pt=(1.0 * u.GeV, None), eta=(-3.0, 3.0), nHits=(9, None)),
-        SeedFinderConfigArg(
-            r=(33 * u.mm, 200 * u.mm),
-            deltaR=(1 * u.mm, 60 * u.mm),
-            collisionRegion=(-250 * u.mm, 250 * u.mm),
-            z=(-2000 * u.mm, 2000 * u.mm),
-            maxSeedsPerSpM=1,
-            sigmaScattering=5,
-            radLengthPerSeed=0.1,
-            minPt=1.0 * u.GeV,
-            impactMax=3 * u.mm,
-        ),
-        SeedFinderOptionsArg(bFieldInZ=2 * u.T, beamPos=(0.0, 0.0)),
-        seedingAlgorithm=SeedingAlgorithm.Default,
-        initialVarInflation=[1e2, 1e2, 1e2, 1e2, 1e2, 1e2],
-        geoSelectionConfigFile=oddSeedingSel,
-=======
         preSelectParticles=ParticleSelectorConfig(
             eta=(-3.0, 3.0),
             pt=(150 * u.MeV, None),
@@ -239,7 +141,7 @@
         )
         if ttbar
         else ParticleSelectorConfig(),
->>>>>>> 04bfbbc5
+        enableInteractions=True,
         outputDirRoot=outputDir,
         # outputDirCsv=outputDir,
         rnd=rnd,
