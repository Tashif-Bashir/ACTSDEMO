--- conflicted
+++ resolved
@@ -191,12 +191,8 @@
         nMeasurementsMin=7,
     ),
     outputDirRoot=outputDir,
-<<<<<<< HEAD
-    outputDirCsv=outputDir,
-=======
     writeCovMat=True,
     # outputDirCsv=outputDir,
->>>>>>> adccec34
 )
 
 if ambiguity_MLSolver:
@@ -206,7 +202,7 @@
             maximumSharedHits=3, maximumIterations=1000000, nMeasurementsMin=7
         ),
         outputDirRoot=outputDir,
-        outputDirCsv=outputDir,
+        # outputDirCsv=outputDir,
         onnxModelFile=os.path.dirname(__file__)
         + "/MLAmbiguityResolution/duplicateClassifier.onnx",
     )
@@ -217,12 +213,9 @@
             maximumSharedHits=3, maximumIterations=1000000, nMeasurementsMin=7
         ),
         outputDirRoot=outputDir,
-<<<<<<< HEAD
         outputDirCsv=outputDir,
-=======
         writeCovMat=True,
         # outputDirCsv=outputDir,
->>>>>>> adccec34
     )
 
 addVertexFitting(
