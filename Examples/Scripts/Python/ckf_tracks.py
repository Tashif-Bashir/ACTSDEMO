--- conflicted
+++ resolved
@@ -1,13 +1,11 @@
 #!/usr/bin/env python3
+
 from pathlib import Path
-from typing import Optional, Union
-from collections import namedtuple
-
-from acts.examples import Sequencer, GenericDetector, RootParticleReader
+from typing import Optional
 
 import acts
-
 from acts import UnitConstants as u
+from acts.examples import GenericDetector, RootParticleReader
 
 
 def runCKFTracks(
@@ -70,10 +68,6 @@
                 level=acts.logging.INFO,
                 filePath=str(inputParticlePath.resolve()),
                 outputParticles="particles_input",
-<<<<<<< HEAD
-=======
-                orderedEvents=False,
->>>>>>> 3eb0b4fe
             )
         )
 
