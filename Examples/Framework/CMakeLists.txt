include(ActsTargetLinkLibrariesSystem)

add_library(
  ActsExamplesFramework SHARED
  src/Framework/BareAlgorithm.cpp
  src/Framework/WhiteBoard.cpp
  src/Framework/BareService.cpp
  src/Framework/RandomNumbers.cpp
  src/Framework/Sequencer.cpp
  src/Utilities/Paths.cpp
  src/Utilities/Options.cpp
  src/Utilities/Helpers.cpp
  src/Validation/DuplicationPlotTool.cpp
  src/Validation/EffPlotTool.cpp
  src/Validation/FakeRatePlotTool.cpp
  src/Validation/ResPlotTool.cpp
  src/Validation/TrackClassification.cpp
  src/Validation/TrackSummaryPlotTool.cpp
)
target_include_directories(
  ActsExamplesFramework
  PUBLIC $<BUILD_INTERFACE:${CMAKE_CURRENT_SOURCE_DIR}/include>)
target_link_libraries(
  ActsExamplesFramework
  PUBLIC ActsCore ActsFatras Boost::boost ROOT::Core ROOT::Hist
<<<<<<< HEAD
  PRIVATE dfelibs std::filesystem)

=======
  PRIVATE std::filesystem)
acts_target_link_libraries_system(
  ActsExamplesFramework
  PRIVATE dfelibs)
>>>>>>> f30c4af8
target_compile_definitions(
  ActsExamplesFramework
  PRIVATE BOOST_FILESYSTEM_NO_DEPRECATED)
# set per-target c++17 requirement that will be propagated to linked targets
target_compile_features(
  ActsExamplesFramework
  PUBLIC cxx_std_17)

if(ACTS_USE_EXAMPLES_TBB)
  # newer DD4hep version require TBB and search interally for TBB in
  # config-only mode. to avoid mismatches we explicitely search using
  # config-only mode first to be sure that we find the same version.
  find_package(TBB ${_acts_tbb_version} CONFIG)
  if(NOT TBB_FOUND)
    # no version check possible when using the find module
    find_package(TBB ${_acts_tbb_version} MODULE)
  endif()
else()
  set(TBB_FOUND FALSE)
endif()
if(TBB_FOUND)
  target_link_libraries(
    ActsExamplesFramework
    PUBLIC TBB::tbb)
else()
  message(STATUS "disable TBB for Examples/Framework - only single-threaded running will be supported")
  target_compile_definitions(
    ActsExamplesFramework
    PUBLIC
    -DACTS_EXAMPLES_NO_TBB)
endif()

install(
  TARGETS ActsExamplesFramework
  LIBRARY DESTINATION ${CMAKE_INSTALL_LIBDIR})<|MERGE_RESOLUTION|>--- conflicted
+++ resolved
@@ -23,15 +23,10 @@
 target_link_libraries(
   ActsExamplesFramework
   PUBLIC ActsCore ActsFatras Boost::boost ROOT::Core ROOT::Hist
-<<<<<<< HEAD
-  PRIVATE dfelibs std::filesystem)
-
-=======
   PRIVATE std::filesystem)
 acts_target_link_libraries_system(
   ActsExamplesFramework
   PRIVATE dfelibs)
->>>>>>> f30c4af8
 target_compile_definitions(
   ActsExamplesFramework
   PRIVATE BOOST_FILESYSTEM_NO_DEPRECATED)
