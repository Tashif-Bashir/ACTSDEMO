limits:
  # "readability-inconsistent-declaration-parameter-name": 0
  # "readability-named-parameter": 0
  "readability-container-size-empty": 0
  "modernize-use-using": 0
  "readability-braces-around-statements": 0
  "modernize-use-override": 0
  "modernize-use-equals-default" : 0
  "readability-implicit-bool-cast": 0
  "readability-implicit-bool-conversion": 0
  # "modernize-use-default-member-init": 0
  # "performance-unnecessary-value-param": 0
  # "modernize-use-equals-default": 0
<<<<<<< HEAD
  "modernize-use-nullptr": 0
=======
  # "modernize-use-nullptr": 0
  "performance-move-const-arg": 0
>>>>>>> e72db5dd
<|MERGE_RESOLUTION|>--- conflicted
+++ resolved
@@ -11,9 +11,5 @@
   # "modernize-use-default-member-init": 0
   # "performance-unnecessary-value-param": 0
   # "modernize-use-equals-default": 0
-<<<<<<< HEAD
   "modernize-use-nullptr": 0
-=======
-  # "modernize-use-nullptr": 0
-  "performance-move-const-arg": 0
->>>>>>> e72db5dd
+  "performance-move-const-arg": 0