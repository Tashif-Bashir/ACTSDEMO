// This file is part of the Acts project.
//
// Copyright (C) 2018-2021 CERN for the benefit of the Acts project
//
// This Source Code Form is subject to the terms of the Mozilla Public
// License, v. 2.0. If a copy of the MPL was not distributed with this
// file, You can obtain one at http://mozilla.org/MPL/2.0/.

#pragma once

#include "Acts/EventData/Charge.hpp"
#include "Acts/EventData/GenericCurvilinearTrackParameters.hpp"
#include "Acts/Geometry/GeometryContext.hpp"
#include "Acts/MagneticField/MagneticFieldContext.hpp"
#include "Acts/Propagator/AbortList.hpp"
#include "Acts/Propagator/ActionList.hpp"
#include "Acts/Propagator/Propagator.hpp"
#include "Acts/Propagator/StandardAborters.hpp"
#include "Acts/Utilities/Logger.hpp"
#include "Acts/Utilities/Result.hpp"
#include "ActsFatras/EventData/Hit.hpp"
#include "ActsFatras/EventData/Particle.hpp"
#include "ActsFatras/Kernel/SimulationResult.hpp"
#include "ActsFatras/Kernel/detail/SimulationActor.hpp"
#include "ActsFatras/Kernel/detail/SimulationError.hpp"

#include <algorithm>
#include <cassert>
#include <iterator>
#include <memory>
#include <vector>

namespace ActsFatras {

/// Single particle simulation with fixed propagator, interactions, and decay.
///
/// @tparam generator_t random number generator
/// @tparam interactions_t interaction list
/// @tparam hit_surface_selector_t selector for hit surfaces
/// @tparam decay_t decay module
template <typename propagator_t, typename interactions_t,
          typename hit_surface_selector_t, typename decay_t>
struct SingleParticleSimulation {
  /// How and within which geometry to propagate the particle.
  propagator_t propagator;
  /// Decay module.
  decay_t decay;
  /// Interaction list containing the simulated interactions.
  interactions_t interactions;
  /// Selector for surfaces that should generate hits.
  hit_surface_selector_t selectHitSurface;
  /// Logger for debug output.
  std::unique_ptr<const Acts::Logger> logger;

  /// Alternatively construct the simulator with an external logger.
  SingleParticleSimulation(propagator_t &&propagator_,
                           std::unique_ptr<const Acts::Logger> _logger)
      : propagator(propagator_), logger(std::move(_logger)) {}

  /// Simulate a single particle without secondaries.
  ///
  /// @tparam generator_t is the type of the random number generator
  ///
  /// @param geoCtx is the geometry context to access surface geometries
  /// @param magCtx is the magnetic field context to access field values
  /// @param generator is the random number generator
  /// @param particle is the initial particle state
  /// @returns Simulated particle state, hits, and generated particles.
  template <typename generator_t>
  Acts::Result<SimulationResult> simulate(
      const Acts::GeometryContext &geoCtx,
      const Acts::MagneticFieldContext &magCtx, generator_t &generator,
      const Particle &particle) const {
    // propagator-related additional types
    using Actor = detail::SimulationActor<generator_t, decay_t, interactions_t,
                                          hit_surface_selector_t>;
    using Aborter = typename Actor::ParticleNotAlive;
    using Result = typename Actor::result_type;
    using Actions = Acts::ActionList<Actor>;
    using Abort = Acts::AbortList<Aborter, Acts::EndOfWorldReached>;
    using PropagatorOptions = Acts::PropagatorOptions<Actions, Abort>;

    // Construct per-call options.
    PropagatorOptions options(geoCtx, magCtx);
    options.absPdgCode = Acts::makeAbsolutePdgParticle(particle.pdg());
    options.mass = particle.mass();
    // setup the interactor as part of the propagator options
    auto &actor = options.actionList.template get<Actor>();
    actor.generator = &generator;
    actor.decay = decay;
    actor.interactions = interactions;
    actor.selectHitSurface = selectHitSurface;
    actor.initialParticle = particle;
    // use AnyCharge to be able to handle neutral and charged parameters
<<<<<<< HEAD
    Acts::GenericCurvilinearTrackParameters<Acts::AnyCharge> start(
        particle.fourPosition(), particle.unitDirection(),
=======
    Acts::SingleCurvilinearTrackParameters<Acts::AnyCharge> start(
        particle.fourPosition(), particle.direction(),
>>>>>>> 22fa536d
        particle.absoluteMomentum(), particle.charge());
    auto result = propagator.propagate(start, options);
    if (not result.ok()) {
      return result.error();
    }
    auto &value = result.value().template get<Result>();

    return std::move(value);
  }
};

/// A particle that failed to simulate.
struct FailedParticle {
  /// Initial particle state of the failed particle.
  ///
  /// This must store the full particle state to be able to handle secondaries
  /// that are not in the input particle list. Otherwise they could not be
  /// referenced.
  Particle particle;
  /// The associated error code for this particular failure case.
  std::error_code error;
};

/// Multi-particle/event simulation.
///
/// @tparam charged_selector_t Callable selector type for charged particles
/// @tparam charged_simulator_t Single particle simulator for charged particles
/// @tparam neutral_selector_t Callable selector type for neutral particles
/// @tparam neutral_simulator_t Single particle simulator for neutral particles
///
/// The selector types for charged and neutral particles **do not** need to
/// check for the particle charge. This is done automatically by the simulator
/// to ensure consistency.
template <typename charged_selector_t, typename charged_simulator_t,
          typename neutral_selector_t, typename neutral_simulator_t>
struct Simulation {
  charged_selector_t selectCharged;
  neutral_selector_t selectNeutral;
  charged_simulator_t charged;
  neutral_simulator_t neutral;

  /// Construct from the single charged/neutral particle simulators.
  Simulation(charged_simulator_t &&charged_, neutral_simulator_t &&neutral_)
      : charged(std::move(charged_)), neutral(std::move(neutral_)) {}

  /// Simulate multiple particles and generated secondaries.
  ///
  /// @param geoCtx is the geometry context to access surface geometries
  /// @param magCtx is the magnetic field context to access field values
  /// @param generator is the random number generator
  /// @param inputParticles contains all particles that should be simulated
  /// @param simulatedParticlesInitial contains initial particle states
  /// @param simulatedParticlesFinal contains final particle states
  /// @param hits contains all generated hits
  /// @retval Acts::Result::Error if there is a fundamental issue
  /// @retval Acts::Result::Success with all particles that failed to simulate
  ///
  /// @warning Particle-hit association is based on particle ids generated
  ///          during the simulation. This requires that all input particles
  ///          **must** have generation and sub-particle number set to zero.
  /// @note Parameter edge-cases can lead to errors in the underlying propagator
  ///       and thus to particles that fail to simulate. Here, full events are
  ///       simulated and the failure to simulate one particle should not be
  ///       considered a general failure of the simulator. Instead, a list of
  ///       particles that fail to simulate is provided to the user. It is the
  ///       users responsibility to handle them.
  /// @note Failed particles are removed from the regular output, i.e. they do
  ///       not appear in the simulated particles containers nor do they
  ///       generate hits.
  ///
  /// This takes all input particles and simulates those passing the selection
  /// using the appropriate simulator. All selected particle states including
  /// additional ones generated from interactions are stored in separate output
  /// containers; both the initial state at the production vertex and the final
  /// state after propagation are stored. Hits generated from selected input and
  /// generated particles are stored in the hit container.
  ///
  /// @tparam generator_t is the type of the random number generator
  /// @tparam input_particles_t is a Container for particles
  /// @tparam output_particles_t is a SequenceContainer for particles
  /// @tparam hits_t is a SequenceContainer for hits
  template <typename generator_t, typename input_particles_t,
            typename output_particles_t, typename hits_t>
  Acts::Result<std::vector<FailedParticle>> simulate(
      const Acts::GeometryContext &geoCtx,
      const Acts::MagneticFieldContext &magCtx, generator_t &generator,
      const input_particles_t &inputParticles,
      output_particles_t &simulatedParticlesInitial,
      output_particles_t &simulatedParticlesFinal, hits_t &hits) const {
    assert(
        (simulatedParticlesInitial.size() == simulatedParticlesFinal.size()) and
        "Inconsistent initial sizes of the simulated particle containers");

    using SingleParticleSimulationResult = Acts::Result<SimulationResult>;

    std::vector<FailedParticle> failedParticles;

    for (const Particle &inputParticle : inputParticles) {
      // only consider simulatable particles
      if (not selectParticle(inputParticle)) {
        continue;
      }
      // required to allow correct particle id numbering for secondaries later
      if ((inputParticle.particleId().generation() != 0u) or
          (inputParticle.particleId().subParticle() != 0u)) {
        return detail::SimulationError::eInvalidInputParticleId;
      }

      // Do a *depth-first* simulation of the particle and its secondaries,
      // i.e. we simulate all secondaries, tertiaries, ... before simulating
      // the next primary particle. Use the end of the output container as
      // a queue to store particles that should be simulated.
      //
      // WARNING the initial particle state output container will be modified
      //         during iteration. New secondaries are added to and failed
      //         particles might be removed. To avoid issues, access must always
      //         occur via indices.
      auto iinitial = simulatedParticlesInitial.size();
      simulatedParticlesInitial.push_back(inputParticle);
      for (; iinitial < simulatedParticlesInitial.size(); ++iinitial) {
        const auto &initialParticle = simulatedParticlesInitial[iinitial];

        // only simulatable particles are pushed to the container and here we
        // only need to switch between charged/neutral.
        SingleParticleSimulationResult result =
            SingleParticleSimulationResult::success({});
        if (initialParticle.charge() != Particle::Scalar(0)) {
          result = charged.simulate(geoCtx, magCtx, generator, initialParticle);
        } else {
          result = neutral.simulate(geoCtx, magCtx, generator, initialParticle);
        }

        if (not result.ok()) {
          // remove particle from output container since it was not simulated.
          simulatedParticlesInitial.erase(
              std::next(simulatedParticlesInitial.begin(), iinitial));
          // record the particle as failed
          failedParticles.push_back({initialParticle, result.error()});
          continue;
        }

        copyOutputs(result.value(), simulatedParticlesInitial,
                    simulatedParticlesFinal, hits);
        // since physics processes are independent, there can be particle id
        // collisions within the generated secondaries. they can be resolved by
        // renumbering within each sub-particle generation. this must happen
        // before the particle is simulated since the particle id is used to
        // associate generated hits back to the particle.
        renumberTailParticleIds(simulatedParticlesInitial, iinitial);
      }
    }

    // the overall function call succeeded, i.e. no fatal errors occured.
    // yet, there might have been some particle for which the propagation
    // failed. thus, the successful result contains a list of failed particles.
    // sounds a bit weird, but that is the way it is.
    return failedParticles;
  }

 private:
  /// Select if the particle should be simulated at all.
  bool selectParticle(const Particle &particle) const {
    if (particle.charge() != Particle::Scalar(0)) {
      return selectCharged(particle);
    } else {
      return selectNeutral(particle);
    }
  }

  /// Copy results to output containers.
  ///
  /// @tparam particles_t is a SequenceContainer for particles
  /// @tparam hits_t is a SequenceContainer for hits
  template <typename particles_t, typename hits_t>
  void copyOutputs(const SimulationResult &result,
                   particles_t &particlesInitial, particles_t &particlesFinal,
                   hits_t &hits) const {
    // initial particle state was already pushed to the container before
    // store final particle state at the end of the simulation
    particlesFinal.push_back(result.particle);
    // move generated secondaries that should be simulated to the output
    std::copy_if(
        result.generatedParticles.begin(), result.generatedParticles.end(),
        std::back_inserter(particlesInitial),
        [this](const Particle &particle) { return selectParticle(particle); });
    std::copy(result.hits.begin(), result.hits.end(), std::back_inserter(hits));
  }

  /// Renumber particle ids in the tail of the container.
  ///
  /// Ensures particle ids are unique by modifying the sub-particle number
  /// within each generation.
  ///
  /// @param particles particle container in which particles are renumbered
  /// @param lastValid index of the last particle with a valid particle id
  ///
  /// @tparam particles_t is a SequenceContainer for particles
  ///
  /// @note This function assumes that all particles in the tail have the same
  ///       vertex numbers (primary/secondary) and particle number and are
  ///       ordered according to their generation number.
  ///
  template <typename particles_t>
  static void renumberTailParticleIds(particles_t &particles,
                                      std::size_t lastValid) {
    // iterate over adjacent pairs; potentially modify the second element.
    // assume e.g. a primary particle 2 with generation=subparticle=0 that
    // generates two secondaries during simulation. we have the following
    // ids (decoded as vertex|particle|generation|subparticle)
    //
    //     v|2|0|0, v|2|1|0, v|2|1|0
    //
    // where v represents the vertex numbers. this will be renumbered to
    //
    //     v|2|0|0, v|2|1|0, v|2|1|1
    //
    // if each secondary then generates two tertiaries we could have e.g.
    //
    //     v|2|0|0, v|2|1|0, v|2|1|1, v|2|2|0, v|2|2|1, v|2|2|0, v|2|2|1
    //
    // which would then be renumbered to
    //
    //     v|2|0|0, v|2|1|0, v|2|1|1, v|2|2|0, v|2|2|1, v|2|2|2, v|2|2|3
    //
    for (auto j = lastValid; (j + 1u) < particles.size(); ++j) {
      const auto prevId = particles[j].particleId();
      auto currId = particles[j + 1u].particleId();
      // NOTE primary/secondary vertex and particle are assumed to be equal
      // only renumber within one generation
      if (prevId.generation() != currId.generation()) {
        continue;
      }
      // ensure the sub-particle is strictly monotonic within a generation
      if (prevId.subParticle() < currId.subParticle()) {
        continue;
      }
      // sub-particle numbering must be non-zero
      currId.setSubParticle(prevId.subParticle() + 1u);
      particles[j + 1u] = particles[j + 1u].withParticleId(currId);
    }
  }
};

}  // namespace ActsFatras<|MERGE_RESOLUTION|>--- conflicted
+++ resolved
@@ -92,13 +92,8 @@
     actor.selectHitSurface = selectHitSurface;
     actor.initialParticle = particle;
     // use AnyCharge to be able to handle neutral and charged parameters
-<<<<<<< HEAD
     Acts::GenericCurvilinearTrackParameters<Acts::AnyCharge> start(
-        particle.fourPosition(), particle.unitDirection(),
-=======
-    Acts::SingleCurvilinearTrackParameters<Acts::AnyCharge> start(
         particle.fourPosition(), particle.direction(),
->>>>>>> 22fa536d
         particle.absoluteMomentum(), particle.charge());
     auto result = propagator.propagate(start, options);
     if (not result.ok()) {
