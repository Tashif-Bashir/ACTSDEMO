--- conflicted
+++ resolved
@@ -51,15 +51,10 @@
   const auto nodes = std::any_cast<torch::Tensor>(inputNodes).to(device);
   const auto edgeList = std::any_cast<torch::Tensor>(inputEdges).to(device);
 
-<<<<<<< HEAD
   if( m_cfg.numFeatures > nodes.size(1) ) {
     throw std::runtime_error("requested more features then available");
   }
 
-  c10::InferenceMode guard(true);
-
-=======
->>>>>>> 7492019a
   std::vector<at::Tensor> results;
   results.reserve(m_cfg.nChunks);
 
