--- conflicted
+++ resolved
@@ -62,11 +62,7 @@
       m_cfg.undirected ? torch::cat({edgeList, edgeList.flip(0)}, 1) : edgeList;
 
   std::vector<torch::jit::IValue> inputTensors(2);
-<<<<<<< HEAD
-  inputTensors[0] = m_cfg.numFeatures < nodes.size(1) ? nodes.index({Slice{}, Slice{None, m_cfg.numFeatures}}) : nodes;
-=======
-  inputTensors[0] = std::move(nodes);
->>>>>>> bd5547af
+  inputTensors[0] = m_cfg.numFeatures < nodes.size(1) ? nodes.index({Slice{}, Slice{None, m_cfg.numFeatures}}) : std::move(nodes);
 
   const auto chunks = at::chunk(at::arange(edgeListTmp.size(1)), m_cfg.nChunks);
   for (const auto& chunk : chunks) {
