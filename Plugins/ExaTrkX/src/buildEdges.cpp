// This file is part of the Acts project.
//
// Copyright (C) 2022 CERN for the benefit of the Acts project
//
// This Source Code Form is subject to the terms of the Mozilla Public
// License, v. 2.0. If a copy of the MPL was not distributed with this
// file, You can obtain one at http://mozilla.org/MPL/2.0/.

#include "Acts/Plugins/ExaTrkX/detail/buildEdges.hpp"

#include "Acts/Plugins/ExaTrkX/detail/TensorVectorConversion.hpp"
#include "Acts/Utilities/Helpers.hpp"
#include "Acts/Utilities/KDTree.hpp"

#include <iostream>
#include <mutex>
#include <vector>

#include <torch/script.h>
#include <torch/torch.h>

#ifndef ACTS_EXATRKX_CPUONLY
#include <cuda.h>
#include <cuda_runtime_api.h>
#include <grid/counting_sort.h>
#include <grid/find_nbrs.h>
#include <grid/grid.h>
#include <grid/insert_points.h>
#include <grid/prefix_sum.h>
#endif

using namespace torch::indexing;

torch::Tensor Acts::detail::postprocessEdgeTensor(torch::Tensor edges,
                                                  bool removeSelfLoops,
                                                  bool removeDuplicates,
                                                  bool flipDirections) {
  // Remove self-loops
  if (removeSelfLoops) {
    torch::Tensor selfLoopMask = edges.index({0}) != edges.index({1});
    edges = edges.index({Slice(), selfLoopMask});
  }

  // Remove duplicates
  if (removeDuplicates) {
    torch::Tensor mask = edges.index({0}) > edges.index({1});
    edges.index_put_({Slice(), mask}, edges.index({Slice(), mask}).flip(0));
    edges = std::get<0>(torch::unique_dim(edges, -1, false));
  }

  // Randomly flip direction
  if (flipDirections) {
    torch::Tensor random_cut_keep = torch::randint(2, {edges.size(1)});
    torch::Tensor random_cut_flip = 1 - random_cut_keep;
    torch::Tensor keep_edges =
        edges.index({Slice(), random_cut_keep.to(torch::kBool)});
    torch::Tensor flip_edges =
        edges.index({Slice(), random_cut_flip.to(torch::kBool)}).flip({0});
    edges = torch::cat({keep_edges, flip_edges}, 1);
  }

  return edges.toType(torch::kInt64);
}

torch::Tensor Acts::detail::buildEdgesFRNN(torch::Tensor &embedFeatures,
                                           float rVal, int kVal,
                                           bool flipDirections) {
#ifndef ACTS_EXATRKX_CPUONLY
  torch::Device device(torch::kCUDA);

  const int64_t numSpacepoints = embedFeatures.size(0);
  const int dim = embedFeatures.size(1);

  const int grid_params_size = 8;
  const int grid_delta_idx = 3;
  const int grid_total_idx = 7;
  const int grid_max_res = 128;
  const int grid_dim = 3;

  if (dim < 3) {
    throw std::runtime_error("DIM < 3 is not supported for now.\n");
  }

  const float radius_cell_ratio = 2.0;
  const int batch_size = 1;
  int G = -1;

  // Set up grid properties
  torch::Tensor grid_min;
  torch::Tensor grid_max;
  torch::Tensor grid_size;

  torch::Tensor embedTensor = embedFeatures.reshape({1, numSpacepoints, dim});
  torch::Tensor gridParamsCuda =
      torch::zeros({batch_size, grid_params_size}, device).to(torch::kFloat32);
  torch::Tensor r_tensor = torch::full({batch_size}, rVal, device);
  torch::Tensor lengths = torch::full({batch_size}, numSpacepoints, device);

  // build the grid
  for (int i = 0; i < batch_size; i++) {
    torch::Tensor allPoints =
        embedTensor.index({i, Slice(None, lengths.index({i}).item().to<long>()),
                           Slice(None, grid_dim)});
    grid_min = std::get<0>(allPoints.min(0));
    grid_max = std::get<0>(allPoints.max(0));
    gridParamsCuda.index_put_({i, Slice(None, grid_delta_idx)}, grid_min);

    grid_size = grid_max - grid_min;

    float cell_size =
        r_tensor.index({i}).item().to<float>() / radius_cell_ratio;

    if (cell_size < (grid_size.min().item().to<float>() / grid_max_res)) {
      cell_size = grid_size.min().item().to<float>() / grid_max_res;
    }

    gridParamsCuda.index_put_({i, grid_delta_idx}, 1 / cell_size);

    gridParamsCuda.index_put_({i, Slice(1 + grid_delta_idx, grid_total_idx)},
                              floor(grid_size / cell_size) + 1);

    gridParamsCuda.index_put_(
        {i, grid_total_idx},
        gridParamsCuda.index({i, Slice(1 + grid_delta_idx, grid_total_idx)})
            .prod());

    if (G < gridParamsCuda.index({i, grid_total_idx}).item().to<int>()) {
      G = gridParamsCuda.index({i, grid_total_idx}).item().to<int>();
    }
  }

  torch::Tensor pc_grid_cnt =
      torch::zeros({batch_size, G}, device).to(torch::kInt32);
  torch::Tensor pc_grid_cell =
      torch::full({batch_size, numSpacepoints}, -1, device).to(torch::kInt32);
  torch::Tensor pc_grid_idx =
      torch::full({batch_size, numSpacepoints}, -1, device).to(torch::kInt32);

  // put spacepoints into the grid
  InsertPointsCUDA(embedTensor, lengths.to(torch::kInt64), gridParamsCuda,
                   pc_grid_cnt, pc_grid_cell, pc_grid_idx, G);

  torch::Tensor pc_grid_off =
      torch::full({batch_size, G}, 0, device).to(torch::kInt32);
  torch::Tensor grid_params = gridParamsCuda.to(torch::kCPU);

  // for loop seems not to be necessary anymore
  pc_grid_off = PrefixSumCUDA(pc_grid_cnt, grid_params);

  torch::Tensor sorted_points =
      torch::zeros({batch_size, numSpacepoints, dim}, device)
          .to(torch::kFloat32);
  torch::Tensor sorted_points_idxs =
      torch::full({batch_size, numSpacepoints}, -1, device).to(torch::kInt32);

  CountingSortCUDA(embedTensor, lengths.to(torch::kInt64), pc_grid_cell,
                   pc_grid_idx, pc_grid_off, sorted_points, sorted_points_idxs);

  auto [indices, distances] = FindNbrsCUDA(
      sorted_points, sorted_points, lengths.to(torch::kInt64),
      lengths.to(torch::kInt64), pc_grid_off.to(torch::kInt32),
      sorted_points_idxs, sorted_points_idxs,
      gridParamsCuda.to(torch::kFloat32), kVal, r_tensor, r_tensor * r_tensor);
  torch::Tensor positiveIndices = indices >= 0;

  torch::Tensor repeatRange = torch::arange(positiveIndices.size(1), device)
                                  .repeat({1, positiveIndices.size(2), 1})
                                  .transpose(1, 2);

  torch::Tensor stackedEdges = torch::stack(
      {repeatRange.index({positiveIndices}), indices.index({positiveIndices})});

  return postprocessEdgeTensor(std::move(stackedEdges), true, true,
                               flipDirections);
#else
  throw std::runtime_error(
      "ACTS not compiled with CUDA, cannot run Acts::buildEdgesFRNN");
#endif
}

/// This is a very unsophisticated span implementation to avoid data copies in
/// the KDTree search.
/// Should be replaced with std::span when possible
template <typename T, std::size_t S>
struct Span {
  T *ptr;

  auto size() const { return S; }

  using const_iterator = T const *;
  const_iterator cbegin() const { return ptr; }
  const_iterator cend() const { return ptr + S; }

  auto operator[](std::size_t i) const { return ptr[i]; }
};

template <std::size_t Dim>
<<<<<<< HEAD
auto dist(const Span<float, Dim> &a, const Span<float, Dim> &b) {
=======
float dist(const Span<float, Dim> &a, const Span<float, Dim> &b) {
>>>>>>> f652647e
  float s = 0.f;
  for (auto i = 0ul; i < Dim; ++i) {
    s += (a[i] - b[i]) * (a[i] - b[i]);
  }
  return std::sqrt(s);
};

template <std::size_t Dim>
struct BuildEdgesKDTree {
  static torch::Tensor invoke(torch::Tensor &embedFeatures, float rVal,
                              int kVal) {
    assert(embedFeatures.size(1) == Dim);
    embedFeatures = embedFeatures.to(torch::kCPU);

    ////////////////
    // Build tree //
    ////////////////
    using KDTree = Acts::KDTree<Dim, int, float, Span>;

    typename KDTree::vector_t features;
    features.reserve(embedFeatures.size(0));

    auto dataPtr = embedFeatures.data_ptr<float>();

    for (int i = 0; i < embedFeatures.size(0); ++i) {
      features.push_back({Span<float, Dim>{dataPtr + i * Dim}, i});
    }

    KDTree tree(std::move(features));

    /////////////////
    // Search tree //
    /////////////////
    std::vector<int32_t> edges;
    edges.reserve(2 * kVal * embedFeatures.size(0));

    for (int iself = 0; iself < embedFeatures.size(0); ++iself) {
      const Span<float, Dim> self{dataPtr + iself * Dim};

      Acts::RangeXD<Dim, float, Span> range;
      for (auto j = 0ul; j < Dim; ++j) {
        range[j] = Acts::Range1D(self[j] - rVal, self[j] + rVal);
      }

      tree.rangeSearchMapDiscard(
          range, [&](const Span<float, Dim> &other, const int &iother) {
            if (iself != iother && dist(self, other) <= rVal) {
              edges.push_back(iself);
              edges.push_back(iother);
            }
          });
    }

    // Transpose is necessary here, clone to get ownership
    return Acts::detail::vectorToTensor2D(edges, 2).t().clone();
  }
};

torch::Tensor Acts::detail::buildEdgesKDTree(torch::Tensor &embedFeatures,
                                             float rVal, int kVal,
                                             bool flipDirections) {
  auto tensor = Acts::template_switch<BuildEdgesKDTree, 1, 12>(
      embedFeatures.size(1), embedFeatures, rVal, kVal);

  return postprocessEdgeTensor(tensor, true, true, flipDirections);
}

torch::Tensor Acts::detail::buildEdges(torch::Tensor &embedFeatures, float rVal,
                                       int kVal, bool flipDirections) {
#ifndef ACTS_EXATRKX_CPUONLY
  if (torch::cuda::is_available()) {
    return detail::buildEdgesFRNN(embedFeatures, rVal, kVal, flipDirections);
  } else {
    return detail::buildEdgesKDTree(embedFeatures, rVal, kVal, flipDirections);
  }
#else
  return detail::buildEdgesKDTree(embedFeatures, rVal, kVal, flipDirections);
#endif
}<|MERGE_RESOLUTION|>--- conflicted
+++ resolved
@@ -195,11 +195,7 @@
 };
 
 template <std::size_t Dim>
-<<<<<<< HEAD
-auto dist(const Span<float, Dim> &a, const Span<float, Dim> &b) {
-=======
 float dist(const Span<float, Dim> &a, const Span<float, Dim> &b) {
->>>>>>> f652647e
   float s = 0.f;
   for (auto i = 0ul; i < Dim; ++i) {
     s += (a[i] - b[i]) * (a[i] - b[i]);
