// This file is part of the Acts project.
//
// Copyright (C) 2018 CERN for the benefit of the Acts project
//
// This Source Code Form is subject to the terms of the Mozilla Public
// License, v. 2.0. If a copy of the MPL was not distributed with this
// file, You can obtain one at http://mozilla.org/MPL/2.0/.

///////////////////////////////////////////////////////////////////
// AtlasSeedFinder.ipp Acts project
///////////////////////////////////////////////////////////////////

#include <algorithm>

///////////////////////////////////////////////////////////////////
// Constructor
///////////////////////////////////////////////////////////////////

template <typename SpacePoint>
Acts::Legacy::AtlasSeedFinder<SpacePoint>::AtlasSeedFinder() {
  m_checketa = false;
  m_maxsize = 50000;
  m_ptmin = 400.;
  m_etamin = 0.;
  m_etamax = 2.7;
  // delta R minimum & maximum within a seed
  m_drmin = 5.;
  m_drminv = 20.;
  m_drmax = 270.;
  // restrict z coordinate of particle origin
  m_zmin = -250.;
  m_zmax = +250.;
  // radius of detector in mm
  r_rmax = 600.;
  r_rstep = 2.;

  // checking if Z is compatible:
  // m_dzver is related to delta-Z
  // m_dzdrver is related to delta-Z divided by delta-R
  m_dzver = 5.;
  m_dzdrver = .02;

  // shift all spacepoints by this offset such that the beam can be assumed to
  // be at 0,0
  // z shift should not matter as beam is assumed to be parallel to central
  // detector axis,
  // but spacepoints will be shifted by z as well anyway.
  m_xbeam = 0.;
  m_ybeam = 0.;
  m_zbeam = 0.;

  // config
  // max impact parameters
  // m_diver = max ppp impact params
  m_diver = 10.;
  m_diverpps = 1.7;
  m_diversss = 50;
  m_divermax = 20.;
  // delta azimuth (phi)
  m_dazmax = .02;
  // limit for sp compatible with 1 middle space point
  // ridiculously large to be EXTRA safe
  // only actually keep 5 of these max 5000 (m_maxOneSize of m_maxsizeSP)
  m_maxsizeSP = 5000;
  m_maxOneSize = 5;

  // cache: counting if ran already
  m_state = 0;

  m_nlist = 0;
  m_endlist = true;
  r_Sorted = nullptr;
  r_index = nullptr;
  r_map = nullptr;
  m_SP = nullptr;
  m_R = nullptr;
  m_Tz = nullptr;
  m_Er = nullptr;
  m_U = nullptr;
  m_V = nullptr;
  m_Zo = nullptr;
  m_OneSeeds = nullptr;
  m_seedOutput = nullptr;

  // Build framework
  //
  buildFrameWork();
  m_CmSp.reserve(500);
}

///////////////////////////////////////////////////////////////////
// Destructor
///////////////////////////////////////////////////////////////////
template <class SpacePoint>
Acts::Legacy::AtlasSeedFinder<SpacePoint>::~AtlasSeedFinder<SpacePoint>() {
  if (r_index != nullptr) {
    delete[] r_index;
  }
  if (r_map != nullptr) {
    delete[] r_map;
  }
  if (r_Sorted != nullptr) {
    delete[] r_Sorted;
  }

  // Delete seeds
  //
  for (i_seed = l_seeds.begin(); i_seed != l_seeds.end(); ++i_seed) {
    delete *i_seed;
  }
  // Delete space points for reconstruction
  //
  i_spforseed = l_spforseed.begin();
  for (; i_spforseed != l_spforseed.end(); ++i_spforseed) {
    delete *i_spforseed;
  }
  if (m_seedOutput != nullptr) {
    delete m_seedOutput;
  }

  if (m_SP != nullptr) {
    delete[] m_SP;
  }
  if (m_R != nullptr) {
    delete[] m_R;
  }
  if (m_Tz != nullptr) {
    delete[] m_Tz;
  }
  if (m_Er != nullptr) {
    delete[] m_Er;
  }
  if (m_U != nullptr) {
    delete[] m_U;
  }
  if (m_V != nullptr) {
    delete[] m_V;
  }
  if (m_Zo != nullptr) {
    delete[] m_Zo;
  }
  if (m_OneSeeds != nullptr) {
    delete[] m_OneSeeds;
  }
}

///////////////////////////////////////////////////////////////////
// Initialize tool for new event
///////////////////////////////////////////////////////////////////
template <typename SpacePoint>
template <class RandIter>
void Acts::Legacy::AtlasSeedFinder<SpacePoint>::newEvent(int iteration,
                                                         RandIter spBegin,
                                                         RandIter spEnd) {
  iteration <= 0 ? m_iteration = 0 : m_iteration = iteration;
  erase();
  m_dzdrmin = m_dzdrmin0;
  m_dzdrmax = m_dzdrmax0;
  m_umax = 100.;
  // if first event
  r_first = 0;
  if (!m_iteration) {
    buildBeamFrameWork();

    // curvature depending on bfield
    m_K = 2. / (300. * m_config.bFieldInZ);
    // curvature of minimum pT track
    m_ipt2K = m_ipt2 / (m_K * m_K);
    // scattering of min pT track
    m_ipt2C = m_ipt2 * m_COF;
    // scattering times curvature (missing: div by pT)
    m_COFK = m_COF * (m_K * m_K);
    i_spforseed = l_spforseed.begin();
  }
  // only if not first event
  else {
    fillLists();
    return;
  }

  float irstep = 1. / r_rstep;
  int irmax = r_size - 1;
  // TODO using 3 member vars to clear r_Sorted
  for (int i = 0; i != m_nr; ++i) {
    int n = r_index[i];
    r_map[n] = 0;
    r_Sorted[n].clear();
  }
  m_nr = 0;

  // convert space-points to SPForSeed and sort into radius-binned array
  // r_Sorted
  // store number of SP per bin in r_map
  RandIter sp = spBegin;
  for (; sp != spEnd; ++sp) {
    Acts::Legacy::SPForSeed<SpacePoint>* sps = newSpacePoint((*sp));
    if (!sps) {
      continue;
    }
    int ir = int(sps->radius() * irstep);
    if (ir > irmax) {
      ir = irmax;
    }
    r_Sorted[ir].push_back(sps);
    // if there is exactly one SP in current bin, add bin nr in r_index (for
    // deletion later)
    // TODO overly complicated
    ++r_map[ir];
    if (r_map[ir] == 1) {
      r_index[m_nr++] = ir;
    }
  }

  fillLists();
}

///////////////////////////////////////////////////////////////////
// Methods to initialize different strategies of seeds production
// with three space points with or without vertex constraint
///////////////////////////////////////////////////////////////////

template <class SpacePoint>
void Acts::Legacy::AtlasSeedFinder<SpacePoint>::find3Sp() {
  m_zminU = m_zmin;
  m_zmaxU = m_zmax;

  if ((m_state == 0) || (m_nlist != 0)) {
    i_seede = l_seeds.begin();
    m_state = 1;
    m_nlist = 0;
    m_endlist = true;
    m_fvNmin = 0;
    m_fNmin = 0;
    m_zMin = 0;
    production3Sp();
  }
  i_seed = l_seeds.begin();
  m_seed = m_seeds.begin();
}

///////////////////////////////////////////////////////////////////
// Find next set space points
///////////////////////////////////////////////////////////////////
template <class SpacePoint>
void Acts::Legacy::AtlasSeedFinder<SpacePoint>::findNext() {
  if (m_endlist) {
    return;
  }

  i_seede = l_seeds.begin();

  production3Sp();

  i_seed = l_seeds.begin();
  m_seed = m_seeds.begin();
  ++m_nlist;
}

///////////////////////////////////////////////////////////////////
// Initiate frame work for seed generator
///////////////////////////////////////////////////////////////////
template <class SpacePoint>
void Acts::Legacy::AtlasSeedFinder<SpacePoint>::buildFrameWork() {
  m_ptmin = fabs(m_ptmin);

  if (m_ptmin < 100.) {
    m_ptmin = 100.;
  }

  if (m_diversss < m_diver) {
    m_diversss = m_diver;
  }
  if (m_divermax < m_diversss) {
    m_divermax = m_diversss;
  }

  if (fabs(m_etamin) < .1) {
    m_etamin = -m_etamax;
  }
  m_dzdrmax0 = 1. / tan(2. * atan(exp(-m_etamax)));
  m_dzdrmin0 = 1. / tan(2. * atan(exp(-m_etamin)));

  // scattering factor. depends on error, forward direction and distance between
  // SP
  m_COF = 134 * .05 * 9.;
  m_ipt = 1. / fabs(.9 * m_ptmin);
  m_ipt2 = m_ipt * m_ipt;
  m_K = 0.;

  // set all counters zero
  m_nsaz = m_nsazv = m_nr = m_nrfz = 0;

  // Build radius sorted containers
  //
  r_size = int((r_rmax + .1) / r_rstep);
  r_Sorted = new std::list<Acts::Legacy::SPForSeed<SpacePoint>*>[r_size];
  r_index = new int[r_size];
  r_map = new int[r_size];
  for (int i = 0; i != r_size; ++i) {
    r_index[i] = 0;
    r_map[i] = 0;
  }

  // Build radius-azimuthal sorted containers
  //
  const float pi2 = 2. * M_PI;
  const int NFmax = 53;
  const float sFmax = float(NFmax) / pi2;
  const float m_sFmin = 100. / 60.;
  // make phi-slices for 400MeV tracks, unless ptMin is even smaller
  float ptm = 400.;
  if (m_ptmin < ptm) {
    ptm = m_ptmin;
  }

  m_sF = ptm / 60.;
  if (m_sF > sFmax) {
    m_sF = sFmax;
  } else if (m_sF < m_sFmin) {
    m_sF = m_sFmin;
  }
  m_fNmax = int(pi2 * m_sF);
  if (m_fNmax >= NFmax) {
    m_fNmax = NFmax - 1;
  }

  // Build radius-azimuthal-Z sorted containers
  //
  m_nrfz = 0;
  for (int i = 0; i != 583; ++i) {
    rfz_index[i] = 0;
    rfz_map[i] = 0;
  }

  // Build maps for radius-azimuthal-Z sorted collections
  //
  for (int f = 0; f <= m_fNmax; ++f) {
    int fb = f - 1;
    if (fb < 0) {
      fb = m_fNmax;
    }
    int ft = f + 1;
    if (ft > m_fNmax) {
      ft = 0;
    }

    // For each azimuthal region loop through all Z regions
    //
    for (int z = 0; z != 11; ++z) {
      int a = f * 11 + z;
      int b = fb * 11 + z;
      int c = ft * 11 + z;
      rfz_b[a] = 3;
      rfz_t[a] = 3;
      rfz_ib[a][0] = a;
      rfz_it[a][0] = a;
      rfz_ib[a][1] = b;
      rfz_it[a][1] = b;
      rfz_ib[a][2] = c;
      rfz_it[a][2] = c;
      if (z == 5) {
        rfz_t[a] = 9;
        rfz_it[a][3] = a + 1;
        rfz_it[a][4] = b + 1;
        rfz_it[a][5] = c + 1;
        rfz_it[a][6] = a - 1;
        rfz_it[a][7] = b - 1;
        rfz_it[a][8] = c - 1;
      } else if (z > 5) {
        rfz_b[a] = 6;
        rfz_ib[a][3] = a - 1;
        rfz_ib[a][4] = b - 1;
        rfz_ib[a][5] = c - 1;

        if (z < 10) {
          rfz_t[a] = 6;
          rfz_it[a][3] = a + 1;
          rfz_it[a][4] = b + 1;
          rfz_it[a][5] = c + 1;
        }
      } else {
        rfz_b[a] = 6;
        rfz_ib[a][3] = a + 1;
        rfz_ib[a][4] = b + 1;
        rfz_ib[a][5] = c + 1;

        if (z > 0) {
          rfz_t[a] = 6;
          rfz_it[a][3] = a - 1;
          rfz_it[a][4] = b - 1;
          rfz_it[a][5] = c - 1;
        }
      }

      if (z == 3) {
        rfz_b[a] = 9;
        rfz_ib[a][6] = a + 2;
        rfz_ib[a][7] = b + 2;
        rfz_ib[a][8] = c + 2;
      } else if (z == 7) {
        rfz_b[a] = 9;
        rfz_ib[a][6] = a - 2;
        rfz_ib[a][7] = b - 2;
        rfz_ib[a][8] = c - 2;
      }
    }
  }

  if (!m_SP) {
    m_SP = new Acts::Legacy::SPForSeed<SpacePoint>*[m_maxsizeSP];
  }
  if (m_R == nullptr) {
    m_R = new float[m_maxsizeSP];
  }
  if (m_Tz == nullptr) {
    m_Tz = new float[m_maxsizeSP];
  }
  if (m_Er == nullptr) {
    m_Er = new float[m_maxsizeSP];
  }
  if (m_U == nullptr) {
    m_U = new float[m_maxsizeSP];
  }
  if (m_V == nullptr) {
    m_V = new float[m_maxsizeSP];
  }
  if (m_Zo == nullptr) {
    m_Zo = new float[m_maxsizeSP];
  }
  if (!m_OneSeeds) {
    m_OneSeeds = new Acts::Legacy::InternalSeed<SpacePoint>[m_maxOneSize];
  }

  if (!m_seedOutput) {
    m_seedOutput = new Acts::Legacy::Seed<SpacePoint>();
  }

  i_seed = l_seeds.begin();
  i_seede = l_seeds.end();
}

///////////////////////////////////////////////////////////////////
// Initiate beam frame work for seed generator
///////////////////////////////////////////////////////////////////
template <class SpacePoint>
void Acts::Legacy::AtlasSeedFinder<SpacePoint>::buildBeamFrameWork() {
  double bx = m_config.beamPosX;
  double by = m_config.beamPosY;
  double bz = m_config.beamPosZ;

  m_xbeam = float(bx);
  m_ybeam = float(by);
  m_zbeam = float(bz);
}

///////////////////////////////////////////////////////////////////
// Initiate beam frame work for seed generator
///////////////////////////////////////////////////////////////////
template <class SpacePoint>
void Acts::Legacy::AtlasSeedFinder<SpacePoint>::convertToBeamFrameWork(
    SpacePoint* const& sp, float* r) {
  r[0] = float(sp->x) - m_xbeam;
  r[1] = float(sp->y) - m_ybeam;
  r[2] = float(sp->z) - m_zbeam;
}

///////////////////////////////////////////////////////////////////
// Initiate space points seed maker
///////////////////////////////////////////////////////////////////
template <class SpacePoint>
void Acts::Legacy::AtlasSeedFinder<SpacePoint>::fillLists() {
  const float pi2 = 2. * M_PI;
  typename std::list<Acts::Legacy::SPForSeed<SpacePoint>*>::iterator r, re;

  int ir0 = 0;
  bool ibl = false;

  r_first = 0;
<<<<<<< HEAD
  if (m_iteration) {
    r_first = static_cast<int>(m_config.SCT_rMin / r_rstep);
=======
  if (m_iteration != 0) {
    r_first = m_config.SCT_rMin / r_rstep;
>>>>>>> 97586921
  }
  for (int i = r_first; i != r_size; ++i) {
    if (r_map[i] == 0) {
      continue;
    }

    r = r_Sorted[i].begin();
    re = r_Sorted[i].end();

    if (ir0 == 0) {
      ir0 = i;
    }
    // if not 1st event
    if (m_iteration != 0) {
      //
      if (!(*r)->spacepoint->clusterList().second) {
        if (i < 20) {
          ibl = true;
        }
      } else if (ibl) {
        break;
      } else if (i > 175) {
        break;
      }
    }

    for (; r != re; ++r) {
      // Azimuthal (Phi) angle sort
      // bin nr "f" is phi * phi-slices
      float F = (*r)->phi();
      if (F < 0.) {
        F += pi2;
      }

      int f = int(F * m_sF);
      if (f < 0) {
        f = m_fNmax;
      } else if (f > m_fNmax) {
        f = 0;
      }

      int z = 0;
      float Z = (*r)->z();

      // Azimuthal angle and Z-coordinate sort
      // assign z-bin a value between 0 and 10 identifying the z-slice of a
      // space-point
      if (Z > 0.) {
        Z < 250. ? z = 5
                 : Z < 450. ? z = 6
                            : Z < 925. ? z = 7
                                       : Z < 1400. ? z = 8
                                                   : Z < 2500. ? z = 9 : z = 10;
      } else {
        Z > -250.
            ? z = 5
            : Z > -450.
                  ? z = 4
                  : Z > -925. ? z = 3
                              : Z > -1400. ? z = 2 : Z > -2500. ? z = 1 : z = 0;
      }
      // calculate bin nr "n" for self made r-phi-z sorted 3D array "rfz_Sorted"
      // record number of sp in m_nsaz
      int n = f * 11 + z;
      ++m_nsaz;
      // push back sp into rfz_Sorted, record new number of entries in bin in
      // rfz_map,
      // if 1st entry record non-empty bin in "rfz_index"
      rfz_Sorted[n].push_back(*r);
      if (rfz_map[n]++ == 0) {
        rfz_index[m_nrfz++] = n;
      }
    }
  }
  m_state = 0;
}

///////////////////////////////////////////////////////////////////
// Erase space point information
///////////////////////////////////////////////////////////////////
template <class SpacePoint>
void Acts::Legacy::AtlasSeedFinder<SpacePoint>::erase() {
  for (int i = 0; i != m_nrfz; ++i) {
    int n = rfz_index[i];
    rfz_map[n] = 0;
    rfz_Sorted[n].clear();
  }

  m_state = 0;
  m_nsaz = 0;
  m_nsazv = 0;
  m_nrfz = 0;
}

///////////////////////////////////////////////////////////////////
// Production 3 space points seeds
///////////////////////////////////////////////////////////////////
template <class SpacePoint>
void Acts::Legacy::AtlasSeedFinder<SpacePoint>::production3Sp() {
  // if less than 3 sp in total
  if (m_nsaz < 3) {
    return;
  }
  m_seeds.clear();

  // indices for the z-regions array in weird order.
  // ensures creating seeds first for barrel, then left EC, then right EC
  const int ZI[11] = {5, 6, 7, 8, 9, 10, 4, 3, 2, 1, 0};
  typename std::list<Acts::Legacy::SPForSeed<SpacePoint>*>::iterator rt[9],
      rte[9], rb[9], rbe[9];
  int nseed = 0;

  // Loop through all azimuthal regions
  //
  for (int f = m_fNmin; f <= m_fNmax; ++f) {
    // For each azimuthal region loop through all Z regions
    // first for barrel, then left EC, then right EC
    int z = 0;
    if (!m_endlist) {
      z = m_zMin;
    }
    for (; z != 11; ++z) {
      int a = f * 11 + ZI[z];
      if (rfz_map[a] == 0) {
        continue;
      }
      int NB = 0, NT = 0;
      for (int i = 0; i != rfz_b[a]; ++i) {
        int an = rfz_ib[a][i];
        // if bin has no entry: continue
        if (rfz_map[an] == 0) {
          continue;
        }
        // assign begin-pointer and end-pointer of current bin to rb and rbe
        rb[NB] = rfz_Sorted[an].begin();
        rbe[NB++] = rfz_Sorted[an].end();
      }
      for (int i = 0; i != rfz_t[a]; ++i) {
        int an = rfz_it[a][i];
        // if bin has no entry: continue
        if (rfz_map[an] == 0) {
          continue;
        }
        // assign begin-pointer and end-pointer of current bin to rt and rte
        rt[NT] = rfz_Sorted[an].begin();
        rte[NT++] = rfz_Sorted[an].end();
      }
      production3Sp(rb, rbe, rt, rte, NB, NT, nseed);
      if (!m_endlist) {
        m_fNmin = f;
        m_zMin = z;
        return;
      }
    }
  }
  m_endlist = true;
}

///////////////////////////////////////////////////////////////////
// Production 3 space points seeds for full scan
///////////////////////////////////////////////////////////////////
template <class SpacePoint>
void Acts::Legacy::AtlasSeedFinder<SpacePoint>::production3Sp(
    typename std::list<Acts::Legacy::SPForSeed<SpacePoint>*>::iterator* rb,
    typename std::list<Acts::Legacy::SPForSeed<SpacePoint>*>::iterator* rbe,
    typename std::list<Acts::Legacy::SPForSeed<SpacePoint>*>::iterator* rt,
    typename std::list<Acts::Legacy::SPForSeed<SpacePoint>*>::iterator* rte,
    int NB, int NT, int& nseed) {
  typename std::list<Acts::Legacy::SPForSeed<SpacePoint>*>::iterator r0 = rb[0],
                                                                     r;
  if (!m_endlist) {
    r0 = m_rMin;
    m_endlist = true;
  }

  float ipt2K = m_ipt2K;
  float ipt2C = m_ipt2C;
  float COFK = m_COFK;
  float imaxp = m_diver;
  float imaxs = m_divermax;

  m_CmSp.clear();

  // Loop through all space points
  // first bottom bin used as "current bin" for middle spacepoints
  for (; r0 != rbe[0]; ++r0) {
    m_nOneSeeds = 0;
    m_mapOneSeeds.clear();

    float R = (*r0)->radius();

    const int sur0 = (*r0)->surface();
    float X = (*r0)->x();
    float Y = (*r0)->y();
    float Z = (*r0)->z();
    int Nb = 0;

    // Bottom links production
    //
    for (int i = 0; i != NB; ++i) {
      for (r = rb[i]; r != rbe[i]; ++r) {
        float Rb = (*r)->radius();
        float dR = R - Rb;
        // if deltaR larger than deltaRMax, store spacepoint counter position in
        // rb[i]
        // this is not necessary at all because r is the loop counter (rb never
        // read again)
        if (dR > m_drmax) {
          rb[i] = r;
          continue;
        }
        // if dR is smaller than drmin, stop processing this bottombin
        // because it has no more sp with lower radii
        // OR break because processing PPP and encountered SCT SP
        if (dR < m_drmin ||
            (m_iteration && (*r)->spacepoint->clusterList().second)) {
          break;
        }
        if ((*r)->surface() == sur0) {
          continue;
        }
        // forward direction of SP duplet
        float Tz = (Z - (*r)->z()) / dR;
        float aTz = fabs(Tz);
        // why also exclude seeds with small pseudorapidity??
        if (aTz < m_dzdrmin || aTz > m_dzdrmax) {
          continue;
        }

        // Comparison with vertices Z coordinates
        // continue if duplet origin not within collision region on z axis
        float Zo = Z - R * Tz;
        if (!isZCompatible(Zo)) {
          continue;
        }
        m_SP[Nb] = (*r);
        if (++Nb == m_maxsizeSP) {
          goto breakb;
        }
      }
    }
  breakb:
    if ((Nb == 0) || Nb == m_maxsizeSP) {
      continue;
    }
    int Nt = Nb;

    // Top links production
    //
    for (int i = 0; i != NT; ++i) {
      for (r = rt[i]; r != rte[i]; ++r) {
        float Rt = (*r)->radius();
        float dR = Rt - R;

        if (dR < m_drmin) {
          rt[i] = r;
          continue;
        }
        if (dR > m_drmax) {
          break;
        }
        //  TODO: is check if in same surface necessary?
        if ((*r)->surface() == sur0) {
          continue;
        }

        float Tz = ((*r)->z() - Z) / dR;
        float aTz = fabs(Tz);

        if (aTz < m_dzdrmin || aTz > m_dzdrmax) {
          continue;
        }

        // Comparison with vertices Z coordinates
        //
        float Zo = Z - R * Tz;
        if (!isZCompatible(Zo)) {
          continue;
        }
        m_SP[Nt] = (*r);
        if (++Nt == m_maxsizeSP) {
          goto breakt;
        }
      }
    }

  breakt:
    if ((Nt - Nb) == 0) {
      continue;
    }
    float covr0 = (*r0)->covr();
    float covz0 = (*r0)->covz();
    float ax = X / R;
    float ay = Y / R;

    for (int i = 0; i != Nt; ++i) {
      Acts::Legacy::SPForSeed<SpacePoint>* sp = m_SP[i];

      float dx = sp->x() - X;
      float dy = sp->y() - Y;
      float dz = sp->z() - Z;
      // calculate projection fraction of spM->spT vector pointing in same
      // direction as
      // vector origin->spM (x) and projection fraction of spM->spT vector
      // pointing
      // orthogonal to origin->spM (y)
      float x = dx * ax + dy * ay;
      float y = dy * ax - dx * ay;
      // 1/(r*r) = 1/dx*dx+dy*dy = 1/(distance between the two points)^2
      float r2 = 1. / (x * x + y * y);
      // 1/r
      float dr = sqrt(r2);
      float tz = dz * dr;
      if (i < Nb) {
        tz = -tz;
      }

      m_Tz[i] = tz;
      m_Zo[i] = Z - R * tz;
      m_R[i] = dr;
      m_U[i] = x * r2;
      m_V[i] = y * r2;
      m_Er[i] = ((covz0 + sp->covz()) + (tz * tz) * (covr0 + sp->covr())) * r2;
    }
    covr0 *= .5;
    covz0 *= 2.;

    // Three space points comparison
    //
    for (int b = 0; b != Nb; ++b) {
      float Zob = m_Zo[b];
      float Tzb = m_Tz[b];
      float Rb2r = m_R[b] * covr0;
      float Rb2z = m_R[b] * covz0;
      float Erb = m_Er[b];
      float Vb = m_V[b];
      float Ub = m_U[b];
      // Tzb2 = 1/sin^2(theta)
      float Tzb2 = (1. + Tzb * Tzb);
      float sTzb2 = sqrt(Tzb2);
      // CSA  = curvature^2/(pT^2 * sin^2(theta)) * scatteringFactor
      float CSA = Tzb2 * COFK;
      // ICSA =          (1/(pT^2 * sin^2(theta)) * scatteringFactor
      float ICSA = Tzb2 * ipt2C;
      float imax = imaxp;
      if (m_SP[b]->spacepoint->clusterList().second) {
        imax = imaxs;
      }

      for (int t = Nb; t != Nt; ++t) {
        float dT = ((Tzb - m_Tz[t]) * (Tzb - m_Tz[t]) - m_R[t] * Rb2z -
                    (Erb + m_Er[t])) -
                   (m_R[t] * Rb2r) * ((Tzb + m_Tz[t]) * (Tzb + m_Tz[t]));
        if (dT > ICSA) {
          continue;
        }

        float dU = m_U[t] - Ub;
        if (dU == 0.) {
          continue;
        }
        float A = (m_V[t] - Vb) / dU;
        float S2 = 1. + A * A;
        float B = Vb - A * Ub;
        float B2 = B * B;
        // B2/S2=1/helixradius^2
        if (B2 > ipt2K * S2 || dT * S2 > B2 * CSA) {
          continue;
        }

        float Im = fabs((A - B * R) * R);

        if (Im <= imax) {
          // Add penalty factor dependent on difference between cot(theta) to
          // the quality Im (previously Impact)
          float dr = 0;
          m_R[t] < m_R[b] ? dr = m_R[t] : dr = m_R[b];
          Im += fabs((Tzb - m_Tz[t]) / (dr * sTzb2));
          // B/sqrt(S2) = 1/helixradius
          m_CmSp.push_back(std::make_pair(B / sqrt(S2), m_SP[t]));
          m_SP[t]->setParam(Im);
        }
      }
      if (!m_CmSp.empty()) {
        newOneSeedWithCurvaturesComparison(m_SP[b], (*r0), Zob);
      }
    }
    fillSeeds();
    nseed += m_fillOneSeeds;
    if (nseed >= m_maxsize) {
      m_endlist = false;
      ++r0;
      m_rMin = r0;
      return;
    }
  }
}

///////////////////////////////////////////////////////////////////
// New 3 space points pro seeds
///////////////////////////////////////////////////////////////////
template <class SpacePoint>
void Acts::Legacy::AtlasSeedFinder<SpacePoint>::newOneSeed(
    Acts::Legacy::SPForSeed<SpacePoint>*& p1,
    Acts::Legacy::SPForSeed<SpacePoint>*& p2,
    Acts::Legacy::SPForSeed<SpacePoint>*& p3, float z, float q) {
  // if the number of seeds already in m_OneSeeds does not exceed m_maxOneSize
  // then insert the current SP into m_mapOneSeeds and m_OneSeeds.
  if (m_nOneSeeds < m_maxOneSize) {
    m_OneSeeds[m_nOneSeeds].set(p1, p2, p3, z);
    m_mapOneSeeds.insert(std::make_pair(q, m_OneSeeds + m_nOneSeeds));
    ++m_nOneSeeds;
  }
  // if not, check the q(uality) of the LAST seed of m_mapOneSeeds
  // if the quality of the new seed is worse, replace the value this
  // (better) quality-key pointed to with the SP from the new seed.
  // Then, add the new seed a SECOND time to the map with the worse quality as
  // key.
  // Then remove all entries after the newly inserted entry equal to the new
  // seed.
  else {
    typename std::multimap<
        float, Acts::Legacy::InternalSeed<SpacePoint>*>::reverse_iterator l =
        m_mapOneSeeds.rbegin();

    if ((*l).first <= q) {
      return;
    }

    Acts::Legacy::InternalSeed<SpacePoint>* s = (*l).second;
    s->set(p1, p2, p3, z);

    typename std::multimap<
        float, Acts::Legacy::InternalSeed<SpacePoint>*>::iterator i =
        m_mapOneSeeds.insert(std::make_pair(q, s));

    for (++i; i != m_mapOneSeeds.end(); ++i) {
      if ((*i).second == s) {
        m_mapOneSeeds.erase(i);
        return;
      }
    }
  }
}

///////////////////////////////////////////////////////////////////
// New 3 space points pro seeds production
///////////////////////////////////////////////////////////////////
template <class SpacePoint>
void Acts::Legacy::AtlasSeedFinder<SpacePoint>::
    newOneSeedWithCurvaturesComparison(
        Acts::Legacy::SPForSeed<SpacePoint>*& SPb,
        Acts::Legacy::SPForSeed<SpacePoint>*& SP0, float Zob) {
  // allowed (1/helixradius)-delta between 2 seeds
  const float dC = .00003;

  bool pixb = !SPb->spacepoint->clusterList().second;
  float ub = SPb->quality();
  float u0 = SP0->quality();

  std::sort(m_CmSp.begin(), m_CmSp.end(), Acts::Legacy::comCurvature());
  typename std::vector<
      std::pair<float, Acts::Legacy::SPForSeed<SpacePoint>*>>::iterator j,
      jn, i = m_CmSp.begin(), ie = m_CmSp.end();
  jn = i;

  for (; i != ie; ++i) {
    float u = (*i).second->param();
    float Im = (*i).second->param();

    bool pixt = !(*i).second->spacepoint->clusterList().second;

    const int Sui = (*i).second->surface();
    float Ri = (*i).second->radius();
    float Ci1 = (*i).first - dC;
    float Ci2 = (*i).first + dC;
    float Rmi = 0.;
    float Rma = 0.;
    bool in = false;

    if (!pixb) {
      u -= 400.;
    } else if (pixt) {
      u -= 200.;
    }

    for (j = jn; j != ie; ++j) {
      if (j == i) {
        continue;
      }
      if ((*j).first < Ci1) {
        jn = j;
        ++jn;
        continue;
      }
      if ((*j).first > Ci2) {
        break;
      }
      if ((*j).second->surface() == Sui) {
        continue;
      }
      // Compared seeds should have at least deltaRMin distance
      float Rj = (*j).second->radius();
      if (fabs(Rj - Ri) < m_drmin) {
        continue;
      }

      if (in) {
        if (Rj > Rma) {
          Rma = Rj;
        } else if (Rj < Rmi) {
          Rmi = Rj;
        } else {
          continue;
        }
        // add 200 to quality if 2 compatible seeds with high deltaR of their
        // spT have been found
        // (i.e. potential track spans 5 surfaces)
        if ((Rma - Rmi) > 20.) {
          u -= 200.;
          break;
        }
      } else {
        // first found compatible seed: add 200 to quality
        in = true;
        Rma = Rmi = Rj;
        u -= 200.;
      }
    }
    // if quality is below threshold, discard seed
    if (u > m_umax) {
      continue;
    }
    // if mixed seed and no compatible seed was found, discard seed
    if (pixb != pixt) {
      if (u > 0. || (u > ub && u > u0 && u > (*i).second->quality())) {
        continue;
      }
    }
    // if sct seed and at least 1 comp seed was found, accept even seeds with
    // larger impact params + cot theta penalty
    // m_diversss < Impact parameters + penalty for cot(theta) difference <
    // m_divermax
    // (if m_diversss set smaller than m_divermax, else m_diversss=m_divermax)
    if (!pixb && Im > m_diversss && u > Im - 500.) {
      continue;
    }

    newOneSeed(SPb, SP0, (*i).second, Zob, u);
  }
  m_CmSp.clear();
}

///////////////////////////////////////////////////////////////////
// Fill seeds
///////////////////////////////////////////////////////////////////
template <class SpacePoint>
void Acts::Legacy::AtlasSeedFinder<SpacePoint>::fillSeeds() {
  m_fillOneSeeds = 0;

  typename std::multimap<float, Acts::Legacy::InternalSeed<SpacePoint>
                                    *>::iterator lf = m_mapOneSeeds.begin(),
                                                 l = m_mapOneSeeds.begin(),
                                                 le = m_mapOneSeeds.end();

  if (l == le) {
    return;
  }

  Acts::Legacy::InternalSeed<SpacePoint>* s = nullptr;

  for (; l != le; ++l) {
    float w = (*l).first;
    s = (*l).second;
    if (l != lf && s->spacepoint0()->radius() < 43. && w > -200.) {
      continue;
    }
    if (!s->setQuality(w)) {
      continue;
    }

    if (i_seede != l_seeds.end()) {
      s = (*i_seede++);
      *s = *(*l).second;
    } else {
      s = new Acts::Legacy::InternalSeed<SpacePoint>(*(*l).second);
      l_seeds.push_back(s);
      i_seede = l_seeds.end();
    }

    if (s->spacepoint0()->spacepoint->clusterList().second) {
      w -= 3000.;
    } else if (s->spacepoint1()->spacepoint->clusterList().second) {
      w -= 2000.;
    } else if (s->spacepoint2()->spacepoint->clusterList().second) {
      w -= 1000.;
    }

    m_seeds.insert(std::make_pair(w, s));
    ++m_fillOneSeeds;
  }
}<|MERGE_RESOLUTION|>--- conflicted
+++ resolved
@@ -476,13 +476,8 @@
   bool ibl = false;
 
   r_first = 0;
-<<<<<<< HEAD
-  if (m_iteration) {
+  if (m_iteration != 0) {
     r_first = static_cast<int>(m_config.SCT_rMin / r_rstep);
-=======
-  if (m_iteration != 0) {
-    r_first = m_config.SCT_rMin / r_rstep;
->>>>>>> 97586921
   }
   for (int i = r_first; i != r_size; ++i) {
     if (r_map[i] == 0) {
