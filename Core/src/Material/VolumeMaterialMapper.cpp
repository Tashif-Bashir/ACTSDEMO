// This file is part of the Acts project.
//
// Copyright (C) 2019-2020 CERN for the benefit of the Acts project
//
// This Source Code Form is subject to the terms of the Mozilla Public
// License, v. 2.0. If a copy of the MPL was not distributed with this
// file, You can obtain one at http://mozilla.org/MPL/2.0/.

#include "Acts/Material/VolumeMaterialMapper.hpp"

#include "Acts/EventData/NeutralTrackParameters.hpp"
#include "Acts/Material/HomogeneousVolumeMaterial.hpp"
#include "Acts/Material/InterpolatedMaterialMap.hpp"
#include "Acts/Material/MaterialGridHelper.hpp"
#include "Acts/Material/ProtoVolumeMaterial.hpp"
#include "Acts/Propagator/ActionList.hpp"
#include "Acts/Propagator/DebugOutputActor.hpp"
#include "Acts/Propagator/StandardAborters.hpp"
#include "Acts/Utilities/BinAdjustmentVolume.hpp"

namespace {
using EAxis = Acts::detail::EquidistantAxis;
using Grid2D =
    Acts::detail::Grid<Acts::AccumulatedVolumeMaterial, EAxis, EAxis>;
using Grid3D =
    Acts::detail::Grid<Acts::AccumulatedVolumeMaterial, EAxis, EAxis, EAxis>;
using MaterialGrid2D = Acts::detail::Grid<Acts::ActsVectorF<5>, EAxis, EAxis>;
using MaterialGrid3D =
    Acts::detail::Grid<Acts::ActsVectorF<5>, EAxis, EAxis, EAxis>;

}  // namespace

Acts::VolumeMaterialMapper::VolumeMaterialMapper(
    const Config& cfg, StraightLinePropagator propagator,
    std::unique_ptr<const Logger> slogger)
    : m_cfg(cfg),
      m_propagator(std::move(propagator)),
      m_logger(std::move(slogger)) {}

Acts::VolumeMaterialMapper::State Acts::VolumeMaterialMapper::createState(
    const GeometryContext& gctx, const MagneticFieldContext& mctx,
    const TrackingGeometry& tGeometry) const {
  // Parse the geometry and find all surfaces with material proxies
  auto world = tGeometry.highestTrackingVolume();

  // The Surface material mapping state
  State mState(gctx, mctx);
  resolveMaterialVolume(mState, *world);
  collectMaterialSurfaces(mState, *world);
  return mState;
}

void Acts::VolumeMaterialMapper::resolveMaterialVolume(
    State& mState, const TrackingVolume& tVolume) const {
  ACTS_VERBOSE("Checking volume '" << tVolume.volumeName()
                                   << "' for material surfaces.")

  ACTS_VERBOSE("- Insert Volume ...");
  checkAndInsert(mState, tVolume);

  // Step down into the sub volume
  if (tVolume.confinedVolumes()) {
    ACTS_VERBOSE("- Check children volume ...");
    for (auto& sVolume : tVolume.confinedVolumes()->arrayObjects()) {
      // Recursive call
      resolveMaterialVolume(mState, *sVolume);
    }
  }
  if (!tVolume.denseVolumes().empty()) {
    for (auto& sVolume : tVolume.denseVolumes()) {
      // Recursive call
      resolveMaterialVolume(mState, *sVolume);
    }
  }
}

void Acts::VolumeMaterialMapper::checkAndInsert(
    State& mState, const TrackingVolume& volume) const {
  auto volumeMaterial = volume.volumeMaterial();
  // Check if the volume has a proxy
  if (volumeMaterial != nullptr) {
    auto geoID = volume.geoID();
    size_t volumeID = geoID.volume();
    ACTS_DEBUG("Material volume found with volumeID " << volumeID);
    ACTS_DEBUG("       - ID is " << geoID);

    RecordedMaterialPoint mat;
    mState.recordedMaterial[geoID] = mat;

    // We need a dynamic_cast to either a volume material proxy or
    // proper surface material
    auto psm = dynamic_cast<const ProtoVolumeMaterial*>(volumeMaterial);
    // Get the bin utility: try proxy material first
    const BinUtility* bu = (psm != nullptr) ? (&psm->binUtility()) : nullptr;
    if (bu != nullptr) {
      // Screen output for Binned Surface material
      ACTS_DEBUG("       - (proto) binning is " << *bu);
      // Now update
      BinUtility buAdjusted = adjustBinUtility(*bu, volume);
      // Screen output for Binned Surface material
      ACTS_DEBUG("       - adjusted binning is " << buAdjusted);
      mState.materialBin[geoID] = buAdjusted;
      return;
    }
    // Second attempt: binned material
    auto bmp = dynamic_cast<
        const InterpolatedMaterialMap<MaterialMapper<MaterialGrid3D>>*>(
        volumeMaterial);
    if (bmp != nullptr) {
      // Screen output for Binned Surface material
      ACTS_DEBUG("       - binning is " << *bu);
      mState.materialBin[geoID] = *bu;
      return;
    } else {
      // Create a homogeneous type of material
      ACTS_DEBUG("       - this is homogeneous material.");
      BinUtility buHomogeneous;
      mState.materialBin[geoID] = buHomogeneous;
      return;
    }
  }
}

void Acts::VolumeMaterialMapper::collectMaterialSurfaces(
    State& mState, const TrackingVolume& tVolume) const {
  ACTS_VERBOSE("Checking volume '" << tVolume.volumeName()
                                   << "' for material surfaces.")

  ACTS_VERBOSE("- boundary surfaces ...");
  // Check the boundary surfaces
  for (auto& bSurface : tVolume.boundarySurfaces()) {
    if (bSurface->surfaceRepresentation().surfaceMaterial() != nullptr) {
      mState.surfaceMaterial[bSurface->surfaceRepresentation().geoID()] =
          bSurface->surfaceRepresentation().surfaceMaterialSharedPtr();
    }
  }

  ACTS_VERBOSE("- confined layers ...");
  // Check the confined layers
  if (tVolume.confinedLayers() != nullptr) {
    for (auto& cLayer : tVolume.confinedLayers()->arrayObjects()) {
      // Take only layers that are not navigation layers
      if (cLayer->layerType() != navigation) {
        // Check the representing surface
        if (cLayer->surfaceRepresentation().surfaceMaterial() != nullptr) {
          mState.surfaceMaterial[cLayer->surfaceRepresentation().geoID()] =
              cLayer->surfaceRepresentation().surfaceMaterialSharedPtr();
        }
        // Get the approach surfaces if present
        if (cLayer->approachDescriptor() != nullptr) {
          for (auto& aSurface :
               cLayer->approachDescriptor()->containedSurfaces()) {
            if (aSurface != nullptr) {
              if (aSurface->surfaceMaterial() != nullptr) {
                mState.surfaceMaterial[aSurface->geoID()] =
                    aSurface->surfaceMaterialSharedPtr();
              }
            }
          }
        }
        // Get the sensitive surface is present
        if (cLayer->surfaceArray() != nullptr) {
          // Sensitive surface loop
          for (auto& sSurface : cLayer->surfaceArray()->surfaces()) {
            if (sSurface != nullptr) {
              if (sSurface->surfaceMaterial() != nullptr) {
                mState.surfaceMaterial[sSurface->geoID()] =
                    sSurface->surfaceMaterialSharedPtr();
              }
            }
          }
        }
      }
    }
  }
  // Step down into the sub volume
  if (tVolume.confinedVolumes()) {
    for (auto& sVolume : tVolume.confinedVolumes()->arrayObjects()) {
      // Recursive call
      collectMaterialSurfaces(mState, *sVolume);
    }
  }
}

void Acts::VolumeMaterialMapper::finalizeMaps(State& mState) const {
  // iterate over the volumes
  for (auto& recMaterial : mState.recordedMaterial) {
    ACTS_DEBUG("Create the material for volume  " << recMaterial.first);
    if (mState.materialBin[recMaterial.first].dimensions() == 0) {
      // Accumulate all the recorded material onto a signle point
      ACTS_DEBUG("Homogeneous material volume");
      Acts::AccumulatedVolumeMaterial homogeneousAccumulation;
      for (const auto& rm : recMaterial.second) {
        homogeneousAccumulation.accumulate(rm.first);
      }
      Acts::Material mat = homogeneousAccumulation.average();
      mState.volumeMaterial[recMaterial.first] =
          std::make_unique<HomogeneousVolumeMaterial>(std::move(mat));
    } else if (mState.materialBin[recMaterial.first].dimensions() == 2) {
      // Accumulate all the recorded material onto a grid
      ACTS_DEBUG("Grid material volume");
      std::function<Acts::Vector2D(Acts::Vector3D)> transfoGlobalToLocal;
      Grid2D Grid = createGrid2D(mState.materialBin[recMaterial.first],
                                 transfoGlobalToLocal);
      MaterialGrid2D matGrid =
          mapMaterialPoints(Grid, recMaterial.second, transfoGlobalToLocal);
      MaterialMapper<MaterialGrid2D> matMap(transfoGlobalToLocal, matGrid);
      mState.volumeMaterial[recMaterial.first] = std::make_unique<
          InterpolatedMaterialMap<MaterialMapper<MaterialGrid2D>>>(
          std::move(matMap), mState.materialBin[recMaterial.first]);
    } else if (mState.materialBin[recMaterial.first].dimensions() == 3) {
      // Accumulate all the recorded material onto a grid
      ACTS_DEBUG("Grid material volume");
      std::function<Acts::Vector3D(Acts::Vector3D)> transfoGlobalToLocal;
      Grid3D Grid = createGrid3D(mState.materialBin[recMaterial.first],
                                 transfoGlobalToLocal);
      MaterialGrid3D matGrid =
          mapMaterialPoints(Grid, recMaterial.second, transfoGlobalToLocal);
      MaterialMapper<MaterialGrid3D> matMap(transfoGlobalToLocal, matGrid);
      mState.volumeMaterial[recMaterial.first] = std::make_unique<
          InterpolatedMaterialMap<MaterialMapper<MaterialGrid3D>>>(
          std::move(matMap), mState.materialBin[recMaterial.first]);
    } else {
      throw std::invalid_argument(
          "Incorrect bin dimension, only 0, 2 and 3 are accepted");
    }
  }
}

void Acts::VolumeMaterialMapper::mapMaterialTrack(
    State& mState, RecordedMaterialTrack& mTrack) const {
  // Neutral curvilinear parameters
  NeutralCurvilinearTrackParameters start(std::nullopt, mTrack.first.first,
                                          mTrack.first.second, 0.);

  // Prepare Action list and abort list
  using MaterialVolumeCollector = VolumeCollector<MaterialVolume>;
  using ActionList = ActionList<MaterialVolumeCollector, DebugOutputActor>;
  using AbortList = AbortList<EndOfWorldReached>;

  PropagatorOptions<ActionList, AbortList> options(mState.geoContext,
                                                   mState.magFieldContext);
  options.debug = m_cfg.mapperDebugOutput;

  // Now collect the material volume by using the straight line propagator
  const auto& result = m_propagator.propagate(start, options).value();
  auto mcResult = result.get<MaterialVolumeCollector::result_type>();
  // Massive screen output
  if (m_cfg.mapperDebugOutput) {
    auto debugOutput = result.get<DebugOutputActor::result_type>();
    ACTS_VERBOSE("Debug propagation output.");
    ACTS_VERBOSE(debugOutput.debugString);
  }

  auto mappingVolumes = mcResult.collected;

  // Retrieve the recorded material from the recorded material track
  auto& rMaterial = mTrack.second.materialInteractions;
  ACTS_VERBOSE("Retrieved " << rMaterial.size()
                            << " recorded material steps to map.")

  // These should be mapped onto the mapping surfaces found
  ACTS_VERBOSE("Found     " << mappingVolumes.size()
                            << " mapping volumes for this track.");
  ACTS_VERBOSE("Mapping volumes are :")
  for (auto& mVolumes : mappingVolumes) {
    ACTS_VERBOSE(" - Volume : " << mVolumes.volume->geoID()
                                << " at position = (" << mVolumes.position.x()
                                << ", " << mVolumes.position.y() << ", "
                                << mVolumes.position.z() << ")");

    mappingVolumes.push_back(mVolumes);
  }
  // Run the mapping process, i.e. take the recorded material and map it
  // onto the mapping volume:
  auto rmIter = rMaterial.begin();
  auto volIter = mappingVolumes.begin();

  // Use those to minimize the lookup
  GeometryID lastID = GeometryID();
  GeometryID currentID = GeometryID();
  auto currentRecMaterial = mState.recordedMaterial.end();

  // Use those to create additional extrapolated step
  int volumeStep = 1;
  Acts::Vector3D extraPosition = {0, 0, 0};
  Acts::Vector3D extraDirection = {0, 0, 0};

  while (rmIter != rMaterial.end() && volIter != mappingVolumes.end()) {
    if (volIter != mappingVolumes.end() &&
        !volIter->volume->inside(rmIter->position)) {
      double distVol = (volIter->position - mTrack.first.first).norm();
      double distMat = (rmIter->position - mTrack.first.first).norm();
      // Material past the entry point to the current volume
      if (distMat > distVol) {
        // Switch to next material volume
        ++volIter;
      }
    }
    if (volIter != mappingVolumes.end() &&
        volIter->volume->inside(rmIter->position)) {
      currentID = volIter->volume->geoID();
      if (not(currentID == lastID)) {
        // Let's (re-)assess the information
        lastID = currentID;
        currentRecMaterial = mState.recordedMaterial.find(currentID);
      }
      if (currentRecMaterial != mState.recordedMaterial.end()) {
        // If the curent volume has a ProtoVolumeMaterial
        volumeStep =
            floor(rmIter->materialProperties.thickness() / m_cfg.mappingStep);
        auto properties = rmIter->materialProperties;
        float remainder = rmIter->materialProperties.thickness() -
                          m_cfg.mappingStep * volumeStep;
        properties.scaleThickness(m_cfg.mappingStep / properties.thickness());
        // Get the direction of the Geantino in the volume
        extraDirection = rmIter->direction;
        extraDirection =
            extraDirection * (m_cfg.mappingStep / extraDirection.norm());
        for (int extraStep = 0; extraStep <= volumeStep; extraStep++) {
          // Create additional extrapolated points for the grid mapping
          extraPosition = rmIter->position + extraStep * extraDirection;
          if (extraStep == volumeStep) {
            // adjust the thickness of the last extrapolated step
            properties.scaleThickness(remainder / properties.thickness());
          }
          mState.recordedMaterial[volIter->volume->geoID()].push_back(
              std::pair(properties, extraPosition));
        }
      }
<<<<<<< HEAD
      rmIter->volume = volIter->volume;
      encounterVolume = true;
=======
>>>>>>> 4a5666b3
    }
    ++rmIter;
  }
}<|MERGE_RESOLUTION|>--- conflicted
+++ resolved
@@ -328,11 +328,7 @@
               std::pair(properties, extraPosition));
         }
       }
-<<<<<<< HEAD
       rmIter->volume = volIter->volume;
-      encounterVolume = true;
-=======
->>>>>>> 4a5666b3
     }
     ++rmIter;
   }
