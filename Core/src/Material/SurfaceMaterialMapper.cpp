// This file is part of the Acts project.
//
// Copyright (C) 2018 CERN for the benefit of the Acts project
//
// This Source Code Form is subject to the terms of the Mozilla Public
// License, v. 2.0. If a copy of the MPL was not distributed with this
// file, You can obtain one at http://mozilla.org/MPL/2.0/.

///////////////////////////////////////////////////////////////////
// SurfaceMaterialMapper.cpp, Acts project
///////////////////////////////////////////////////////////////////

#include "Acts/Material/SurfaceMaterialMapper.hpp"
#include "Acts/EventData/NeutralParameters.hpp"
#include "Acts/Material/BinnedSurfaceMaterial.hpp"
#include "Acts/Material/ProtoSurfaceMaterial.hpp"
#include "Acts/Propagator/ActionList.hpp"
#include "Acts/Propagator/DebugOutputActor.hpp"
#include "Acts/Propagator/Navigator.hpp"
#include "Acts/Propagator/Propagator.hpp"
#include "Acts/Propagator/StandardAborters.hpp"
#include "Acts/Propagator/StraightLineStepper.hpp"
#include "Acts/Utilities/BinAdjustment.hpp"
#include "Acts/Utilities/BinUtility.hpp"

Acts::SurfaceMaterialMapper::SurfaceMaterialMapper(
    const Config& cfg, StraightLinePropagator propagator,
    std::unique_ptr<const Logger> slogger)
    : m_cfg(cfg),
      m_propagator(std::move(propagator)),
      m_logger(std::move(slogger)) {}

Acts::SurfaceMaterialMapper::State Acts::SurfaceMaterialMapper::createState(
    const GeometryContext& gctx, const MagneticFieldContext& mctx,
    const TrackingGeometry& tGeometry) const {
  // Parse the geometry and find all surfaces with material proxies
  auto world = tGeometry.highestTrackingVolume();

  // The Surface material mapping state
  State mState(gctx, mctx);
  resolveMaterialSurfaces(mState, *world);

  ACTS_DEBUG(mState.accumulatedMaterial.size()
             << " Surfaces with PROXIES collected ... ");
  for (auto& smg : mState.accumulatedMaterial) {
    ACTS_VERBOSE(" -> Surface in with id " << smg.first);
  }
  return mState;
}

void Acts::SurfaceMaterialMapper::resolveMaterialSurfaces(
    State& mState, const TrackingVolume& tVolume) const {
  ACTS_VERBOSE("Checking volume '" << tVolume.volumeName()
                                   << "' for material surfaces.")

  ACTS_VERBOSE("- boundary surfaces ...");
  // Check the boundary surfaces
  for (auto& bSurface : tVolume.boundarySurfaces()) {
    checkAndInsert(mState, bSurface->surfaceRepresentation());
  }

  ACTS_VERBOSE("- confined layers ...");
  // Check the confined layers
  if (tVolume.confinedLayers() != nullptr) {
    for (auto& cLayer : tVolume.confinedLayers()->arrayObjects()) {
      // Take only layers that are not navigation layers
      if (cLayer->layerType() != navigation) {
        // Check the representing surface
        checkAndInsert(mState, cLayer->surfaceRepresentation());
        // Get the approach surfaces if present
        if (cLayer->approachDescriptor() != nullptr) {
          for (auto& aSurface :
               cLayer->approachDescriptor()->containedSurfaces()) {
            if (aSurface != nullptr) {
              checkAndInsert(mState, *aSurface);
            }
          }
        }
        // Get the sensitive surface is present
        if (cLayer->surfaceArray() != nullptr) {
          // Sensitive surface loop
          for (auto& sSurface : cLayer->surfaceArray()->surfaces()) {
            if (sSurface != nullptr) {
              checkAndInsert(mState, *sSurface);
            }
          }
        }
      }
    }
  }
  // Step down into the sub volume
  if (tVolume.confinedVolumes()) {
    for (auto& sVolume : tVolume.confinedVolumes()->arrayObjects()) {
      // Recursive call
      resolveMaterialSurfaces(mState, *sVolume);
    }
  }
}

void Acts::SurfaceMaterialMapper::checkAndInsert(State& mState,
                                                 const Surface& surface) const {
  auto surfaceMaterial = surface.surfaceMaterial();
  // Check if the surface has a proxy
  if (surfaceMaterial != nullptr) {
    auto geoID = surface.geoID();
    size_t volumeID = geoID.volume();
    ACTS_DEBUG("Material surface found with volumeID " << volumeID);
    ACTS_DEBUG("       - surfaceID is " << geoID);

    // We need a dynamic_cast to either a surface material proxy or
    // proper surface material
    auto psm = dynamic_cast<const ProtoSurfaceMaterial*>(surfaceMaterial);

    // Get the bin utility: try proxy material first
    const BinUtility* bu = (psm != nullptr) ? (&psm->binUtility()) : nullptr;
    if (bu != nullptr) {
      // Screen output for Binned Surface material
      ACTS_DEBUG("       - (proto) binning is " << *bu);
      // Now update
      BinUtility buAdjusted = adjustBinUtility(*bu, surface);
      // Screen output for Binned Surface material
      ACTS_DEBUG("       - adjusted binning is " << buAdjusted);
      mState.accumulatedMaterial[geoID] =
          AccumulatedSurfaceMaterial(buAdjusted);
      return;
    }

    // Second attempt: binned material
    auto bmp = dynamic_cast<const BinnedSurfaceMaterial*>(surfaceMaterial);
    bu = (bmp != nullptr) ? (&bmp->binUtility()) : nullptr;
    // Creaete a binned type of material
    if (bu != nullptr) {
      // Screen output for Binned Surface material
      ACTS_DEBUG("       - binning is " << *bu);
      mState.accumulatedMaterial[geoID] = AccumulatedSurfaceMaterial(*bu);
    } else {
      // Create a homogeneous type of material
      ACTS_DEBUG("       - this is homogeneous material.");
      mState.accumulatedMaterial[geoID] = AccumulatedSurfaceMaterial();
    }
  }
}

void Acts::SurfaceMaterialMapper::finalizeMaps(State& mState) const {
  // iterate over the map to call the total average
  for (auto& accMaterial : mState.accumulatedMaterial) {
    ACTS_DEBUG("Finalizing map for Surface " << accMaterial.first);
    mState.surfaceMaterial[accMaterial.first] =
        accMaterial.second.totalAverage();
  }
}

void Acts::SurfaceMaterialMapper::mapMaterialTrack(
    State& mState, RecordedMaterialTrack& mTrack) const {
  // Neutral curvilinear parameters
  NeutralCurvilinearParameters start(std::nullopt, mTrack.first.first,
                                     mTrack.first.second, 0.);

  // Prepare Action list and abort list
  using DebugOutput = DebugOutputActor;
  using MaterialSurfaceCollector = SurfaceCollector<MaterialSurface>;
<<<<<<< HEAD
  using MaterialVolumeCollector = VolumeCollector<MaterialVolume>;
  using ActionList = ActionList<MaterialSurfaceCollector,
                                MaterialVolumeCollector, DebugOutput>;
  using AbortList = AbortList<detail::EndOfWorldReached>;
=======
  using ActionList = ActionList<MaterialSurfaceCollector, DebugOutput>;
  using AbortList = AbortList<EndOfWorldReached>;
>>>>>>> cc66747e

  PropagatorOptions<ActionList, AbortList> options(mState.geoContext,
                                                   mState.magFieldContext);
  options.debug = m_cfg.mapperDebugOutput;

  // Now collect the material layers by using the straight line propagator
  const auto& result = m_propagator.propagate(start, options).value();
  auto mcResult = result.get<MaterialSurfaceCollector::result_type>();
  auto mvcResult = result.get<MaterialVolumeCollector::result_type>();
  // Massive screen output
  if (m_cfg.mapperDebugOutput) {
    auto debugOutput = result.get<DebugOutput::result_type>();
    ACTS_VERBOSE("Debug propagation output.");
    ACTS_VERBOSE(debugOutput.debugString);
  }

  auto mappingSurfaces = mcResult.collected;
  auto mappingVolumes = mvcResult.collected;

  // Retrieve the recorded material from the recorded material track
  auto& rMaterial = mTrack.second.materialInteractions;
  std::map<GeometryID, unsigned int> assignedMaterial;
  ACTS_VERBOSE("Retrieved " << rMaterial.size()
                            << " recorded material steps to map.")

  // These should be mapped onto the mapping surfaces found
  ACTS_VERBOSE("Found     " << mappingSurfaces.size()
                            << " mapping surfaces for this track.");
  ACTS_VERBOSE("Mapping surfaces are :")
  for (auto& mSurface : mappingSurfaces) {
    ACTS_VERBOSE(" - Surface : " << mSurface.surface->geoID()
                                 << " at position = (" << mSurface.position.x()
                                 << ", " << mSurface.position.y() << ", "
                                 << mSurface.position.z() << ")");
    assignedMaterial[mSurface.surface->geoID()] = 0;
  }

  // Run the mapping process, i.e. take the recorded material and map it
  // onto the mapping surfaces:
  // - material steps and surfaces are assumed to be ordered along the
  // mapping ray
  //- do not record the material inside a volume with material
  auto rmIter = rMaterial.begin();
  auto sfIter = mappingSurfaces.begin();
  auto volIter = mappingVolumes.begin();
  bool encounterVolume = false;

  // Use those to minimize the lookup
  GeometryID lastID = GeometryID();
  GeometryID currentID = GeometryID();
  Vector3D currentPos(0., 0., 0);
  double currentPathCorrection = 0.;
  auto currentAccMaterial = mState.accumulatedMaterial.end();

  // To remember the bins of this event
  using MapBin = std::pair<AccumulatedSurfaceMaterial*, std::array<size_t, 3>>;
  std::multimap<AccumulatedSurfaceMaterial*, std::array<size_t, 3>>
      touchedMapBins;

  // Assign the recorded ones, break if you hit an end
  while (rmIter != rMaterial.end() && sfIter != mappingSurfaces.end()) {
    if (volIter != mappingVolumes.end() && encounterVolume == true &&
        !volIter->volume->inside(rmIter->position)) {
      encounterVolume = false;
      ++volIter;
    }

    if (volIter != mappingVolumes.end() &&
        volIter->volume->inside(rmIter->position)) {
      encounterVolume = true;
      ++rmIter;
      continue;
    }
    if (sfIter != mappingSurfaces.end() - 1 &&
        (rmIter->position - sfIter->position).norm() >
            (rmIter->position - (sfIter + 1)->position).norm()) {
      // Switch to next assignment surface
      ++sfIter;
    }
    // get the current Surface ID
    currentID = sfIter->surface->geoID();
    // We have work to do: the assignemnt surface has changed
    if (not(currentID == lastID)) {
      // Let's (re-)assess the information
      lastID = currentID;
      currentPos = (sfIter)->position;
      currentPathCorrection = sfIter->surface->pathCorrection(
          mState.geoContext, currentPos, sfIter->direction);
      currentAccMaterial = mState.accumulatedMaterial.find(currentID);
    }
    // Now assign the material for the accumulation process
    auto tBin = currentAccMaterial->second.accumulate(
        currentPos, rmIter->materialProperties, currentPathCorrection);
    touchedMapBins.insert(MapBin(&(currentAccMaterial->second), tBin));
    ++assignedMaterial[currentID];
    // Update the material interaction with the associated surface and direction
    rmIter->direction = mTrack.first.second.normalized();
    rmIter->surface = sfIter->surface;
    // Switch to next material
    ++rmIter;
  }

  ACTS_VERBOSE("Surfaces have following number of assigned hits :")
  for (auto& [key, value] : assignedMaterial) {
    ACTS_VERBOSE(" + Surface : " << key << " has " << value << " hits.");
  }

  // After mapping this track, average the touched bins
  for (auto tmapBin : touchedMapBins) {
    std::vector<std::array<size_t, 3>> trackBins = {tmapBin.second};
    tmapBin.first->trackAverage(trackBins);
  }

  // After mapping this track, average the untouched but intersected bins
  if (m_cfg.emptyBinCorrection) {
    // Use the assignedMaterial map to account for empty hits, i.e.
    // the material surface has been intersected by the mapping ray
    // but no material step was assigned to this surface
    for (auto& mSurface : mappingSurfaces) {
      auto mgID = mSurface.surface->geoID();
      // Count an empty hit only if the surface does not appear in the
      // list of assigned surfaces
      if (assignedMaterial[mgID] == 0) {
        auto missedMaterial = mState.accumulatedMaterial.find(mgID);
        missedMaterial->second.trackAverage(mSurface.position, true);
      }
    }
  }
}<|MERGE_RESOLUTION|>--- conflicted
+++ resolved
@@ -159,15 +159,10 @@
   // Prepare Action list and abort list
   using DebugOutput = DebugOutputActor;
   using MaterialSurfaceCollector = SurfaceCollector<MaterialSurface>;
-<<<<<<< HEAD
   using MaterialVolumeCollector = VolumeCollector<MaterialVolume>;
   using ActionList = ActionList<MaterialSurfaceCollector,
                                 MaterialVolumeCollector, DebugOutput>;
-  using AbortList = AbortList<detail::EndOfWorldReached>;
-=======
-  using ActionList = ActionList<MaterialSurfaceCollector, DebugOutput>;
   using AbortList = AbortList<EndOfWorldReached>;
->>>>>>> cc66747e
 
   PropagatorOptions<ActionList, AbortList> options(mState.geoContext,
                                                    mState.magFieldContext);
