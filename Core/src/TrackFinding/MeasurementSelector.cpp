// This file is part of the Acts project.
//
// Copyright (C) 2024 CERN for the benefit of the Acts project
//
// This Source Code Form is subject to the terms of the Mozilla Public
// License, v. 2.0. If a copy of the MPL was not distributed with this
// file, You can obtain one at http://mozilla.org/MPL/2.0/.

#include "Acts/TrackFinding/MeasurementSelector.hpp"

#include "Acts/Definitions/Algebra.hpp"
#include "Acts/EventData/MeasurementHelpers.hpp"

#include <algorithm>

namespace Acts {

MeasurementSelector::MeasurementSelector(Config config)
  : m_config(std::move(config))
{}
  
double MeasurementSelector::calculateChi2(
    const double* fullCalibrated, const double* fullCalibratedCovariance,
    const TrackStateTraits<MultiTrajectoryTraits::MeasurementSizeMax,
                     false>::Parameters predicted,
    const TrackStateTraits<MultiTrajectoryTraits::MeasurementSizeMax,
                     false>::Covariance predictedCovariance,
    const TrackStateTraits<MultiTrajectoryTraits::MeasurementSizeMax,
                     false>::Projector projector,
<<<<<<< HEAD
    unsigned int calibratedSize) const {
  return visit_measurement(calibratedSize, [&fullCalibrated, &fullCalibratedCovariance,
					    &predicted, &predictedCovariance, &projector] (auto N) -> double {
=======
    const unsigned int calibratedSize) const {
  return visit_measurement(calibratedSize, [&](auto N) -> double {
>>>>>>> 8b514d83
    constexpr std::size_t kMeasurementSize = decltype(N)::value;

    typename TrackStateTraits<kMeasurementSize, true>::Measurement calibrated{
        fullCalibrated};

    typename TrackStateTraits<kMeasurementSize, true>::MeasurementCovariance
        calibratedCovariance{fullCalibratedCovariance};

    using ParametersVector = ActsVector<kMeasurementSize>;

    // Take the projector (measurement mapping function)
    const auto H =
        projector.template topLeftCorner<kMeasurementSize, eBoundSize>().eval();

    // Get the residuals
    ParametersVector res = calibrated - H * predicted;

    // Get the chi2
    return (res.transpose() *
            (calibratedCovariance + H * predictedCovariance * H.transpose())
                .inverse() *
            res)
        .eval()(0, 0);
  });
}

}  // namespace Acts<|MERGE_RESOLUTION|>--- conflicted
+++ resolved
@@ -27,14 +27,9 @@
                      false>::Covariance predictedCovariance,
     const TrackStateTraits<MultiTrajectoryTraits::MeasurementSizeMax,
                      false>::Projector projector,
-<<<<<<< HEAD
-    unsigned int calibratedSize) const {
+    const unsigned int calibratedSize) const {
   return visit_measurement(calibratedSize, [&fullCalibrated, &fullCalibratedCovariance,
 					    &predicted, &predictedCovariance, &projector] (auto N) -> double {
-=======
-    const unsigned int calibratedSize) const {
-  return visit_measurement(calibratedSize, [&](auto N) -> double {
->>>>>>> 8b514d83
     constexpr std::size_t kMeasurementSize = decltype(N)::value;
 
     typename TrackStateTraits<kMeasurementSize, true>::Measurement calibrated{
