// This file is part of the Acts project.
//
// Copyright (C) 2016-2020 CERN for the benefit of the Acts project
//
// This Source Code Form is subject to the terms of the Mozilla Public
// License, v. 2.0. If a copy of the MPL was not distributed with this
// file, You can obtain one at http://mozilla.org/MPL/2.0/.

#include "Acts/Surfaces/LineSurface.hpp"

#include "Acts/Definitions/Algebra.hpp"
#include "Acts/EventData/detail/TransformationBoundToFree.hpp"
#include "Acts/Geometry/GeometryObject.hpp"
#include "Acts/Surfaces/InfiniteBounds.hpp"
#include "Acts/Surfaces/LineBounds.hpp"
#include "Acts/Surfaces/SurfaceBounds.hpp"
#include "Acts/Surfaces/SurfaceError.hpp"
#include "Acts/Surfaces/detail/AlignmentHelper.hpp"
#include "Acts/Utilities/Helpers.hpp"
#include "Acts/Utilities/Intersection.hpp"
#include "Acts/Utilities/JacobianHelpers.hpp"
#include "Acts/Utilities/ThrowAssert.hpp"

#include <algorithm>
#include <cmath>
#include <limits>
#include <stdexcept>
#include <utility>

namespace Acts {
class DetectorElementBase;
}  // namespace Acts

Acts::LineSurface::LineSurface(const Transform3& transform, double radius,
                               double halez)
    : GeometryObject(),
      Surface(transform),
      m_bounds(std::make_shared<const LineBounds>(radius, halez)) {}

Acts::LineSurface::LineSurface(const Transform3& transform,
                               std::shared_ptr<const LineBounds> lbounds)
    : GeometryObject(), Surface(transform), m_bounds(std::move(lbounds)) {}

Acts::LineSurface::LineSurface(std::shared_ptr<const LineBounds> lbounds,
                               const DetectorElementBase& detelement)
    : GeometryObject(), Surface(detelement), m_bounds(std::move(lbounds)) {
  throw_assert(m_bounds, "LineBounds must not be nullptr");
}

Acts::LineSurface::LineSurface(const LineSurface& other)
    : GeometryObject(), Surface(other), m_bounds(other.m_bounds) {}

Acts::LineSurface::LineSurface(const GeometryContext& gctx,
                               const LineSurface& other,
                               const Transform3& shift)
    : GeometryObject(), Surface(gctx, other, shift), m_bounds(other.m_bounds) {}

Acts::LineSurface& Acts::LineSurface::operator=(const LineSurface& other) {
  if (this != &other) {
    Surface::operator=(other);
    m_bounds = other.m_bounds;
  }
  return *this;
}

Acts::Vector3 Acts::LineSurface::localToGlobal(const GeometryContext& gctx,
                                               const Vector2& lposition,
                                               const Vector3& direction) const {
  Vector3 unitZ0 = lineDirection(gctx);

  // get the vector perpendicular to the momentum direction and the straw axis
  Vector3 radiusAxisGlobal = unitZ0.cross(direction);
  Vector3 locZinGlobal =
      transform(gctx) * Vector3(0., 0., lposition[eBoundLoc1]);
  // add eBoundLoc0 * radiusAxis
  return Vector3(locZinGlobal +
                 lposition[eBoundLoc0] * radiusAxisGlobal.normalized());
}

Acts::Result<Acts::Vector2> Acts::LineSurface::globalToLocal(
    const GeometryContext& gctx, const Vector3& position,
    const Vector3& direction, double tolerance) const {
  using VectorHelpers::perp;

  // Bring the global position into the local frame. First remove the
  // translation then the rotation.
  Vector3 localPosition = referenceFrame(gctx, position, direction).inverse() *
                          (position - transform(gctx).translation());

  // `localPosition.z()` is not the distance to the PCA but the smallest
  // distance between `position` and the imaginary plane surface defined by the
  // local x,y axes in the global frame and the position of the line surface.
  //
  // This check is also done for the `PlaneSurface` so I aligned the
  // `LineSurface` to do the same thing.
  if (std::abs(localPosition.z()) > std::abs(tolerance)) {
    return Result<Vector2>::failure(SurfaceError::GlobalPositionNotOnSurface);
  }

  // Construct result from local x,y
  Vector2 localXY = localPosition.head<2>();

  return Result<Vector2>::success(localXY);
}

std::string Acts::LineSurface::name() const {
  return "Acts::LineSurface";
}

Acts::RotationMatrix3 Acts::LineSurface::referenceFrame(
    const GeometryContext& gctx, const Vector3& /*position*/,
    const Vector3& direction) const {
  Vector3 unitZ0 = lineDirection(gctx);
  Vector3 unitD0 = unitZ0.cross(direction).normalized();
  Vector3 unitDistance = unitD0.cross(unitZ0);

  RotationMatrix3 mFrame;
  mFrame.col(0) = unitD0;
  mFrame.col(1) = unitZ0;
  mFrame.col(2) = unitDistance;

  return mFrame;
}

double Acts::LineSurface::pathCorrection(const GeometryContext& /*gctx*/,
                                         const Vector3& /*pos*/,
                                         const Vector3& /*mom*/) const {
  return 1.;
}

Acts::Vector3 Acts::LineSurface::binningPosition(
    const GeometryContext& gctx, BinningValue /*bValue*/) const {
  return center(gctx);
}

Acts::Vector3 Acts::LineSurface::normal(const GeometryContext& gctx,
                                        const Vector3& pos,
                                        const Vector3& direction) const {
  auto ref = referenceFrame(gctx, pos, direction);
  return ref.col(2);
}

const Acts::SurfaceBounds& Acts::LineSurface::bounds() const {
  if (m_bounds) {
    return (*m_bounds.get());
  }
  return s_noBounds;
}

Acts::SurfaceMultiIntersection Acts::LineSurface::intersect(
    const GeometryContext& gctx, const Vector3& position,
    const Vector3& direction, const BoundaryCheck& bcheck,
    ActsScalar tolerance) const {
  // The nomenclature is following the header file and doxygen documentation

  const Vector3& ma = position;
  const Vector3& ea = direction;

  // Origin of the line surface
  Vector3 mb = transform(gctx).translation();
  // Line surface axis
  Vector3 eb = lineDirection(gctx);

  // Now go ahead and solve for the closest approach
  Vector3 mab = mb - ma;
  double eaTeb = ea.dot(eb);
  double denom = 1 - eaTeb * eaTeb;

  // `tolerance` does not really have a meaning here it is just a sufficiently
  // small number so `u` does not explode
  if (std::abs(denom) < std::abs(tolerance)) {
    // return a false intersection
    return {{Intersection3D::invalid(), Intersection3D::invalid()}, this};
  }

  double u = (mab.dot(ea) - mab.dot(eb) * eaTeb) / denom;
  // Check if we are on the surface already
  Intersection3D::Status status = std::abs(u) > std::abs(tolerance)
                                      ? Intersection3D::Status::reachable
                                      : Intersection3D::Status::onSurface;
  Vector3 result = ma + u * ea;
  // Evaluate the boundary check if requested
  // m_bounds == nullptr prevents unnecessary calculations for PerigeeSurface
  if (bcheck && m_bounds) {
    // At closest approach: check inside R or and inside Z
    Vector3 vecLocal = result - mb;
    double cZ = vecLocal.dot(eb);
    double hZ = m_bounds->get(LineBounds::eHalfLengthZ) + tolerance;
    if ((std::abs(cZ) > std::abs(hZ)) ||
        ((vecLocal - cZ * eb).norm() >
         m_bounds->get(LineBounds::eR) + tolerance)) {
      status = Intersection3D::Status::missed;
    }
  }

  return {{Intersection3D(result, u, status), Intersection3D::invalid()}, this};
}

Acts::BoundToFreeMatrix Acts::LineSurface::boundToFreeJacobian(
    const GeometryContext& gctx, const FreeVector& parameters) const {
  BoundToFreeMatrix jacToGlobal =
      Surface::boundToFreeJacobian(gctx, parameters);

  // The global position
  Vector3 position = parameters.segment<3>(eFreePos0);
  // The direction
<<<<<<< HEAD
  Vector3 direction = freeParams.segment<3>(eFreeDir0);
  // retrieve the reference frame
  auto rframe = referenceFrame(gctx, position, direction);

  // Initialize the jacobian from local to global
  BoundToFreeMatrix jacToGlobal = BoundToFreeMatrix::Zero();

  // the local error components - given by the reference frame
  jacToGlobal.topLeftCorner<3, 2>() = rframe.topLeftCorner<3, 2>();
  // the time component
  jacToGlobal(eFreeTime, eBoundTime) = 1;
  // the momentum components
  jacToGlobal.block<3, 2>(eFreeDir0, eBoundPhi) =
      sphericalToFreeDirectionJacobian(direction);
  jacToGlobal(eFreeQOverP, eBoundQOverP) = 1;
=======
  Vector3 direction = parameters.segment<3>(eFreeDir0);
  // retrieve the reference frame
  auto rframe = referenceFrame(gctx, position, direction);

  Vector2 local = *globalToLocal(gctx, position, direction,
                                 std::numeric_limits<double>::max());
>>>>>>> f0af0e7d

  // For the derivative of global position with bound angles, refer the
  // following white paper:
  // https://acts.readthedocs.io/en/latest/white_papers/line-surface-jacobian.html

  // the projection of direction onto ref frame normal
  double ipdn = 1. / direction.dot(rframe.col(2));
  // build the cross product of d(D)/d(eBoundPhi) components with y axis
  Vector3 dDPhiY = rframe.block<3, 1>(0, 1).cross(
      jacToGlobal.block<3, 1>(eFreeDir0, eBoundPhi));
  // and the same for the d(D)/d(eTheta) components
  Vector3 dDThetaY = rframe.block<3, 1>(0, 1).cross(
      jacToGlobal.block<3, 1>(eFreeDir0, eBoundTheta));
  // and correct for the x axis components
  dDPhiY -= rframe.block<3, 1>(0, 0) * (rframe.block<3, 1>(0, 0).dot(dDPhiY));
  dDThetaY -=
      rframe.block<3, 1>(0, 0) * (rframe.block<3, 1>(0, 0).dot(dDThetaY));
  // set the jacobian components for global d/ phi/Theta
  jacToGlobal.block<3, 1>(eFreePos0, eBoundPhi) = dDPhiY * local.x() * ipdn;
  jacToGlobal.block<3, 1>(eFreePos0, eBoundTheta) = dDThetaY * local.x() * ipdn;

  return jacToGlobal;
}

Acts::FreeToPathMatrix Acts::LineSurface::freeToPathDerivative(
    const GeometryContext& gctx, const FreeVector& parameters) const {
  // The global posiiton
  Vector3 position = parameters.segment<3>(eFreePos0);
  // The direction
  Vector3 direction = parameters.segment<3>(eFreeDir0);
  // The vector between position and center
  Vector3 pcRowVec = position - center(gctx);
  // The local frame z axis
  Vector3 localZAxis = lineDirection(gctx);
  // The local z coordinate
  double pz = pcRowVec.dot(localZAxis);
  // Cosine of angle between momentum direction and local frame z axis
  double dz = localZAxis.dot(direction);
  double norm = 1 / (1 - dz * dz);

  // Initialize the derivative of propagation path w.r.t. free parameter
  FreeToPathMatrix freeToPath = FreeToPathMatrix::Zero();

  // The derivative of path w.r.t. position
  freeToPath.segment<3>(eFreePos0) =
      norm * (dz * localZAxis.transpose() - direction.transpose());

  // The derivative of path w.r.t. direction
  freeToPath.segment<3>(eFreeDir0) =
      norm * (pz * localZAxis.transpose() - pcRowVec.transpose());

  return freeToPath;
}

Acts::AlignmentToPathMatrix Acts::LineSurface::alignmentToPathDerivative(
    const GeometryContext& gctx, const FreeVector& parameters) const {
  // The global posiiton
  Vector3 position = parameters.segment<3>(eFreePos0);
  // The direction
  Vector3 direction = parameters.segment<3>(eFreeDir0);
  // The vector between position and center
  Vector3 pcRowVec = position - center(gctx);
  // The local frame z axis
  Vector3 localZAxis = lineDirection(gctx);
  // The local z coordinate
  double pz = pcRowVec.dot(localZAxis);
  // Cosine of angle between momentum direction and local frame z axis
  double dz = localZAxis.dot(direction);
  double norm = 1 / (1 - dz * dz);
  // Calculate the derivative of local frame axes w.r.t its rotation
  auto [rotToLocalXAxis, rotToLocalYAxis, rotToLocalZAxis] =
      detail::rotationToLocalAxesDerivative(transform(gctx).rotation());

  // Initialize the derivative of propagation path w.r.t. local frame
  // translation (origin) and rotation
  AlignmentToPathMatrix alignToPath = AlignmentToPathMatrix::Zero();
  alignToPath.segment<3>(eAlignmentCenter0) =
      norm * (direction.transpose() - dz * localZAxis.transpose());
  alignToPath.segment<3>(eAlignmentRotation0) =
      norm * (dz * pcRowVec.transpose() + pz * direction.transpose()) *
      rotToLocalZAxis;

  return alignToPath;
}

Acts::ActsMatrix<2, 3> Acts::LineSurface::localCartesianToBoundLocalDerivative(
    const GeometryContext& gctx, const Vector3& position) const {
  // calculate the transformation to local coordinates
  Vector3 localPosition = transform(gctx).inverse() * position;
  double localPhi = VectorHelpers::phi(localPosition);

  ActsMatrix<2, 3> loc3DToLocBound = ActsMatrix<2, 3>::Zero();
  loc3DToLocBound << std::cos(localPhi), std::sin(localPhi), 0, 0, 0, 1;

  return loc3DToLocBound;
}

Acts::Vector3 Acts::LineSurface::lineDirection(
    const GeometryContext& gctx) const {
  return transform(gctx).linear().col(2);
}<|MERGE_RESOLUTION|>--- conflicted
+++ resolved
@@ -204,30 +204,12 @@
   // The global position
   Vector3 position = parameters.segment<3>(eFreePos0);
   // The direction
-<<<<<<< HEAD
-  Vector3 direction = freeParams.segment<3>(eFreeDir0);
-  // retrieve the reference frame
-  auto rframe = referenceFrame(gctx, position, direction);
-
-  // Initialize the jacobian from local to global
-  BoundToFreeMatrix jacToGlobal = BoundToFreeMatrix::Zero();
-
-  // the local error components - given by the reference frame
-  jacToGlobal.topLeftCorner<3, 2>() = rframe.topLeftCorner<3, 2>();
-  // the time component
-  jacToGlobal(eFreeTime, eBoundTime) = 1;
-  // the momentum components
-  jacToGlobal.block<3, 2>(eFreeDir0, eBoundPhi) =
-      sphericalToFreeDirectionJacobian(direction);
-  jacToGlobal(eFreeQOverP, eBoundQOverP) = 1;
-=======
   Vector3 direction = parameters.segment<3>(eFreeDir0);
   // retrieve the reference frame
   auto rframe = referenceFrame(gctx, position, direction);
 
   Vector2 local = *globalToLocal(gctx, position, direction,
                                  std::numeric_limits<double>::max());
->>>>>>> f0af0e7d
 
   // For the derivative of global position with bound angles, refer the
   // following white paper:
