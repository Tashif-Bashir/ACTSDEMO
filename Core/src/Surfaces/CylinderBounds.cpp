// This file is part of the Acts project.
//
// Copyright (C) 2016-2020 CERN for the benefit of the Acts project
//
// This Source Code Form is subject to the terms of the Mozilla Public
// License, v. 2.0. If a copy of the MPL was not distributed with this
// file, You can obtain one at http://mozilla.org/MPL/2.0/.

#include "Acts/Surfaces/CylinderBounds.hpp"

#include "Acts/Definitions/TrackParametrization.hpp"
#include "Acts/Surfaces/BoundaryCheck.hpp"
#include "Acts/Surfaces/detail/VerticesHelper.hpp"
#include "Acts/Utilities/VectorHelpers.hpp"

#include <algorithm>
#include <cmath>
#include <iomanip>
#include <iostream>
#include <utility>

using Acts::VectorHelpers::perp;
using Acts::VectorHelpers::phi;

Acts::SurfaceBounds::BoundsType Acts::CylinderBounds::type() const {
  return SurfaceBounds::eCylinder;
}

Acts::Vector2 Acts::CylinderBounds::shifted(
    const Acts::Vector2& lposition) const {
  return {Acts::detail::radian_sym((lposition[Acts::eBoundLoc0] / get(eR)) -
                                   get(eAveragePhi)),
          lposition[Acts::eBoundLoc1]};
}

Acts::ActsMatrix<2, 2> Acts::CylinderBounds::jacobian() const {
  ActsMatrix<2, 2> j;
  j(0, eBoundLoc0) = 1 / get(eR);
  j(0, eBoundLoc1) = 0;
  j(1, eBoundLoc0) = 0;
  j(1, eBoundLoc1) = 1;
  return j;
}

bool Acts::CylinderBounds::inside(
    const Vector2& lposition,
    const BoundaryTolerance& boundaryTolerance) const {
  double bevelMinZ = get(eBevelMinZ);
  double bevelMaxZ = get(eBevelMaxZ);

  double halfLengthZ = get(eHalfLengthZ);
  double halfPhi = get(eHalfPhiSector);

<<<<<<< HEAD
  if (bevelMinZ != 0. && bevelMaxZ != 0.) {
    double radius = get(eR);
    // Beleved sides will unwrap to a trapezoid
    ///////////////////////////////////
    //  ________
    // /| .  . |\ r/phi
    // \|______|/ r/phi
    // -Z   0  Z
    ///////////////////////////////////
    float localx =
        lposition[0] > radius ? 2 * radius - lposition[0] : lposition[0];
    Vector2 shiftedlposition = shifted(lposition);
    if ((std::fabs(shiftedlposition[0]) <= halfPhi &&
         std::fabs(shiftedlposition[1]) <= halfLengthZ)) {
      return true;
    } else if ((lposition[1] >=
                -(localx * std::tan(bevelMinZ) + halfLengthZ)) &&
               (lposition[1] <= (localx * std::tan(bevelMaxZ) + halfLengthZ))) {
      return true;
    } else {
      // check within tolerance

      Vector2 lowerLeft = {-radius, -halfLengthZ};
      Vector2 middleLeft = {0., -(halfLengthZ + radius * std::tan(bevelMinZ))};
      Vector2 upperLeft = {radius, -halfLengthZ};
      Vector2 upperRight = {radius, halfLengthZ};
      Vector2 middleRight = {0., (halfLengthZ + radius * std::tan(bevelMaxZ))};
      Vector2 lowerRight = {-radius, halfLengthZ};
      Vector2 vertices[] = {lowerLeft,  middleLeft,  upperLeft,
                            upperRight, middleRight, lowerRight};

      return PolygonBoundaryCheck(vertices, boundaryTolerance)
          .inside(lposition, jacobian());
    }
  } else {
    return AlignedBoxBoundaryCheck(Vector2(-halfPhi, -halfLengthZ),
                                   Vector2(halfPhi, halfLengthZ),
                                   boundaryTolerance)
        .inside(shifted(lposition), jacobian());
=======
  if (bevelMinZ == 0. || bevelMaxZ == 0.) {
    return bcheck.transformed(jacobian())
        .isInside(shifted(lposition), Vector2(-halfPhi, -halfLengthZ),
                  Vector2(halfPhi, halfLengthZ));
  }

  double radius = get(eR);
  // Beleved sides will unwrap to a trapezoid
  ///////////////////////////////////
  //  ________
  // /| .  . |\ r/phi
  // \|______|/ r/phi
  // -Z   0  Z
  ///////////////////////////////////
  float localx =
      lposition[0] > radius ? 2 * radius - lposition[0] : lposition[0];
  Vector2 shiftedlposition = shifted(lposition);
  if ((std::fabs(shiftedlposition[0]) <= halfPhi &&
       std::fabs(shiftedlposition[1]) <= halfLengthZ)) {
    return true;
  }

  if ((lposition[1] >= -(localx * std::tan(bevelMinZ) + halfLengthZ)) &&
      (lposition[1] <= (localx * std::tan(bevelMaxZ) + halfLengthZ))) {
    return true;
  }

  // check within tolerance
  auto boundaryCheck = bcheck.transformed(jacobian());

  Vector2 lowerLeft = {-radius, -halfLengthZ};
  Vector2 middleLeft = {0., -(halfLengthZ + radius * std::tan(bevelMinZ))};
  Vector2 upperLeft = {radius, -halfLengthZ};
  Vector2 upperRight = {radius, halfLengthZ};
  Vector2 middleRight = {0., (halfLengthZ + radius * std::tan(bevelMaxZ))};
  Vector2 lowerRight = {-radius, halfLengthZ};
  Vector2 vertices[] = {lowerLeft,  middleLeft,  upperLeft,
                        upperRight, middleRight, lowerRight};
  Vector2 closestPoint =
      boundaryCheck.computeClosestPointOnPolygon(lposition, vertices);

  return boundaryCheck.isTolerated(closestPoint - lposition);
}

bool Acts::CylinderBounds::inside3D(const Vector3& position,
                                    const BoundaryCheck& bcheck) const {
  // additional tolerance from the boundary check if configured
  bool checkAbsolute = bcheck.m_type == BoundaryCheck::Type::eAbsolute;

  // this fast check only applies to closed cylindrical bounds
  double addToleranceR =
      (checkAbsolute && m_closed) ? bcheck.m_tolerance[0] : 0.;
  double addToleranceZ = checkAbsolute ? bcheck.m_tolerance[1] : 0.;
  // check if the position compatible with the radius
  if ((s_onSurfaceTolerance + addToleranceR) <=
      std::abs(perp(position) - get(eR))) {
    return false;
  } else if (checkAbsolute && m_closed) {
    double bevelMinZ = get(eBevelMinZ);
    double bevelMaxZ = get(eBevelMaxZ);

    double addedMinZ =
        bevelMinZ != 0. ? position.y() * std::sin(bevelMinZ) : 0.;
    double addedMaxZ =
        bevelMinZ != 0. ? position.y() * std::sin(bevelMaxZ) : 0.;

    return ((s_onSurfaceTolerance + addToleranceZ + get(eHalfLengthZ) +
             addedMinZ) >= position.z()) &&
           ((s_onSurfaceTolerance + addToleranceZ + get(eHalfLengthZ) +
             addedMaxZ) <= position.z());
>>>>>>> 8a8e54a5
  }
}

std::ostream& Acts::CylinderBounds::toStream(std::ostream& sl) const {
  sl << std::setiosflags(std::ios::fixed);
  sl << std::setprecision(7);
  sl << "Acts::CylinderBounds: (radius, halfLengthZ, halfPhiSector, "
        "averagePhi, bevelMinZ, bevelMaxZ) = ";
  sl << "(" << get(eR) << ", " << get(eHalfLengthZ) << ", ";
  sl << get(eHalfPhiSector) << ", " << get(eAveragePhi) << ", ";
  sl << get(eBevelMinZ) << ", " << get(eBevelMaxZ) << ")";
  sl << std::setprecision(-1);
  return sl;
}

std::vector<Acts::Vector3> Acts::CylinderBounds::createCircles(
    const Transform3 ctrans, std::size_t lseg) const {
  std::vector<Vector3> vertices;

  double avgPhi = get(eAveragePhi);
  double halfPhi = get(eHalfPhiSector);

  bool fullCylinder = coversFullAzimuth();

  // Get the phi segments from the helper - ensures extra points
  auto phiSegs = fullCylinder ? detail::VerticesHelper::phiSegments()
                              : detail::VerticesHelper::phiSegments(
                                    avgPhi - halfPhi, avgPhi + halfPhi,
                                    {static_cast<ActsScalar>(avgPhi)});

  // Write the two bows/circles on either side
  std::vector<int> sides = {-1, 1};
  for (auto& side : sides) {
    for (std::size_t iseg = 0; iseg < phiSegs.size() - 1; ++iseg) {
      int addon = (iseg == phiSegs.size() - 2 && !fullCylinder) ? 1 : 0;
      /// Helper method to create the segment
      detail::VerticesHelper::createSegment(
          vertices, {get(eR), get(eR)}, phiSegs[iseg], phiSegs[iseg + 1], lseg,
          addon, Vector3(0., 0., side * get(eHalfLengthZ)), ctrans);
    }
  }

  double bevelMinZ = get(eBevelMinZ);
  double bevelMaxZ = get(eBevelMaxZ);

  // Modify the vertices position if bevel is defined
  if ((bevelMinZ != 0. || bevelMaxZ != 0.) && vertices.size() % 2 == 0) {
    auto halfWay = vertices.end() - vertices.size() / 2;
    double mult{1};
    auto invCtrans = ctrans.inverse();
    auto func = [&mult, &ctrans, &invCtrans](Vector3& v) {
      v = invCtrans * v;
      v(2) += v(1) * mult;
      v = ctrans * v;
    };
    if (bevelMinZ != 0.) {
      mult = std::tan(-bevelMinZ);
      std::for_each(vertices.begin(), halfWay, func);
    }
    if (bevelMaxZ != 0.) {
      mult = std::tan(bevelMaxZ);
      std::for_each(halfWay, vertices.end(), func);
    }
  }
  return vertices;
}<|MERGE_RESOLUTION|>--- conflicted
+++ resolved
@@ -51,51 +51,11 @@
   double halfLengthZ = get(eHalfLengthZ);
   double halfPhi = get(eHalfPhiSector);
 
-<<<<<<< HEAD
-  if (bevelMinZ != 0. && bevelMaxZ != 0.) {
-    double radius = get(eR);
-    // Beleved sides will unwrap to a trapezoid
-    ///////////////////////////////////
-    //  ________
-    // /| .  . |\ r/phi
-    // \|______|/ r/phi
-    // -Z   0  Z
-    ///////////////////////////////////
-    float localx =
-        lposition[0] > radius ? 2 * radius - lposition[0] : lposition[0];
-    Vector2 shiftedlposition = shifted(lposition);
-    if ((std::fabs(shiftedlposition[0]) <= halfPhi &&
-         std::fabs(shiftedlposition[1]) <= halfLengthZ)) {
-      return true;
-    } else if ((lposition[1] >=
-                -(localx * std::tan(bevelMinZ) + halfLengthZ)) &&
-               (lposition[1] <= (localx * std::tan(bevelMaxZ) + halfLengthZ))) {
-      return true;
-    } else {
-      // check within tolerance
-
-      Vector2 lowerLeft = {-radius, -halfLengthZ};
-      Vector2 middleLeft = {0., -(halfLengthZ + radius * std::tan(bevelMinZ))};
-      Vector2 upperLeft = {radius, -halfLengthZ};
-      Vector2 upperRight = {radius, halfLengthZ};
-      Vector2 middleRight = {0., (halfLengthZ + radius * std::tan(bevelMaxZ))};
-      Vector2 lowerRight = {-radius, halfLengthZ};
-      Vector2 vertices[] = {lowerLeft,  middleLeft,  upperLeft,
-                            upperRight, middleRight, lowerRight};
-
-      return PolygonBoundaryCheck(vertices, boundaryTolerance)
-          .inside(lposition, jacobian());
-    }
-  } else {
+  if (bevelMinZ == 0. || bevelMaxZ == 0.) {
     return AlignedBoxBoundaryCheck(Vector2(-halfPhi, -halfLengthZ),
                                    Vector2(halfPhi, halfLengthZ),
                                    boundaryTolerance)
         .inside(shifted(lposition), jacobian());
-=======
-  if (bevelMinZ == 0. || bevelMaxZ == 0.) {
-    return bcheck.transformed(jacobian())
-        .isInside(shifted(lposition), Vector2(-halfPhi, -halfLengthZ),
-                  Vector2(halfPhi, halfLengthZ));
   }
 
   double radius = get(eR);
@@ -134,36 +94,6 @@
       boundaryCheck.computeClosestPointOnPolygon(lposition, vertices);
 
   return boundaryCheck.isTolerated(closestPoint - lposition);
-}
-
-bool Acts::CylinderBounds::inside3D(const Vector3& position,
-                                    const BoundaryCheck& bcheck) const {
-  // additional tolerance from the boundary check if configured
-  bool checkAbsolute = bcheck.m_type == BoundaryCheck::Type::eAbsolute;
-
-  // this fast check only applies to closed cylindrical bounds
-  double addToleranceR =
-      (checkAbsolute && m_closed) ? bcheck.m_tolerance[0] : 0.;
-  double addToleranceZ = checkAbsolute ? bcheck.m_tolerance[1] : 0.;
-  // check if the position compatible with the radius
-  if ((s_onSurfaceTolerance + addToleranceR) <=
-      std::abs(perp(position) - get(eR))) {
-    return false;
-  } else if (checkAbsolute && m_closed) {
-    double bevelMinZ = get(eBevelMinZ);
-    double bevelMaxZ = get(eBevelMaxZ);
-
-    double addedMinZ =
-        bevelMinZ != 0. ? position.y() * std::sin(bevelMinZ) : 0.;
-    double addedMaxZ =
-        bevelMinZ != 0. ? position.y() * std::sin(bevelMaxZ) : 0.;
-
-    return ((s_onSurfaceTolerance + addToleranceZ + get(eHalfLengthZ) +
-             addedMinZ) >= position.z()) &&
-           ((s_onSurfaceTolerance + addToleranceZ + get(eHalfLengthZ) +
-             addedMaxZ) <= position.z());
->>>>>>> 8a8e54a5
-  }
 }
 
 std::ostream& Acts::CylinderBounds::toStream(std::ostream& sl) const {
