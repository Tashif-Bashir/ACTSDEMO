// This file is part of the Acts project.
//
// Copyright (C) 2016-2021 CERN for the benefit of the Acts project
//
// This Source Code Form is subject to the terms of the Mozilla Public
// License, v. 2.0. If a copy of the MPL was not distributed with this
// file, You can obtain one at http://mozilla.org/MPL/2.0/.

#include "Acts/Surfaces/DiscSurface.hpp"

#include "Acts/Definitions/Algebra.hpp"
#include "Acts/EventData/detail/TransformationBoundToFree.hpp"
#include "Acts/Geometry/GeometryObject.hpp"
#include "Acts/Surfaces/DiscBounds.hpp"
#include "Acts/Surfaces/DiscTrapezoidBounds.hpp"
#include "Acts/Surfaces/InfiniteBounds.hpp"
#include "Acts/Surfaces/RadialBounds.hpp"
#include "Acts/Surfaces/SurfaceBounds.hpp"
#include "Acts/Surfaces/SurfaceError.hpp"
#include "Acts/Surfaces/detail/FacesHelper.hpp"
#include "Acts/Surfaces/detail/PlanarHelper.hpp"
#include "Acts/Utilities/Intersection.hpp"
#include "Acts/Utilities/JacobianHelpers.hpp"
#include "Acts/Utilities/ThrowAssert.hpp"

#include <cmath>
#include <stdexcept>
#include <utility>
#include <vector>

using Acts::VectorHelpers::perp;
using Acts::VectorHelpers::phi;

Acts::DiscSurface::DiscSurface(const DiscSurface& other)
    : GeometryObject(), RegularSurface(other), m_bounds(other.m_bounds) {}

Acts::DiscSurface::DiscSurface(const GeometryContext& gctx,
                               const DiscSurface& other,
                               const Transform3& shift)
    : GeometryObject(),
      RegularSurface(gctx, other, shift),
      m_bounds(other.m_bounds) {}

Acts::DiscSurface::DiscSurface(const Transform3& transform, double rmin,
                               double rmax, double hphisec)
    : GeometryObject(),
      RegularSurface(transform),
      m_bounds(std::make_shared<const RadialBounds>(rmin, rmax, hphisec)) {}

Acts::DiscSurface::DiscSurface(const Transform3& transform, double minhalfx,
                               double maxhalfx, double minR, double maxR,
                               double avephi, double stereo)
    : GeometryObject(),
      RegularSurface(transform),
      m_bounds(std::make_shared<const DiscTrapezoidBounds>(
          minhalfx, maxhalfx, minR, maxR, avephi, stereo)) {}

Acts::DiscSurface::DiscSurface(const Transform3& transform,
                               std::shared_ptr<const DiscBounds> dbounds)
    : GeometryObject(),
      RegularSurface(transform),
      m_bounds(std::move(dbounds)) {}

Acts::DiscSurface::DiscSurface(std::shared_ptr<const DiscBounds> dbounds,
                               const DetectorElementBase& detelement)
    : GeometryObject(),
      RegularSurface(detelement),
      m_bounds(std::move(dbounds)) {
  throw_assert(m_bounds, "nullptr as DiscBounds");
}

Acts::DiscSurface& Acts::DiscSurface::operator=(const DiscSurface& other) {
  if (this != &other) {
    Acts::Surface::operator=(other);
    m_bounds = other.m_bounds;
  }
  return *this;
}

Acts::Surface::SurfaceType Acts::DiscSurface::type() const {
  return Surface::Disc;
}

Acts::Vector3 Acts::DiscSurface::localToGlobal(const GeometryContext& gctx,
                                               const Vector2& lposition) const {
  // create the position in the local 3d frame
  Vector3 loc3Dframe(
      lposition[Acts::eBoundLoc0] * cos(lposition[Acts::eBoundLoc1]),
      lposition[Acts::eBoundLoc0] * sin(lposition[Acts::eBoundLoc1]), 0.);
  // transform to globalframe
  return transform(gctx) * loc3Dframe;
}

Acts::Result<Acts::Vector2> Acts::DiscSurface::globalToLocal(
    const GeometryContext& gctx, const Vector3& position,
    double tolerance) const {
  // transport it to the globalframe
  Vector3 loc3Dframe = (transform(gctx).inverse()) * position;
  if (std::abs(loc3Dframe.z()) > std::abs(tolerance)) {
    return Result<Vector2>::failure(SurfaceError::GlobalPositionNotOnSurface);
  }
  return Result<Acts::Vector2>::success({perp(loc3Dframe), phi(loc3Dframe)});
}

Acts::Vector2 Acts::DiscSurface::localPolarToLocalCartesian(
    const Vector2& locpol) const {
  const DiscTrapezoidBounds* dtbo =
      dynamic_cast<const Acts::DiscTrapezoidBounds*>(&(bounds()));
  if (dtbo != nullptr) {
    double rMedium = dtbo->rCenter();
    double phi = dtbo->get(DiscTrapezoidBounds::eAveragePhi);

    Vector2 polarCenter(rMedium, phi);
    Vector2 cartCenter = localPolarToCartesian(polarCenter);
    Vector2 cartPos = localPolarToCartesian(locpol);
    Vector2 Pos = cartPos - cartCenter;

    Acts::Vector2 locPos(
        Pos[Acts::eBoundLoc0] * sin(phi) - Pos[Acts::eBoundLoc1] * cos(phi),
        Pos[Acts::eBoundLoc1] * sin(phi) + Pos[Acts::eBoundLoc0] * cos(phi));
    return Vector2(locPos[Acts::eBoundLoc0], locPos[Acts::eBoundLoc1]);
  }
  return Vector2(locpol[Acts::eBoundLoc0] * cos(locpol[Acts::eBoundLoc1]),
                 locpol[Acts::eBoundLoc0] * sin(locpol[Acts::eBoundLoc1]));
}

Acts::Vector3 Acts::DiscSurface::localCartesianToGlobal(
    const GeometryContext& gctx, const Vector2& lposition) const {
  Vector3 loc3Dframe(lposition[Acts::eBoundLoc0], lposition[Acts::eBoundLoc1],
                     0.);
  return Vector3(transform(gctx) * loc3Dframe);
}

Acts::Vector2 Acts::DiscSurface::globalToLocalCartesian(
    const GeometryContext& gctx, const Vector3& position,
    double /*direction*/) const {
  Vector3 loc3Dframe = (transform(gctx).inverse()) * position;
  return Vector2(loc3Dframe.x(), loc3Dframe.y());
}

std::string Acts::DiscSurface::name() const {
  return "Acts::DiscSurface";
}

const Acts::SurfaceBounds& Acts::DiscSurface::bounds() const {
  if (m_bounds) {
    return (*(m_bounds.get()));
  }
  return s_noBounds;
}

Acts::Polyhedron Acts::DiscSurface::polyhedronRepresentation(
    const GeometryContext& gctx, std::size_t lseg) const {
  // Prepare vertices and faces
  std::vector<Vector3> vertices;
  std::vector<Polyhedron::FaceType> faces;
  std::vector<Polyhedron::FaceType> triangularMesh;

  // Understand the disc
  bool fullDisc = m_bounds->coversFullAzimuth();
  bool toCenter = m_bounds->rMin() < s_onSurfaceTolerance;
  // If you have bounds you can create a polyhedron representation
  bool exactPolyhedron = (m_bounds->type() == SurfaceBounds::eDiscTrapezoid);
  bool addCentreFromConvexFace = (m_bounds->type() != SurfaceBounds::eAnnulus);
  if (m_bounds) {
    auto vertices2D = m_bounds->vertices(lseg);
    vertices.reserve(vertices2D.size() + 1);
    Vector3 wCenter(0., 0., 0);
    for (const auto& v2D : vertices2D) {
      vertices.push_back(transform(gctx) * Vector3(v2D.x(), v2D.y(), 0.));
      wCenter += (*vertices.rbegin());
    }
    // These are convex shapes, use the helper method
    // For rings there's a sweet spot when this stops working
    if (exactPolyhedron || toCenter || !fullDisc) {
      // Transform them into the vertex frame
      wCenter *= 1. / vertices.size();
      if (addCentreFromConvexFace) {
        vertices.push_back(wCenter);
      }
      auto facesMesh = detail::FacesHelper::convexFaceMesh(vertices, true);
      faces = facesMesh.first;
      triangularMesh = facesMesh.second;
    } else {
      // Two concentric rings, we use the pure concentric method momentarily,
      // but that creates too  many unneccesarry faces, when only two
      // are needed to describe the mesh, @todo investigate merging flag
      auto facesMesh = detail::FacesHelper::cylindricalFaceMesh(vertices, true);
      faces = facesMesh.first;
      triangularMesh = facesMesh.second;
    }
  } else {
    throw std::domain_error(
        "Polyhedron repr of boundless surface not possible.");
  }
  return Polyhedron(vertices, faces, triangularMesh, exactPolyhedron);
}

Acts::Vector2 Acts::DiscSurface::localPolarToCartesian(
    const Vector2& lpolar) const {
  return Vector2(lpolar[eBoundLoc0] * cos(lpolar[eBoundLoc1]),
                 lpolar[eBoundLoc0] * sin(lpolar[eBoundLoc1]));
}

Acts::Vector2 Acts::DiscSurface::localCartesianToPolar(
    const Vector2& lcart) const {
  return Vector2(std::hypot(lcart[eBoundLoc0], lcart[eBoundLoc1]),
                 std::atan2(lcart[eBoundLoc1], lcart[eBoundLoc0]));
}

Acts::BoundToFreeMatrix Acts::DiscSurface::boundToFreeJacobian(
    const GeometryContext& gctx, const FreeVector& parameters) const {
  // The global position
  const Vector3 position = parameters.segment<3>(eFreePos0);
  // The direction
<<<<<<< HEAD
  const Vector3 direction = freeParams.segment<3>(eFreeDir0);
  // special polar coordinates for the Disc
  double lrad = boundParams[eBoundLoc0];
  double lphi = boundParams[eBoundLoc1];
  double lcphi = std::cos(lphi);
  double lsphi = std::sin(lphi);
  // retrieve the reference frame
  const auto rframe = referenceFrame(gctx, position, direction);
  // Initialize the jacobian from local to global
  BoundToFreeMatrix jacToGlobal = BoundToFreeMatrix::Zero();
  // the local error components - rotated from reference frame
  jacToGlobal.block<3, 1>(eFreePos0, eBoundLoc0) =
      lcphi * rframe.block<3, 1>(0, 0) + lsphi * rframe.block<3, 1>(0, 1);
  jacToGlobal.block<3, 1>(eFreePos0, eBoundLoc1) =
      lrad *
      (lcphi * rframe.block<3, 1>(0, 1) - lsphi * rframe.block<3, 1>(0, 0));
=======
  const Vector3 direction = parameters.segment<3>(eFreeDir0);
  // The measurement frame of the surface
  RotationMatrix3 rframeT =
      referenceFrame(gctx, position, direction).transpose();
  // calculate the transformation to local coordinates
  const Vector3 pos_loc = transform(gctx).inverse() * position;
  const double lr = perp(pos_loc);
  const double lphi = phi(pos_loc);
  const double lcphi = std::cos(lphi);
  const double lsphi = std::sin(lphi);
  // rotate into the polar coorindates
  auto lx = rframeT.block<1, 3>(0, 0);
  auto ly = rframeT.block<1, 3>(1, 0);
  // Initialize the jacobian from local to global
  BoundToFreeMatrix jacToGlobal = BoundToFreeMatrix::Zero();
  // the local error components - rotated from reference frame
  jacToGlobal.block<3, 1>(eFreePos0, eBoundLoc0) = lcphi * lx + lsphi * ly;
  jacToGlobal.block<3, 1>(eFreePos0, eBoundLoc1) =
      lr * (lcphi * ly - lsphi * lx);
>>>>>>> f0af0e7d
  // the time component
  jacToGlobal(eFreeTime, eBoundTime) = 1;
  // the momentum components
  jacToGlobal.block<3, 2>(eFreeDir0, eBoundPhi) =
      sphericalToFreeDirectionJacobian(direction);
  jacToGlobal(eFreeQOverP, eBoundQOverP) = 1;
  return jacToGlobal;
}

Acts::FreeToBoundMatrix Acts::DiscSurface::freeToBoundJacobian(
    const GeometryContext& gctx, const FreeVector& parameters) const {
  using VectorHelpers::perp;
  using VectorHelpers::phi;

  // The global position
  const auto position = parameters.segment<3>(eFreePos0);
  // The direction
  const auto direction = parameters.segment<3>(eFreeDir0);
  // The measurement frame of the surface
  RotationMatrix3 rframeT =
      referenceFrame(gctx, position, direction).transpose();
  // calculate the transformation to local coordinates
  const Vector3 pos_loc = transform(gctx).inverse() * position;
  const double lr = perp(pos_loc);
  const double lphi = phi(pos_loc);
  const double lcphi = std::cos(lphi);
  const double lsphi = std::sin(lphi);
  // rotate into the polar coorindates
  auto lx = rframeT.block<1, 3>(0, 0);
  auto ly = rframeT.block<1, 3>(1, 0);
  // Initialize the jacobian from global to local
  FreeToBoundMatrix jacToLocal = FreeToBoundMatrix::Zero();
  // Local position component
  jacToLocal.block<1, 3>(eBoundLoc0, eFreePos0) = lcphi * lx + lsphi * ly;
  jacToLocal.block<1, 3>(eBoundLoc1, eFreePos0) =
      (lcphi * ly - lsphi * lx) / lr;
  // Time element
  jacToLocal(eBoundTime, eFreeTime) = 1;
  // Directional and momentum elements for reference frame surface
  jacToLocal.block<2, 3>(eBoundPhi, eFreeDir0) =
      freeToSphericalDirectionJacobian(direction);
  jacToLocal(eBoundQOverP, eFreeQOverP) = 1;
  return jacToLocal;
}

Acts::SurfaceMultiIntersection Acts::DiscSurface::intersect(
    const GeometryContext& gctx, const Vector3& position,
    const Vector3& direction, const BoundaryCheck& bcheck,
    ActsScalar tolerance) const {
  // Get the contextual transform
  auto gctxTransform = transform(gctx);
  // Use the intersection helper for planar surfaces
  auto intersection =
      PlanarHelper::intersect(gctxTransform, position, direction, tolerance);
  auto status = intersection.status();
  // Evaluate boundary check if requested (and reachable)
  if (intersection.status() != Intersection3D::Status::unreachable && bcheck &&
      m_bounds != nullptr) {
    // Built-in local to global for speed reasons
    const auto& tMatrix = gctxTransform.matrix();
    const Vector3 vecLocal(intersection.position() - tMatrix.block<3, 1>(0, 3));
    const Vector2 lcartesian = tMatrix.block<3, 2>(0, 0).transpose() * vecLocal;
    if (bcheck.type() == BoundaryCheck::Type::eAbsolute &&
        m_bounds->coversFullAzimuth()) {
      double modifiedTolerance = tolerance + bcheck.tolerance()[eBoundLoc0];
      if (!m_bounds->insideRadialBounds(VectorHelpers::perp(lcartesian),
                                        modifiedTolerance)) {
        status = Intersection3D::Status::missed;
      }
    } else if (!insideBounds(localCartesianToPolar(lcartesian), bcheck)) {
      status = Intersection3D::Status::missed;
    }
  }
  return {{Intersection3D(intersection.position(), intersection.pathLength(),
                          status),
           Intersection3D::invalid()},
          this};
}

Acts::ActsMatrix<2, 3> Acts::DiscSurface::localCartesianToBoundLocalDerivative(
    const GeometryContext& gctx, const Vector3& position) const {
  using VectorHelpers::perp;
  using VectorHelpers::phi;
  // The local frame transform
  const auto& sTransform = transform(gctx);
  // calculate the transformation to local coordinates
  const Vector3 localPos = sTransform.inverse() * position;
  const double lr = perp(localPos);
  const double lphi = phi(localPos);
  const double lcphi = std::cos(lphi);
  const double lsphi = std::sin(lphi);
  ActsMatrix<2, 3> loc3DToLocBound = ActsMatrix<2, 3>::Zero();
  loc3DToLocBound << lcphi, lsphi, 0, -lsphi / lr, lcphi / lr, 0;

  return loc3DToLocBound;
}

Acts::Vector3 Acts::DiscSurface::normal(const GeometryContext& gctx,
                                        const Vector2& /*lposition*/) const {
  return normal(gctx);
}

Acts::Vector3 Acts::DiscSurface::normal(const GeometryContext& gctx,
                                        const Vector3& /*position*/) const {
  return normal(gctx);
}

Acts::Vector3 Acts::DiscSurface::normal(const GeometryContext& gctx) const {
  // fast access via transform matrix (and not rotation())
  const auto& tMatrix = transform(gctx).matrix();
  return Vector3(tMatrix(0, 2), tMatrix(1, 2), tMatrix(2, 2));
}

Acts::Vector3 Acts::DiscSurface::binningPosition(const GeometryContext& gctx,
                                                 BinningValue bValue) const {
  if (bValue == binR || bValue == binPhi) {
    double r = m_bounds->binningValueR();
    double phi = m_bounds->binningValuePhi();
    return localToGlobal(gctx, Vector2{r, phi}, Vector3{});
  }
  return center(gctx);
}

double Acts::DiscSurface::binningPositionValue(const GeometryContext& gctx,
                                               BinningValue bValue) const {
  if (bValue == binR) {
    return VectorHelpers::perp(binningPosition(gctx, bValue));
  }
  if (bValue == binPhi) {
    return VectorHelpers::phi(binningPosition(gctx, bValue));
  }

  return GeometryObject::binningPositionValue(gctx, bValue);
}

double Acts::DiscSurface::pathCorrection(const GeometryContext& gctx,
                                         const Vector3& /*position*/,
                                         const Vector3& direction) const {
  /// we can ignore the global position here
  return 1. / std::abs(normal(gctx).dot(direction));
}<|MERGE_RESOLUTION|>--- conflicted
+++ resolved
@@ -213,24 +213,6 @@
   // The global position
   const Vector3 position = parameters.segment<3>(eFreePos0);
   // The direction
-<<<<<<< HEAD
-  const Vector3 direction = freeParams.segment<3>(eFreeDir0);
-  // special polar coordinates for the Disc
-  double lrad = boundParams[eBoundLoc0];
-  double lphi = boundParams[eBoundLoc1];
-  double lcphi = std::cos(lphi);
-  double lsphi = std::sin(lphi);
-  // retrieve the reference frame
-  const auto rframe = referenceFrame(gctx, position, direction);
-  // Initialize the jacobian from local to global
-  BoundToFreeMatrix jacToGlobal = BoundToFreeMatrix::Zero();
-  // the local error components - rotated from reference frame
-  jacToGlobal.block<3, 1>(eFreePos0, eBoundLoc0) =
-      lcphi * rframe.block<3, 1>(0, 0) + lsphi * rframe.block<3, 1>(0, 1);
-  jacToGlobal.block<3, 1>(eFreePos0, eBoundLoc1) =
-      lrad *
-      (lcphi * rframe.block<3, 1>(0, 1) - lsphi * rframe.block<3, 1>(0, 0));
-=======
   const Vector3 direction = parameters.segment<3>(eFreeDir0);
   // The measurement frame of the surface
   RotationMatrix3 rframeT =
@@ -250,7 +232,6 @@
   jacToGlobal.block<3, 1>(eFreePos0, eBoundLoc0) = lcphi * lx + lsphi * ly;
   jacToGlobal.block<3, 1>(eFreePos0, eBoundLoc1) =
       lr * (lcphi * ly - lsphi * lx);
->>>>>>> f0af0e7d
   // the time component
   jacToGlobal(eFreeTime, eBoundTime) = 1;
   // the momentum components
