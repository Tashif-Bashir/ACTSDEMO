// This file is part of the Acts project.
//
// Copyright (C) 2020 CERN for the benefit of the Acts project
//
// This Source Code Form is subject to the terms of the Mozilla Public
// License, v. 2.0. If a copy of the MPL was not distributed with this
// file, You can obtain one at http://mozilla.org/MPL/2.0/.

#include "Acts/Surfaces/AnnulusBounds.hpp"

#include "Acts/Definitions/TrackParametrization.hpp"
#include "Acts/Surfaces/BoundaryCheck.hpp"
#include "Acts/Surfaces/detail/VerticesHelper.hpp"
#include "Acts/Utilities/VectorHelpers.hpp"
#include "Acts/Utilities/detail/periodic.hpp"

#include <algorithm>
#include <cmath>
#include <iomanip>
#include <iostream>
#include <limits>
#include <stdexcept>

Acts::AnnulusBounds::AnnulusBounds(
    const std::array<double, eSize>& values) noexcept(false)
    : m_values(values), m_moduleOrigin({values[eOriginX], values[eOriginY]}) {
  checkConsistency();
  m_rotationStripPC = Translation2(Vector2(0, -get(eAveragePhi)));
  m_translation = Translation2(m_moduleOrigin);

  m_shiftXY = m_moduleOrigin * -1;
  m_shiftPC =
      Vector2(VectorHelpers::perp(m_shiftXY), VectorHelpers::phi(m_shiftXY));

  // we need the corner points of the module to do the inside
  // checking, calculate them here once, they don't change

  // find inner outer radius at edges in STRIP PC
  auto circIx = [](double O_x, double O_y, double r, double phi) -> Vector2 {
    //                      _____________________________________________
    //                     /      2  2                    2    2  2    2
    //     O_x + O_y*m - \/  - O_x *m  + 2*O_x*O_y*m - O_y  + m *r  + r
    // x = --------------------------------------------------------------
    //                                  2
    //                                 m  + 1
    //
    // y = m*x
    //
    double m = std::tan(phi);
    Vector2 dir(std::cos(phi), std::sin(phi));
    double x1 = (O_x + O_y * m -
                 std::sqrt(-std::pow(O_x, 2) * std::pow(m, 2) +
                           2 * O_x * O_y * m - std::pow(O_y, 2) +
                           std::pow(m, 2) * std::pow(r, 2) + std::pow(r, 2))) /
                (std::pow(m, 2) + 1);
    double x2 = (O_x + O_y * m +
                 std::sqrt(-std::pow(O_x, 2) * std::pow(m, 2) +
                           2 * O_x * O_y * m - std::pow(O_y, 2) +
                           std::pow(m, 2) * std::pow(r, 2) + std::pow(r, 2))) /
                (std::pow(m, 2) + 1);

    Vector2 v1(x1, m * x1);
    if (v1.dot(dir) > 0) {
      return v1;
    }
    return {x2, m * x2};
  };

  // calculate corners in STRIP XY, keep them we need them for minDistance()
  m_outLeftStripXY =
      circIx(m_moduleOrigin[eBoundLoc0], m_moduleOrigin[eBoundLoc1], get(eMaxR),
             get(eMaxPhiRel));
  m_inLeftStripXY =
      circIx(m_moduleOrigin[eBoundLoc0], m_moduleOrigin[eBoundLoc1], get(eMinR),
             get(eMaxPhiRel));
  m_outRightStripXY =
      circIx(m_moduleOrigin[eBoundLoc0], m_moduleOrigin[eBoundLoc1], get(eMaxR),
             get(eMinPhiRel));
  m_inRightStripXY =
      circIx(m_moduleOrigin[eBoundLoc0], m_moduleOrigin[eBoundLoc1], get(eMinR),
             get(eMinPhiRel));

  m_outLeftStripPC = {m_outLeftStripXY.norm(),
                      VectorHelpers::phi(m_outLeftStripXY)};
  m_inLeftStripPC = {m_inLeftStripXY.norm(),
                     VectorHelpers::phi(m_inLeftStripXY)};
  m_outRightStripPC = {m_outRightStripXY.norm(),
                       VectorHelpers::phi(m_outRightStripXY)};
  m_inRightStripPC = {m_inRightStripXY.norm(),
                      VectorHelpers::phi(m_inRightStripXY)};

  m_outLeftModulePC = stripXYToModulePC(m_outLeftStripXY);
  m_inLeftModulePC = stripXYToModulePC(m_inLeftStripXY);
  m_outRightModulePC = stripXYToModulePC(m_outRightStripXY);
  m_inRightModulePC = stripXYToModulePC(m_inRightStripXY);
}

std::vector<Acts::Vector2> Acts::AnnulusBounds::corners() const {
  auto rot = m_rotationStripPC.inverse();

  return {rot * m_outRightStripPC, rot * m_outLeftStripPC,
          rot * m_inLeftStripPC, rot * m_inRightStripPC};
}

std::vector<Acts::Vector2> Acts::AnnulusBounds::vertices(
    unsigned int lseg) const {
  if (lseg > 0) {
    // List of vertices counter-clockwise starting with left inner
    std::vector<Acts::Vector2> rvertices;

    using VectorHelpers::phi;
    auto phisInner = detail::VerticesHelper::phiSegments(
        phi(m_inRightStripXY - m_moduleOrigin),
        phi(m_inLeftStripXY - m_moduleOrigin));
    auto phisOuter = detail::VerticesHelper::phiSegments(
        phi(m_outLeftStripXY - m_moduleOrigin),
        phi(m_outRightStripXY - m_moduleOrigin));

    // Inner bow from phi_min -> phi_max
    for (unsigned int iseg = 0; iseg < phisInner.size() - 1; ++iseg) {
      int addon = (iseg == phisInner.size() - 2) ? 1 : 0;
      detail::VerticesHelper::createSegment<Vector2, Transform2>(
          rvertices, {get(eMinR), get(eMinR)}, phisInner[iseg],
          phisInner[iseg + 1], lseg, addon);
    }
    // Upper bow from phi_max -> phi_min
    for (unsigned int iseg = 0; iseg < phisOuter.size() - 1; ++iseg) {
      int addon = (iseg == phisOuter.size() - 2) ? 1 : 0;
      detail::VerticesHelper::createSegment<Vector2, Transform2>(
          rvertices, {get(eMaxR), get(eMaxR)}, phisOuter[iseg],
          phisOuter[iseg + 1], lseg, addon);
    }
    std::for_each(rvertices.begin(), rvertices.end(),
                  [&](Acts::Vector2& rv) { rv += m_moduleOrigin; });
    return rvertices;
  }
  return {m_inLeftStripXY, m_inRightStripXY, m_outRightStripXY,
          m_outLeftStripXY};
}

bool Acts::AnnulusBounds::inside(const Vector2& lposition, double tolR,
                                 double tolPhi) const {
  // locpo is PC in STRIP SYSTEM
  // need to perform internal rotation induced by average phi
  Vector2 locpo_rotated = m_rotationStripPC * lposition;
  double phiLoc = locpo_rotated[eBoundLoc1];
  double rLoc = locpo_rotated[eBoundLoc0];

  if (phiLoc < (get(eMinPhiRel) - tolPhi) ||
      phiLoc > (get(eMaxPhiRel) + tolPhi)) {
    return false;
  }

  // calculate R in MODULE SYSTEM to evaluate R-bounds
  if (tolR == 0.) {
    // don't need R, can use R^2
    double r_mod2 =
        m_shiftPC[eBoundLoc0] * m_shiftPC[eBoundLoc0] + rLoc * rLoc +
        2 * m_shiftPC[eBoundLoc0] * rLoc * cos(phiLoc - m_shiftPC[eBoundLoc1]);

    if (r_mod2 < get(eMinR) * get(eMinR) || r_mod2 > get(eMaxR) * get(eMaxR)) {
      return false;
    }
  } else {
    // use R
    double r_mod = sqrt(
        m_shiftPC[eBoundLoc0] * m_shiftPC[eBoundLoc0] + rLoc * rLoc +
        2 * m_shiftPC[eBoundLoc0] * rLoc * cos(phiLoc - m_shiftPC[eBoundLoc1]));

    if (r_mod < (get(eMinR) - tolR) || r_mod > (get(eMaxR) + tolR)) {
      return false;
    }
  }
  return true;
}

bool Acts::AnnulusBounds::inside(
    const Vector2& lposition,
    const BoundaryTolerance& boundaryTolerance) const {
  if (boundaryTolerance.isInfinite()) {
    return true;
  }

  if (boundaryTolerance.isNone()) {
    return inside(lposition, 0., 0.);
  }

  // locpo is PC in STRIP SYSTEM
<<<<<<< HEAD
  if (auto absoluteBound = boundaryTolerance.asAbsoluteBoundOpt();
      absoluteBound.has_value()) {
    return inside(lposition, absoluteBound->tolerance0,
                  absoluteBound->tolerance1);
  } else {
    // first check if inside. We don't need to look into the covariance if
    // inside
    if (inside(lposition, 0., 0.)) {
      return true;
    }

    if (!boundaryTolerance.hasChi2Bound()) {
      throw std::logic_error("not implemented");
    }

    const auto& boundaryToleranceChi2 = boundaryTolerance.asChi2Bound();

    // we need to rotate the locpo
    Vector2 locpo_rotated = m_rotationStripPC * lposition;

    // covariance is given in STRIP SYSTEM in PC
    // we need to convert the covariance to the MODULE SYSTEM in PC
    // via jacobian.
    // The following transforms into STRIP XY, does the shift into MODULE XY,
    // and then transforms into MODULE PC
    double dphi = get(eAveragePhi);
    double phi_strip = locpo_rotated[eBoundLoc1];
    double r_strip = locpo_rotated[eBoundLoc0];
    double O_x = m_shiftXY[eBoundLoc0];
    double O_y = m_shiftXY[eBoundLoc1];

    // For a transformation from cartesian into polar coordinates
    //
    //              [         _________      ]
    //              [        /  2    2       ]
    //              [      \/  x  + y        ]
    //     [ r' ]   [                        ]
    // v = [    ] = [      /       y        \]
    //     [phi']   [2*atan|----------------|]
    //              [      |       _________|]
    //              [      |      /  2    2 |]
    //              [      \x + \/  x  + y  /]
    //
    // Where x, y are polar coordinates that can be rotated by dPhi
    //
    // [x]   [O_x + r*cos(dPhi - phi)]
    // [ ] = [                       ]
    // [y]   [O_y - r*sin(dPhi - phi)]
    //
    // The general jacobian is:
    //
    //        [d        d      ]
    //        [--(f_x)  --(f_x)]
    //        [dx       dy     ]
    // Jgen = [                ]
    //        [d        d      ]
    //        [--(f_y)  --(f_y)]
    //        [dx       dy     ]
    //
    // which means in this case:
    //
    //     [     d                   d           ]
    //     [ ----------(rMod)    ---------(rMod) ]
    //     [ dr_{strip}          dphiStrip       ]
    // J = [                                     ]
    //     [    d                   d            ]
    //     [----------(phiMod)  ---------(phiMod)]
    //     [dr_{strip}          dphiStrip        ]
    //
    // Performing the derivative one gets:
    //
    //     [B*O_x + C*O_y + rStrip  rStrip*(B*O_y + O_x*sin(dPhi - phiStrip))]
    //     [----------------------  -----------------------------------------]
    //     [          ___                               ___                  ]
    //     [        \/ A                              \/ A                   ]
    // J = [                                                                 ]
    //     [  -(B*O_y - C*O_x)           rStrip*(B*O_x + C*O_y + rStrip)     ]
    //     [  -----------------          -------------------------------     ]
    //     [          A                                 A                    ]
    //
    // where
    //        2                                          2 2
    // A = O_x  + 2*O_x*rStrip*cos(dPhi - phiStrip) + O_y  -
    // 2*O_y*rStrip*sin(dPhi - phiStrip) + rStrip B = cos(dPhi - phiStrip) C =
    // -sin(dPhi - phiStrip)

    double cosDPhiPhiStrip = std::cos(dphi - phi_strip);
    double sinDPhiPhiStrip = std::sin(dphi - phi_strip);

    double A = O_x * O_x + 2 * O_x * r_strip * cosDPhiPhiStrip + O_y * O_y -
               2 * O_y * r_strip * sinDPhiPhiStrip + r_strip * r_strip;
    double sqrtA = std::sqrt(A);

    double B = cosDPhiPhiStrip;
    double C = -sinDPhiPhiStrip;
    ActsMatrix<2, 2> jacobianStripPCToModulePC;
    jacobianStripPCToModulePC(0, 0) = (B * O_x + C * O_y + r_strip) / sqrtA;
    jacobianStripPCToModulePC(0, 1) =
        r_strip * (B * O_y + O_x * sinDPhiPhiStrip) / sqrtA;
    jacobianStripPCToModulePC(1, 0) = -(B * O_y - C * O_x) / A;
    jacobianStripPCToModulePC(1, 1) =
        r_strip * (B * O_x + C * O_y + r_strip) / A;

    // Mahalanobis distance uses inverse covariance as weights
    auto weightStripPC = boundaryToleranceChi2.weight;
    auto weightModulePC = jacobianStripPCToModulePC.transpose() *
                          weightStripPC * jacobianStripPCToModulePC;

    double minDist = std::numeric_limits<double>::max();

    Vector2 currentClosest;
    double currentDist = 0;

    // do projection in STRIP PC

    // first: STRIP system. locpo is in STRIP PC already
    currentClosest = closestOnSegment(m_inLeftStripPC, m_outLeftStripPC,
                                      locpo_rotated, weightStripPC);
    currentDist = squaredNorm(locpo_rotated - currentClosest, weightStripPC);
    minDist = currentDist;
=======
  if (bcheck.type() == BoundaryCheck::Type::eAbsolute) {
    return inside(lposition, bcheck.tolerance()[eBoundLoc0],
                  bcheck.tolerance()[eBoundLoc1]);
  }

  // first check if inside. We don't need to look into the covariance if inside
  if (inside(lposition, 0., 0.)) {
    return true;
  }
>>>>>>> 8a8e54a5

  // we need to rotate the locpo
  Vector2 locpo_rotated = m_rotationStripPC * lposition;

  // covariance is given in STRIP SYSTEM in PC we need to convert the covariance
  // to the MODULE SYSTEM in PC via jacobian. The following transforms into
  // STRIP XY, does the shift into MODULE XY, and then transforms into MODULE PC
  double dphi = get(eAveragePhi);
  double phi_strip = locpo_rotated[eBoundLoc1];
  double r_strip = locpo_rotated[eBoundLoc0];
  double O_x = m_shiftXY[eBoundLoc0];
  double O_y = m_shiftXY[eBoundLoc1];

  // For a transformation from cartesian into polar coordinates
  //
  //              [         _________      ]
  //              [        /  2    2       ]
  //              [      \/  x  + y        ]
  //     [ r' ]   [                        ]
  // v = [    ] = [      /       y        \]
  //     [phi']   [2*atan|----------------|]
  //              [      |       _________|]
  //              [      |      /  2    2 |]
  //              [      \x + \/  x  + y  /]
  //
  // Where x, y are polar coordinates that can be rotated by dPhi
  //
  // [x]   [O_x + r*cos(dPhi - phi)]
  // [ ] = [                       ]
  // [y]   [O_y - r*sin(dPhi - phi)]
  //
  // The general jacobian is:
  //
  //        [d        d      ]
  //        [--(f_x)  --(f_x)]
  //        [dx       dy     ]
  // Jgen = [                ]
  //        [d        d      ]
  //        [--(f_y)  --(f_y)]
  //        [dx       dy     ]
  //
  // which means in this case:
  //
  //     [     d                   d           ]
  //     [ ----------(rMod)    ---------(rMod) ]
  //     [ dr_{strip}          dphiStrip       ]
  // J = [                                     ]
  //     [    d                   d            ]
  //     [----------(phiMod)  ---------(phiMod)]
  //     [dr_{strip}          dphiStrip        ]
  //
  // Performing the derivative one gets:
  //
  //     [B*O_x + C*O_y + rStrip  rStrip*(B*O_y + O_x*sin(dPhi - phiStrip))]
  //     [----------------------  -----------------------------------------]
  //     [          ___                               ___                  ]
  //     [        \/ A                              \/ A                   ]
  // J = [                                                                 ]
  //     [  -(B*O_y - C*O_x)           rStrip*(B*O_x + C*O_y + rStrip)     ]
  //     [  -----------------          -------------------------------     ]
  //     [          A                                 A                    ]
  //
  // where
  //        2                                          2
  // A = O_x  + 2*O_x*rStrip*cos(dPhi - phiStrip) + O_y
  //                                                 2
  //     - 2*O_y*rStrip*sin(dPhi - phiStrip) + rStrip
  // B = cos(dPhi - phiStrip)
  // C = -sin(dPhi - phiStrip)

  double cosDPhiPhiStrip = std::cos(dphi - phi_strip);
  double sinDPhiPhiStrip = std::sin(dphi - phi_strip);

  double A = O_x * O_x + 2 * O_x * r_strip * cosDPhiPhiStrip + O_y * O_y -
             2 * O_y * r_strip * sinDPhiPhiStrip + r_strip * r_strip;
  double sqrtA = std::sqrt(A);

  double B = cosDPhiPhiStrip;
  double C = -sinDPhiPhiStrip;
  ActsMatrix<2, 2> jacobianStripPCToModulePC;
  jacobianStripPCToModulePC(0, 0) = (B * O_x + C * O_y + r_strip) / sqrtA;
  jacobianStripPCToModulePC(0, 1) =
      r_strip * (B * O_y + O_x * sinDPhiPhiStrip) / sqrtA;
  jacobianStripPCToModulePC(1, 0) = -(B * O_y - C * O_x) / A;
  jacobianStripPCToModulePC(1, 1) = r_strip * (B * O_x + C * O_y + r_strip) / A;

  // covariance is given in STRIP PC
  auto covStripPC = bcheck.covariance();
  // calculate covariance in MODULE PC using jacobian from above
  auto covModulePC = jacobianStripPCToModulePC * covStripPC *
                     jacobianStripPCToModulePC.transpose();

  // Mahalanobis distance uses inverse covariance as weights
  auto weightStripPC = covStripPC.inverse();
  auto weightModulePC = covModulePC.inverse();

  double minDist = std::numeric_limits<double>::max();

  Vector2 currentClosest;
  double currentDist = 0;

  // do projection in STRIP PC

  // first: STRIP system. locpo is in STRIP PC already
  currentClosest = closestOnSegment(m_inLeftStripPC, m_outLeftStripPC,
                                    locpo_rotated, weightStripPC);
  currentDist = squaredNorm(locpo_rotated - currentClosest, weightStripPC);
  minDist = currentDist;

  currentClosest = closestOnSegment(m_inRightStripPC, m_outRightStripPC,
                                    locpo_rotated, weightStripPC);
  currentDist = squaredNorm(locpo_rotated - currentClosest, weightStripPC);
  if (currentDist < minDist) {
    minDist = currentDist;
  }

  // now: MODULE system. Need to transform locpo to MODULE PC
  //  transform is STRIP PC -> STRIP XY -> MODULE XY -> MODULE PC
  Vector2 locpoStripXY(
      locpo_rotated[eBoundLoc0] * std::cos(locpo_rotated[eBoundLoc1]),
      locpo_rotated[eBoundLoc0] * std::sin(locpo_rotated[eBoundLoc1]));
  Vector2 locpoModulePC = stripXYToModulePC(locpoStripXY);

  // now check edges in MODULE PC (inner and outer circle) assuming Mahalanobis
  // distances are of same unit if covariance is correctly transformed
  currentClosest = closestOnSegment(m_inLeftModulePC, m_inRightModulePC,
                                    locpoModulePC, weightModulePC);
  currentDist = squaredNorm(locpoModulePC - currentClosest, weightModulePC);
  if (currentDist < minDist) {
    minDist = currentDist;
  }

<<<<<<< HEAD
    // compare resulting Mahalanobis distance to configured
    // "number of sigmas"
    // we square it b/c we never took the square root of the distance
    return minDist <
           boundaryToleranceChi2.maxChi2 * boundaryToleranceChi2.maxChi2;
=======
  currentClosest = closestOnSegment(m_outLeftModulePC, m_outRightModulePC,
                                    locpoModulePC, weightModulePC);
  currentDist = squaredNorm(locpoModulePC - currentClosest, weightModulePC);
  if (currentDist < minDist) {
    minDist = currentDist;
>>>>>>> 8a8e54a5
  }

  // compare resulting Mahalanobis distance to configured "number of sigmas" we
  // square it b/c we never took the square root of the distance
  return minDist < bcheck.tolerance()[0] * bcheck.tolerance()[0];
}

Acts::Vector2 Acts::AnnulusBounds::stripXYToModulePC(
    const Vector2& vStripXY) const {
  Vector2 vecModuleXY = vStripXY + m_shiftXY;
  return {vecModuleXY.norm(), VectorHelpers::phi(vecModuleXY)};
}

Acts::Vector2 Acts::AnnulusBounds::closestOnSegment(
    const Vector2& a, const Vector2& b, const Vector2& p,
    const SquareMatrix2& weight) const {
  // connecting vector
  auto n = b - a;
  // squared norm of line
  auto f = (n.transpose() * weight * n).value();
  // weighted scalar product of line to point and segment line
  auto u = ((p - a).transpose() * weight * n).value() / f;
  // clamp to [0, 1], convert to point
  return std::min(std::max(u, static_cast<ActsScalar>(0)),
                  static_cast<ActsScalar>(1)) *
             n +
         a;
}

double Acts::AnnulusBounds::squaredNorm(const Vector2& v,
                                        const SquareMatrix2& weight) const {
  return (v.transpose() * weight * v).value();
}

Acts::Vector2 Acts::AnnulusBounds::moduleOrigin() const {
  return Eigen::Rotation2D<ActsScalar>(get(eAveragePhi)) * m_moduleOrigin;
}

// Ostream operator overload
std::ostream& Acts::AnnulusBounds::toStream(std::ostream& sl) const {
  sl << std::setiosflags(std::ios::fixed);
  sl << std::setprecision(7);
  sl << "Acts::AnnulusBounds:  (innerRadius, outerRadius, minPhi, maxPhi) = ";
  sl << "(" << get(eMinR) << ", " << get(eMaxR) << ", " << phiMin() << ", "
     << phiMax() << ")" << '\n';
  sl << " - shift xy = " << m_shiftXY.x() << ", " << m_shiftXY.y() << '\n';
  sl << " - shift pc = " << m_shiftPC.x() << ", " << m_shiftPC.y() << '\n';
  sl << std::setprecision(-1);
  return sl;
}<|MERGE_RESOLUTION|>--- conflicted
+++ resolved
@@ -185,140 +185,18 @@
     return inside(lposition, 0., 0.);
   }
 
-  // locpo is PC in STRIP SYSTEM
-<<<<<<< HEAD
   if (auto absoluteBound = boundaryTolerance.asAbsoluteBoundOpt();
       absoluteBound.has_value()) {
     return inside(lposition, absoluteBound->tolerance0,
                   absoluteBound->tolerance1);
-  } else {
-    // first check if inside. We don't need to look into the covariance if
-    // inside
-    if (inside(lposition, 0., 0.)) {
-      return true;
-    }
-
-    if (!boundaryTolerance.hasChi2Bound()) {
-      throw std::logic_error("not implemented");
-    }
-
-    const auto& boundaryToleranceChi2 = boundaryTolerance.asChi2Bound();
-
-    // we need to rotate the locpo
-    Vector2 locpo_rotated = m_rotationStripPC * lposition;
-
-    // covariance is given in STRIP SYSTEM in PC
-    // we need to convert the covariance to the MODULE SYSTEM in PC
-    // via jacobian.
-    // The following transforms into STRIP XY, does the shift into MODULE XY,
-    // and then transforms into MODULE PC
-    double dphi = get(eAveragePhi);
-    double phi_strip = locpo_rotated[eBoundLoc1];
-    double r_strip = locpo_rotated[eBoundLoc0];
-    double O_x = m_shiftXY[eBoundLoc0];
-    double O_y = m_shiftXY[eBoundLoc1];
-
-    // For a transformation from cartesian into polar coordinates
-    //
-    //              [         _________      ]
-    //              [        /  2    2       ]
-    //              [      \/  x  + y        ]
-    //     [ r' ]   [                        ]
-    // v = [    ] = [      /       y        \]
-    //     [phi']   [2*atan|----------------|]
-    //              [      |       _________|]
-    //              [      |      /  2    2 |]
-    //              [      \x + \/  x  + y  /]
-    //
-    // Where x, y are polar coordinates that can be rotated by dPhi
-    //
-    // [x]   [O_x + r*cos(dPhi - phi)]
-    // [ ] = [                       ]
-    // [y]   [O_y - r*sin(dPhi - phi)]
-    //
-    // The general jacobian is:
-    //
-    //        [d        d      ]
-    //        [--(f_x)  --(f_x)]
-    //        [dx       dy     ]
-    // Jgen = [                ]
-    //        [d        d      ]
-    //        [--(f_y)  --(f_y)]
-    //        [dx       dy     ]
-    //
-    // which means in this case:
-    //
-    //     [     d                   d           ]
-    //     [ ----------(rMod)    ---------(rMod) ]
-    //     [ dr_{strip}          dphiStrip       ]
-    // J = [                                     ]
-    //     [    d                   d            ]
-    //     [----------(phiMod)  ---------(phiMod)]
-    //     [dr_{strip}          dphiStrip        ]
-    //
-    // Performing the derivative one gets:
-    //
-    //     [B*O_x + C*O_y + rStrip  rStrip*(B*O_y + O_x*sin(dPhi - phiStrip))]
-    //     [----------------------  -----------------------------------------]
-    //     [          ___                               ___                  ]
-    //     [        \/ A                              \/ A                   ]
-    // J = [                                                                 ]
-    //     [  -(B*O_y - C*O_x)           rStrip*(B*O_x + C*O_y + rStrip)     ]
-    //     [  -----------------          -------------------------------     ]
-    //     [          A                                 A                    ]
-    //
-    // where
-    //        2                                          2 2
-    // A = O_x  + 2*O_x*rStrip*cos(dPhi - phiStrip) + O_y  -
-    // 2*O_y*rStrip*sin(dPhi - phiStrip) + rStrip B = cos(dPhi - phiStrip) C =
-    // -sin(dPhi - phiStrip)
-
-    double cosDPhiPhiStrip = std::cos(dphi - phi_strip);
-    double sinDPhiPhiStrip = std::sin(dphi - phi_strip);
-
-    double A = O_x * O_x + 2 * O_x * r_strip * cosDPhiPhiStrip + O_y * O_y -
-               2 * O_y * r_strip * sinDPhiPhiStrip + r_strip * r_strip;
-    double sqrtA = std::sqrt(A);
-
-    double B = cosDPhiPhiStrip;
-    double C = -sinDPhiPhiStrip;
-    ActsMatrix<2, 2> jacobianStripPCToModulePC;
-    jacobianStripPCToModulePC(0, 0) = (B * O_x + C * O_y + r_strip) / sqrtA;
-    jacobianStripPCToModulePC(0, 1) =
-        r_strip * (B * O_y + O_x * sinDPhiPhiStrip) / sqrtA;
-    jacobianStripPCToModulePC(1, 0) = -(B * O_y - C * O_x) / A;
-    jacobianStripPCToModulePC(1, 1) =
-        r_strip * (B * O_x + C * O_y + r_strip) / A;
-
-    // Mahalanobis distance uses inverse covariance as weights
-    auto weightStripPC = boundaryToleranceChi2.weight;
-    auto weightModulePC = jacobianStripPCToModulePC.transpose() *
-                          weightStripPC * jacobianStripPCToModulePC;
-
-    double minDist = std::numeric_limits<double>::max();
-
-    Vector2 currentClosest;
-    double currentDist = 0;
-
-    // do projection in STRIP PC
-
-    // first: STRIP system. locpo is in STRIP PC already
-    currentClosest = closestOnSegment(m_inLeftStripPC, m_outLeftStripPC,
-                                      locpo_rotated, weightStripPC);
-    currentDist = squaredNorm(locpo_rotated - currentClosest, weightStripPC);
-    minDist = currentDist;
-=======
-  if (bcheck.type() == BoundaryCheck::Type::eAbsolute) {
-    return inside(lposition, bcheck.tolerance()[eBoundLoc0],
-                  bcheck.tolerance()[eBoundLoc1]);
   }
 
   // first check if inside. We don't need to look into the covariance if inside
   if (inside(lposition, 0., 0.)) {
     return true;
   }
->>>>>>> 8a8e54a5
-
+
+  // locpo is PC in STRIP SYSTEM
   // we need to rotate the locpo
   Vector2 locpo_rotated = m_rotationStripPC * lposition;
 
@@ -450,19 +328,11 @@
     minDist = currentDist;
   }
 
-<<<<<<< HEAD
-    // compare resulting Mahalanobis distance to configured
-    // "number of sigmas"
-    // we square it b/c we never took the square root of the distance
-    return minDist <
-           boundaryToleranceChi2.maxChi2 * boundaryToleranceChi2.maxChi2;
-=======
   currentClosest = closestOnSegment(m_outLeftModulePC, m_outRightModulePC,
                                     locpoModulePC, weightModulePC);
   currentDist = squaredNorm(locpoModulePC - currentClosest, weightModulePC);
   if (currentDist < minDist) {
     minDist = currentDist;
->>>>>>> 8a8e54a5
   }
 
   // compare resulting Mahalanobis distance to configured "number of sigmas" we
