// This file is part of the Acts project.
//
// Copyright (C) 2016-2019 CERN for the benefit of the Acts project
//
// This Source Code Form is subject to the terms of the Mozilla Public
// License, v. 2.0. If a copy of the MPL was not distributed with this
// file, You can obtain one at http://mozilla.org/MPL/2.0/.

#include "Acts/Geometry/TrackingVolume.hpp"

#include "Acts/Definitions/Direction.hpp"
#include "Acts/Definitions/Tolerance.hpp"
#include "Acts/Geometry/GeometryIdentifier.hpp"
#include "Acts/Geometry/GlueVolumesDescriptor.hpp"
#include "Acts/Geometry/VolumeBounds.hpp"
#include "Acts/Material/IMaterialDecorator.hpp"
#include "Acts/Material/IVolumeMaterial.hpp"
#include "Acts/Material/ProtoVolumeMaterial.hpp"
#include "Acts/Propagator/Navigator.hpp"
#include "Acts/Surfaces/Surface.hpp"
#include "Acts/Utilities/BinningType.hpp"
#include "Acts/Utilities/Frustum.hpp"
#include "Acts/Utilities/Ray.hpp"

#include <algorithm>
#include <array>
#include <functional>
#include <ostream>
#include <string>
#include <tuple>
#include <type_traits>
#include <utility>

namespace Acts {
class ISurfaceMaterial;
}  // namespace Acts

Acts::TrackingVolume::TrackingVolume(
    const Transform3& transform, VolumeBoundsPtr volbounds,
    const std::shared_ptr<const TrackingVolumeArray>& containedVolumeArray,
    const std::string& volumeName)
    : Volume(transform, std::move(volbounds)),
      m_volumeMaterial(nullptr),
      m_boundarySurfaces(),
      m_confinedLayers(nullptr),
      m_confinedVolumes(containedVolumeArray),
      m_name(volumeName) {
  createBoundarySurfaces();
  interlinkLayers();
}

// constructor for arguments
Acts::TrackingVolume::TrackingVolume(
    const Transform3& transform, VolumeBoundsPtr volumeBounds,
    std::shared_ptr<const IVolumeMaterial> volumeMaterial,
    std::unique_ptr<const LayerArray> staticLayerArray,
    std::shared_ptr<const TrackingVolumeArray> containedVolumeArray,
    MutableTrackingVolumeVector denseVolumeVector,
    const std::string& volumeName)
    : Volume(transform, std::move(volumeBounds)),
      m_volumeMaterial(std::move(volumeMaterial)),
      m_confinedLayers(std::move(staticLayerArray)),
      m_confinedVolumes(std::move(containedVolumeArray)),
      m_confinedDenseVolumes({}),
      m_name(volumeName) {
  createBoundarySurfaces();
  interlinkLayers();
  connectDenseBoundarySurfaces(denseVolumeVector);
}

// constructor for arguments
Acts::TrackingVolume::TrackingVolume(
    const Transform3& transform, VolumeBoundsPtr volbounds,
    std::vector<std::unique_ptr<Volume::BoundingBox>> boxStore,
    std::vector<std::unique_ptr<const Volume>> descendants,
    const Volume::BoundingBox* top,
    std::shared_ptr<const IVolumeMaterial> volumeMaterial,
    const std::string& volumeName)
    : Volume(transform, std::move(volbounds)),
      m_volumeMaterial(std::move(volumeMaterial)),
      m_name(volumeName),
      m_descendantVolumes(std::move(descendants)),
      m_bvhTop(top) {
  createBoundarySurfaces();
  // we take a copy of the unique box pointers, but we want to
  // store them as consts.
  for (auto& uptr : boxStore) {
    m_boundingBoxes.push_back(
        std::unique_ptr<Volume::BoundingBox>(uptr.release()));
  }
}

Acts::TrackingVolume::~TrackingVolume() {
  delete m_glueVolumeDescriptor;
}

const Acts::TrackingVolume* Acts::TrackingVolume::lowestTrackingVolume(
    const GeometryContext& /*gctx*/, const Vector3& position,
    const double tol) const {
  // confined static volumes - highest hierarchy
  if (m_confinedVolumes) {
    return (m_confinedVolumes->object(position).get());
  }

  // search for dense volumes
  if (!m_confinedDenseVolumes.empty()) {
    for (auto& denseVolume : m_confinedDenseVolumes) {
      if (denseVolume->inside(position, tol)) {
        return denseVolume.get();
      }
    }
  }

  // there is no lower sub structure
  return this;
}

const Acts::TrackingVolumeBoundaries& Acts::TrackingVolume::boundarySurfaces()
    const {
  return (m_boundarySurfaces);
}

void Acts::TrackingVolume::connectDenseBoundarySurfaces(
    MutableTrackingVolumeVector& confinedDenseVolumes) {
  if (!confinedDenseVolumes.empty()) {
    Direction dir = Direction::Positive;
    // Walk over each dense volume
    for (auto& confDenseVol : confinedDenseVolumes) {
      // Walk over each boundary surface of the volume
      auto& boundSur = confDenseVol->boundarySurfaces();
      for (unsigned int i = 0; i < boundSur.size(); i++) {
        // Skip empty entries since we do not know the shape of the dense volume
        // and therewith the used indices
        if (boundSur.at(i) == nullptr) {
          continue;
        }

        // Use mother volume as the opposite direction of the already used
        // direction
        auto mutableBs =
            std::const_pointer_cast<BoundarySurfaceT<TrackingVolume>>(
                boundSur.at(i));
        if (mutableBs->m_oppositeVolume != nullptr &&
            mutableBs->m_alongVolume == nullptr) {
          dir = Direction::Positive;
          mutableBs->attachVolume(this, dir);
        } else {
          if (mutableBs->m_oppositeVolume == nullptr &&
              mutableBs->m_alongVolume != nullptr) {
            dir = Direction::Negative;
            mutableBs->attachVolume(this, dir);
          }
        }

        // Update the boundary
        confDenseVol->updateBoundarySurface((BoundarySurfaceFace)i, mutableBs);
      }
      // Store the volume
      m_confinedDenseVolumes.push_back(std::move(confDenseVol));
    }
  }
}

void Acts::TrackingVolume::createBoundarySurfaces() {
  using Boundary = BoundarySurfaceT<TrackingVolume>;

  // Transform Surfaces To BoundarySurfaces
  auto orientedSurfaces = Volume::volumeBounds().orientedSurfaces(m_transform);

  m_boundarySurfaces.reserve(orientedSurfaces.size());
  for (auto& osf : orientedSurfaces) {
    TrackingVolume* opposite = nullptr;
    TrackingVolume* along = nullptr;
    if (osf.second == Direction::Negative) {
      opposite = this;
    } else {
      along = this;
    }
    m_boundarySurfaces.push_back(std::make_shared<const Boundary>(
        std::move(osf.first), opposite, along));
  }
}

void Acts::TrackingVolume::glueTrackingVolume(const GeometryContext& gctx,
                                              BoundarySurfaceFace bsfMine,
                                              TrackingVolume* neighbor,
                                              BoundarySurfaceFace bsfNeighbor) {
  // Find the connection of the two tracking volumes: binR returns the center
  // except for cylindrical volumes
  Vector3 bPosition(binningPosition(gctx, binR));
  Vector3 distance = Vector3(neighbor->binningPosition(gctx, binR) - bPosition);
  // glue to the face
  std::shared_ptr<const BoundarySurfaceT<TrackingVolume>> bSurfaceMine =
      boundarySurfaces().at(bsfMine);
  // @todo - complex glueing could be possible with actual intersection for the
  // normal vector
  Vector3 nvector =
      bSurfaceMine->surfaceRepresentation().normal(gctx, bPosition);
  // estimate the orientation
  Direction dir = Direction::fromScalar(nvector.dot(distance));
  // The easy case :
  // - no glue volume descriptors on either side
  if ((m_glueVolumeDescriptor == nullptr) ||
      m_glueVolumeDescriptor->glueVolumes(bsfMine) == nullptr) {
    // the boundary orientation
    auto mutableBSurfaceMine =
        std::const_pointer_cast<BoundarySurfaceT<TrackingVolume>>(bSurfaceMine);
    mutableBSurfaceMine->attachVolume(neighbor, dir);
    // Make sure you keep the boundary material if there
    const Surface& neighborSurface =
        neighbor->m_boundarySurfaces.at(bsfNeighbor)->surfaceRepresentation();
    auto neighborMaterial = neighborSurface.surfaceMaterialSharedPtr();
    const Surface& mySurface = bSurfaceMine->surfaceRepresentation();
    auto myMaterial = mySurface.surfaceMaterialSharedPtr();
    // Keep the neighbor material
    if (myMaterial == nullptr and neighborMaterial != nullptr) {
      Surface* myMutbableSurface = const_cast<Surface*>(&mySurface);
      myMutbableSurface->assignSurfaceMaterial(neighborMaterial);
    }
    // Now set it to the neighbor volume
    (neighbor->m_boundarySurfaces).at(bsfNeighbor) = bSurfaceMine;
  }
}

void Acts::TrackingVolume::glueTrackingVolumes(
    const GeometryContext& gctx, BoundarySurfaceFace bsfMine,
    const std::shared_ptr<TrackingVolumeArray>& neighbors,
    BoundarySurfaceFace bsfNeighbor) {
  // find the connection of the two tracking volumes : binR returns the center
  // except for cylindrical volumes
  std::shared_ptr<const TrackingVolume> nRefVolume =
      neighbors->arrayObjects().at(0);
  // get the distance
  Vector3 bPosition(binningPosition(gctx, binR));
  Vector3 distance =
      Vector3(nRefVolume->binningPosition(gctx, binR) - bPosition);
  // take the normal at the binning positio
  std::shared_ptr<const BoundarySurfaceT<TrackingVolume>> bSurfaceMine =
      boundarySurfaces().at(bsfMine);
  // @todo - complex glueing could be possible with actual intersection for the
  // normal vector
  Vector3 nvector =
      bSurfaceMine->surfaceRepresentation().normal(gctx, bPosition);
  // estimate the orientation
  Direction dir = Direction::fromScalar(nvector.dot(distance));
  // the easy case :
  // - no glue volume descriptors on either side
  if ((m_glueVolumeDescriptor == nullptr) ||
      !m_glueVolumeDescriptor->glueVolumes(bsfMine)) {
    // the boundary orientation
    auto mutableBSurfaceMine =
        std::const_pointer_cast<BoundarySurfaceT<TrackingVolume>>(bSurfaceMine);
    mutableBSurfaceMine->attachVolumeArray(neighbors, dir);
    // now set it to the neighbor volumes - the optised way
    for (auto& nVolume : neighbors->arrayObjects()) {
      auto mutableNVolume = std::const_pointer_cast<TrackingVolume>(nVolume);
      (mutableNVolume->m_boundarySurfaces).at(bsfNeighbor) = bSurfaceMine;
    }
  }
}

void Acts::TrackingVolume::assignBoundaryMaterial(
    std::shared_ptr<const ISurfaceMaterial> surfaceMaterial,
    BoundarySurfaceFace bsFace) {
  auto bSurface = m_boundarySurfaces.at(bsFace);
  Surface* surface = const_cast<Surface*>(&bSurface->surfaceRepresentation());
  surface->assignSurfaceMaterial(std::move(surfaceMaterial));
}

void Acts::TrackingVolume::updateBoundarySurface(
    BoundarySurfaceFace bsf,
    std::shared_ptr<const BoundarySurfaceT<TrackingVolume>> bs,
    bool checkmaterial) {
  if (checkmaterial) {
    auto cMaterialPtr = m_boundarySurfaces.at(bsf)
                            ->surfaceRepresentation()
                            .surfaceMaterialSharedPtr();
    auto bsMaterial = bs->surfaceRepresentation().surfaceMaterial();
    if (cMaterialPtr != nullptr && bsMaterial == nullptr) {
      Surface* surface = const_cast<Surface*>(&bs->surfaceRepresentation());
      surface->assignSurfaceMaterial(cMaterialPtr);
    }
  }
  m_boundarySurfaces.at(bsf) = std::move(bs);
}

void Acts::TrackingVolume::registerGlueVolumeDescriptor(
    GlueVolumesDescriptor* gvd) {
  delete m_glueVolumeDescriptor;
  m_glueVolumeDescriptor = gvd;
}

Acts::GlueVolumesDescriptor& Acts::TrackingVolume::glueVolumesDescriptor() {
  if (m_glueVolumeDescriptor == nullptr) {
    m_glueVolumeDescriptor = new GlueVolumesDescriptor;
  }
  return (*m_glueVolumeDescriptor);
}

void Acts::TrackingVolume::synchronizeLayers(double envelope) const {
  // case a : Layers exist
  // msgstream << MSG::VERBOSE << "  -> synchronizing Layer dimensions of
  // TrackingVolume '" << volumeName() << "'." << endreq;

  if (m_confinedLayers) {
    // msgstream << MSG::VERBOSE << "  ---> working on " <<
    // m_confinedLayers->arrayObjects().size() << " (material+navigation)
    // layers." << endreq;
    for (auto& clayIter : m_confinedLayers->arrayObjects()) {
      if (clayIter) {
        // @todo implement synchronize layer
        //  if (clayIter->surfaceRepresentation().type() == Surface::Cylinder &&
        //  !(center().isApprox(clayIter->surfaceRepresentation().center())) )
        //      clayIter->resizeAndRepositionLayer(volumeBounds(),center(),envelope);
        //  else
        //      clayIter->resizeLayer(volumeBounds(),envelope);
      }  // else
      // msgstream << MSG::WARNING << "  ---> found 0 pointer to layer,
      // indicates problem." << endreq;
    }
  }

  // case b : container volume -> step down
  if (m_confinedVolumes) {
    // msgstream << MSG::VERBOSE << "  ---> no confined layers, working on " <<
    // m_confinedVolumes->arrayObjects().size() << " confined volumes." <<
    // endreq;
    for (auto& cVolumesIter : m_confinedVolumes->arrayObjects()) {
      cVolumesIter->synchronizeLayers(envelope);
    }
  }
}

void Acts::TrackingVolume::interlinkLayers() {
  if (m_confinedLayers) {
    auto& layers = m_confinedLayers->arrayObjects();

    // forward register the last one as the previous one
    //  first <- | -> second, first <- | -> second, first <- | -> second
    const Layer* lastLayer = nullptr;
    for (auto& layerPtr : layers) {
      // we'll need to mutate our confined layers to perform this operation
      Layer& mutableLayer = *(std::const_pointer_cast<Layer>(layerPtr));
      // register the layers
      mutableLayer.m_nextLayerUtility = m_confinedLayers->binUtility();
      mutableLayer.m_nextLayers.first = lastLayer;
      // register the volume
      mutableLayer.encloseTrackingVolume(*this);
      // remember the last layer
      lastLayer = &mutableLayer;
    }
    // backward loop
    lastLayer = nullptr;
    for (auto layerIter = layers.rbegin(); layerIter != layers.rend();
         ++layerIter) {
      // set the other next volume
      Layer& mutableLayer = *(std::const_pointer_cast<Layer>(*layerIter));
      mutableLayer.m_nextLayers.second = lastLayer;
      lastLayer = &mutableLayer;
    }
  }
}

void Acts::TrackingVolume::closeGeometry(
    const IMaterialDecorator* materialDecorator,
    std::unordered_map<GeometryIdentifier, const TrackingVolume*>& volumeMap,
    size_t& vol, const GeometryIdentifierHook& hook, const Logger& logger) {
  // we can construct the volume ID from this
  auto volumeID = GeometryIdentifier().setVolume(++vol);
  // assign the Volume ID to the volume itself
  auto thisVolume = const_cast<TrackingVolume*>(this);
  thisVolume->assignGeometryId(volumeID);
  ACTS_DEBUG("volumeID: " << volumeID << ", name: " << volumeName());
  // insert the volume into the map
  volumeMap[volumeID] = thisVolume;

  // assign the material if you have a decorator
  if (materialDecorator != nullptr) {
    materialDecorator->decorate(*thisVolume);
  }
  if (thisVolume->volumeMaterial() == nullptr &&
      thisVolume->motherVolume() != nullptr &&
      thisVolume->motherVolume()->volumeMaterial() != nullptr) {
    auto protoMaterial = dynamic_cast<const Acts::ProtoVolumeMaterial*>(
        thisVolume->motherVolume()->volumeMaterial());
    if (protoMaterial == nullptr) {
      thisVolume->assignVolumeMaterial(
          thisVolume->motherVolume()->volumeMaterialSharedPtr());
    }
  }

  this->assignGeometryId(volumeID);
  // loop over the boundary surfaces
  GeometryIdentifier::Value iboundary = 0;
  // loop over the boundary surfaces
  for (auto& bSurfIter : boundarySurfaces()) {
    // get the intersection solution
    auto& bSurface = bSurfIter->surfaceRepresentation();
    // create the boundary surface id
    auto boundaryID = GeometryIdentifier(volumeID).setBoundary(++iboundary);
    // now assign to the boundary surface
    auto& mutableBSurface = *(const_cast<Surface*>(&bSurface));
    mutableBSurface.assignGeometryId(boundaryID);
    // Assign material if you have a decorator
    if (materialDecorator != nullptr) {
      materialDecorator->decorate(mutableBSurface);
    }
  }

  // A) this is NOT a container volume, volumeID is already incremented
  if (!m_confinedVolumes) {
    // loop over the confined layers
    if (m_confinedLayers) {
      GeometryIdentifier::Value ilayer = 0;
      // loop over the layers
      for (auto& layerPtr : m_confinedLayers->arrayObjects()) {
        // create the layer identification
        auto layerID = GeometryIdentifier(volumeID).setLayer(++ilayer);
        // now close the geometry
        auto mutableLayerPtr = std::const_pointer_cast<Layer>(layerPtr);
        mutableLayerPtr->closeGeometry(materialDecorator, layerID, hook,
                                       logger);
      }
    } else if (m_bvhTop != nullptr) {
      GeometryIdentifier::Value isurface = 0;
      for (const auto& descVol : m_descendantVolumes) {
        // Attempt to cast to AbstractVolume: only one we'll handle
        const AbstractVolume* avol =
            dynamic_cast<const AbstractVolume*>(descVol.get());
        if (avol != nullptr) {
          const auto& bndSrf = avol->boundarySurfaces();
          for (const auto& bnd : bndSrf) {
            const auto& srf = bnd->surfaceRepresentation();
            Surface* mutableSurfcePtr = const_cast<Surface*>(&srf);
            auto geoID = GeometryIdentifier(volumeID).setSensitive(++isurface);
            mutableSurfcePtr->assignGeometryId(geoID);
          }
        }
      }
    }
  } else {
    // B) this is a container volume, go through sub volume
    // do the loop
    for (auto& volumesIter : m_confinedVolumes->arrayObjects()) {
      auto mutableVolumesIter =
          std::const_pointer_cast<TrackingVolume>(volumesIter);
      mutableVolumesIter->setMotherVolume(this);
      mutableVolumesIter->closeGeometry(materialDecorator, volumeMap, vol, hook,
                                        logger);
    }
  }

  if (!m_confinedDenseVolumes.empty()) {
    for (auto& volumesIter : m_confinedDenseVolumes) {
      auto mutableVolumesIter =
          std::const_pointer_cast<TrackingVolume>(volumesIter);
      mutableVolumesIter->setMotherVolume(this);
      mutableVolumesIter->closeGeometry(materialDecorator, volumeMap, vol, hook,
                                        logger);
    }
  }
}

// Returns the boundary surfaces ordered in probability to hit them based on
boost::container::small_vector<Acts::BoundaryIntersection, 4>
Acts::TrackingVolume::compatibleBoundaries(
    const GeometryContext& gctx, const Vector3& position,
    const Vector3& direction, const NavigationOptions<Surface>& options,
    const Logger& logger) const {
  ACTS_VERBOSE("Finding compatibleBoundaries");
  // Loop over boundarySurfaces and calculate the intersection
  auto excludeObject = options.startObject;
  boost::container::small_vector<Acts::BoundaryIntersection, 4> bIntersections;

  // The signed direction: solution (except overstepping) is positive
  auto sDirection = options.navDir * direction;

  // The Limits: current, path & overstepping
  double pLimit = options.pathLimit;
  double oLimit = options.overstepLimit;

  // Helper function to test intersection
  auto checkIntersection =
      [&](SurfaceIntersection& sIntersection,
          const BoundarySurface* bSurface) -> BoundaryIntersection {
    // Avoid doing anything if that's a rotten apple already
    if (!sIntersection) {
      return BoundaryIntersection();
    }

    if (options.forceIntersectBoundaries and
        sIntersection.intersection.pathLength > 0) {
      const bool coCriterion =
          std::abs(sIntersection.intersection.pathLength) < std::abs(oLimit);
      ACTS_VERBOSE("Forcing intersection with surface "
                   << bSurface->surfaceRepresentation().geometryId());
      if (coCriterion) {
        ACTS_VERBOSE("Intersection forced successfully ");
        ACTS_VERBOSE("- intersection path length "
                     << std::abs(sIntersection.intersection.pathLength)
                     << " < overstep limit " << std::abs(oLimit));
        return BoundaryIntersection(sIntersection.intersection, bSurface,
                                    sIntersection.object);
      }
      ACTS_VERBOSE("Can't force intersection: ");
      ACTS_VERBOSE("- intersection path length "
                   << std::abs(sIntersection.intersection.pathLength)
                   << " > overstep limit " << std::abs(oLimit));
    }

    ACTS_VERBOSE("Check intersection with surface "
                 << bSurface->surfaceRepresentation().geometryId());
    if (detail::checkIntersection<decltype(sIntersection.intersection),
                                  decltype(logger)>(
            sIntersection.intersection, pLimit, oLimit, s_onSurfaceTolerance,
            logger)) {
      return BoundaryIntersection(sIntersection.intersection, bSurface,
                                  sIntersection.object);
    }

    if (sIntersection.alternative) {
      ACTS_VERBOSE("Consider alternative");
      if (detail::checkIntersection<decltype(sIntersection.alternative),
                                    decltype(logger)>(
              sIntersection.alternative, pLimit, oLimit, s_onSurfaceTolerance,
              logger)) {
        return BoundaryIntersection(sIntersection.alternative, bSurface,
                                    sIntersection.object);
        ;
      }
    } else {
      ACTS_VERBOSE("No alternative for intersection");
    }

    ACTS_VERBOSE("No intersection accepted");
    return BoundaryIntersection();
  };

  /// Helper function to process boundary surfaces
  auto processBoundaries =
      [&](const TrackingVolumeBoundaries& bSurfaces) -> void {
    ACTS_VERBOSE("Processing boundaries");
    // Loop over the boundary surfaces
    for (auto& bsIter : bSurfaces) {
      // Get the boundary surface pointer
      const auto& bSurfaceRep = bsIter->surfaceRepresentation();
      ACTS_VERBOSE("Consider boundary surface " << bSurfaceRep.geometryId()
                                                << " :\n"
                                                << std::tie(bSurfaceRep, gctx));

      // Exclude the boundary where you are on
      if (excludeObject != &bSurfaceRep) {
        auto bCandidate = bSurfaceRep.intersect(gctx, position, sDirection,
                                                options.boundaryCheck);
        // Intersect and continue
        auto bIntersection = checkIntersection(bCandidate, bsIter.get());
        if (bIntersection) {
          ACTS_VERBOSE(" - Proceed with surface");
          bIntersections.push_back(bIntersection);
        } else {
          ACTS_VERBOSE(" - Surface intersecion invalid");
        }
      } else {
        ACTS_VERBOSE(" - Surface is excluded surface");
      }
    }
  };

  // Process the boundaries of the current volume
  auto& bSurfaces = boundarySurfaces();
  ACTS_VERBOSE("Volume reports " << bSurfaces.size() << " boundary surfaces");
  processBoundaries(bSurfaces);

  // Process potential boundaries of contained volumes
  auto confinedDenseVolumes = denseVolumes();
  ACTS_VERBOSE("Volume reports " << confinedDenseVolumes.size()
                                 << " confined dense volumes");
  for (const auto& dv : confinedDenseVolumes) {
    auto& bSurfacesConfined = dv->boundarySurfaces();
    ACTS_VERBOSE(" -> " << bSurfacesConfined.size() << " boundary surfaces");
    processBoundaries(bSurfacesConfined);
  }

  auto comparator = [](double a, double b) {
    // sign function would be nice but ...
    if ((a > 0 && b > 0) || (a < 0 && b < 0)) {
      return a < b;
    }
    if (a > 0) {  // b < 0
      return true;
    }
    return false;
  };

  std::sort(bIntersections.begin(), bIntersections.end(),
            [&](const auto& a, const auto& b) {
              return comparator(a.intersection.pathLength,
                                b.intersection.pathLength);
            });
  return bIntersections;
}

boost::container::small_vector<Acts::LayerIntersection, 10>
Acts::TrackingVolume::compatibleLayers(
    const GeometryContext& gctx, const Vector3& position,
    const Vector3& direction, const NavigationOptions<Layer>& options,
    LoggerWrapper logger) const {
  ACTS_VERBOSE(volumeName()
               << " [" << geometryId() << "]: "
               << "Finding compatible layers, position: "
               << position.transpose() << ", dir: " << direction.transpose());
  ACTS_VERBOSE(" -> r,z: " << VectorHelpers::perp(position) << ","
                           << position[eFreePos2]);
  // the layer intersections which are valid
  boost::container::small_vector<Acts::LayerIntersection, 10> lIntersections;

  // the confinedLayers
  if (m_confinedLayers != nullptr) {
    ACTS_VERBOSE("Have confined layers");
    // start layer given or not - test layer
    ACTS_VERBOSE("startObject: " << options.startObject);
    ACTS_VERBOSE("associatedLayer: " << associatedLayer(gctx, position));
    const Layer* tLayer = options.startObject != nullptr
                              ? options.startObject
                              : associatedLayer(gctx, position);

    if (logger.doPrint(Logging::Level::VERBOSE)) {
      const auto& allLayers = m_confinedLayers->arrayObjects();
      ACTS_VERBOSE("Have total number of layers: " << allLayers.size());
      unsigned int i = 0;
      for (const auto& layer : allLayers) {
        std::stringstream ss;
        ss << "#" << i << ", type: " << layer->layerType()
           << ", addr: " << layer.get() << std::endl;
        i++;
        layer->surfaceRepresentation().toStream(gctx, ss);
        ACTS_VERBOSE(ss.str());
      }
    }

    while (tLayer != nullptr) {
      ACTS_VERBOSE("Checking layer: " << tLayer);
      std::stringstream ss;
      tLayer->surfaceRepresentation().toStream(gctx, ss);
      ACTS_VERBOSE(ss.str());
      // check if the layer needs resolving
      // - resolveSensitive -> always take layer if it has a surface array
      // - resolveMaterial -> always take layer if it has material
      // - resolvePassive -> always take, unless it's a navigation layer
      // skip the start object
      if (tLayer != options.startObject && tLayer->resolve(options)) {
        // if it's a resolveable start layer, you are by definition on it
        // layer on approach intersection
        auto atIntersection =
            tLayer->surfaceOnApproach(gctx, position, direction, options);
        auto path = atIntersection.intersection.pathLength;
<<<<<<< HEAD
        bool withinLimit =
            (path * path <= options.pathLimit * options.pathLimit);

        ACTS_VERBOSE("Path: " << path << ", within limits: "
                              << (withinLimit ? "yes" : "no"));
        // Intersection is ok - take it (move to surface on appraoch)
=======
        bool withinLimit = std::abs(path) <= std::abs(options.pathLimit);
        // Intersection is ok - take it (move to surface on approach)
>>>>>>> 0147d07d
        if (atIntersection &&
            (atIntersection.object != options.targetSurface) && withinLimit) {
          ACTS_VERBOSE("Layer intersection is accepted");
          // create a layer intersection
          lIntersections.push_back(LayerIntersection(
              atIntersection.intersection, tLayer, atIntersection.object));
        }
      }
      // move to next one or break because you reached the end layer
      tLayer =
          (tLayer == options.endObject)
              ? nullptr
              : tLayer->nextLayer(gctx, position, options.navDir * direction);
    }
<<<<<<< HEAD
    // sort them accordingly to the navigation direction
    if (options.navDir == NavigationDirection::Forward) {
      std::sort(lIntersections.begin(), lIntersections.end());
    } else {
      std::sort(lIntersections.begin(), lIntersections.end(), std::greater<>());
    }
  } else {
    ACTS_VERBOSE("Have NO confined layers");
=======
    std::sort(lIntersections.begin(), lIntersections.end());
>>>>>>> 0147d07d
  }
  // and return
  return lIntersections;
}

namespace {
template <typename T>
std::vector<const Acts::Volume*> intersectSearchHierarchy(
    const T obj, const Acts::Volume::BoundingBox* lnode) {
  std::vector<const Acts::Volume*> hits;
  hits.reserve(20);  // arbitrary
  do {
    if (lnode->intersect(obj)) {
      if (lnode->hasEntity()) {
        // found primitive
        // check obb to limit false positives
        const Acts::Volume* vol = lnode->entity();
        const auto& obb = vol->orientedBoundingBox();
        if (obb.intersect(obj.transformed(vol->itransform()))) {
          hits.push_back(vol);
        }
        // we skip in any case, whether we actually hit the OBB or not
        lnode = lnode->getSkip();
      } else {
        // go over children
        lnode = lnode->getLeftChild();
      }
    } else {
      lnode = lnode->getSkip();
    }
  } while (lnode != nullptr);

  return hits;
}
}  // namespace

std::vector<Acts::SurfaceIntersection>
Acts::TrackingVolume::compatibleSurfacesFromHierarchy(
    const GeometryContext& gctx, const Vector3& position,
    const Vector3& direction, double angle,
    const NavigationOptions<Surface>& options) const {
  std::vector<SurfaceIntersection> sIntersections;
  sIntersections.reserve(20);  // arbitrary

  // The limits for this navigation step
  double pLimit = options.pathLimit;
  double oLimit = options.overstepLimit;

  if (m_bvhTop == nullptr) {
    return sIntersections;
  }

  // The signed direction
  Vector3 sdir = options.navDir * direction;

  std::vector<const Volume*> hits;
  if (angle == 0) {
    // use ray
    Ray3D obj(position, sdir);
    hits = intersectSearchHierarchy(std::move(obj), m_bvhTop);
  } else {
    Acts::Frustum<ActsScalar, 3, 4> obj(position, sdir, angle);
    hits = intersectSearchHierarchy(std::move(obj), m_bvhTop);
  }

  // have cells, decompose to surfaces
  for (const Volume* vol : hits) {
    const AbstractVolume* avol = dynamic_cast<const AbstractVolume*>(vol);
    const std::vector<std::shared_ptr<const BoundarySurfaceT<AbstractVolume>>>&
        boundarySurfaces = avol->boundarySurfaces();
    for (const auto& bs : boundarySurfaces) {
      const Surface& srf = bs->surfaceRepresentation();
      auto sfi = srf.intersect(gctx, position, sdir, false);
      if (sfi and sfi.intersection.pathLength > oLimit and
          sfi.intersection.pathLength <= pLimit) {
        sIntersections.push_back(std::move(sfi));
      }
    }
  }

  // Sort according to the path length
  if (options.navDir == Direction::Forward) {
    std::sort(sIntersections.begin(), sIntersections.end());
  } else {
    std::sort(sIntersections.begin(), sIntersections.end(), std::greater<>());
  }

  return sIntersections;
}<|MERGE_RESOLUTION|>--- conflicted
+++ resolved
@@ -601,10 +601,11 @@
 }
 
 boost::container::small_vector<Acts::LayerIntersection, 10>
-Acts::TrackingVolume::compatibleLayers(
-    const GeometryContext& gctx, const Vector3& position,
-    const Vector3& direction, const NavigationOptions<Layer>& options,
-    LoggerWrapper logger) const {
+Acts::TrackingVolume::compatibleLayers(const GeometryContext& gctx,
+                                       const Vector3& position,
+                                       const Vector3& direction,
+                                       const NavigationOptions<Layer>& options,
+                                       LoggerWrapper logger) const {
   ACTS_VERBOSE(volumeName()
                << " [" << geometryId() << "]: "
                << "Finding compatible layers, position: "
@@ -654,17 +655,10 @@
         auto atIntersection =
             tLayer->surfaceOnApproach(gctx, position, direction, options);
         auto path = atIntersection.intersection.pathLength;
-<<<<<<< HEAD
-        bool withinLimit =
-            (path * path <= options.pathLimit * options.pathLimit);
-
+        bool withinLimit = std::abs(path) <= std::abs(options.pathLimit);
         ACTS_VERBOSE("Path: " << path << ", within limits: "
                               << (withinLimit ? "yes" : "no"));
-        // Intersection is ok - take it (move to surface on appraoch)
-=======
-        bool withinLimit = std::abs(path) <= std::abs(options.pathLimit);
         // Intersection is ok - take it (move to surface on approach)
->>>>>>> 0147d07d
         if (atIntersection &&
             (atIntersection.object != options.targetSurface) && withinLimit) {
           ACTS_VERBOSE("Layer intersection is accepted");
@@ -679,18 +673,10 @@
               ? nullptr
               : tLayer->nextLayer(gctx, position, options.navDir * direction);
     }
-<<<<<<< HEAD
-    // sort them accordingly to the navigation direction
-    if (options.navDir == NavigationDirection::Forward) {
-      std::sort(lIntersections.begin(), lIntersections.end());
-    } else {
-      std::sort(lIntersections.begin(), lIntersections.end(), std::greater<>());
-    }
+
+    std::sort(lIntersections.begin(), lIntersections.end());
   } else {
     ACTS_VERBOSE("Have NO confined layers");
-=======
-    std::sort(lIntersections.begin(), lIntersections.end());
->>>>>>> 0147d07d
   }
   // and return
   return lIntersections;
