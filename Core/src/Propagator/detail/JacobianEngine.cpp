--- conflicted
+++ resolved
@@ -15,84 +15,9 @@
 #include "Acts/Surfaces/CurvilinearSurface.hpp"
 #include "Acts/Surfaces/Surface.hpp"
 #include "Acts/Utilities/AlgebraHelpers.hpp"
-<<<<<<< HEAD
 
 namespace Acts {
 
-=======
-#include "Acts/Utilities/JacobianHelpers.hpp"
-#include "Acts/Utilities/VectorHelpers.hpp"
-
-#include <cmath>
-
-namespace Acts {
-
-FreeToBoundMatrix detail::freeToCurvilinearJacobian(const Vector3& direction) {
-  auto [cosPhi, sinPhi, cosTheta, sinTheta] =
-      VectorHelpers::evaluateTrigonomics(direction);
-  ActsScalar invSinTheta = 1. / sinTheta;
-  // Prepare the jacobian to curvilinear
-  FreeToBoundMatrix freeToCurvJacobian = FreeToBoundMatrix::Zero();
-  if (std::abs(cosTheta) < s_curvilinearProjTolerance) {
-    // We normally operate in curvilinear coordinates defined as follows
-    freeToCurvJacobian(eBoundLoc0, eFreePos0) = -sinPhi;
-    freeToCurvJacobian(eBoundLoc0, eFreePos1) = cosPhi;
-    freeToCurvJacobian(eBoundLoc1, eFreePos0) = -cosPhi * cosTheta;
-    freeToCurvJacobian(eBoundLoc1, eFreePos1) = -sinPhi * cosTheta;
-    freeToCurvJacobian(eBoundLoc1, eFreePos2) = sinTheta;
-  } else {
-    // Under grazing incidence to z, the above coordinate system definition
-    // becomes numerically unstable, and we need to switch to another one
-    const ActsScalar x = direction(0);  // == cos(phi) * sin(theta)
-    const ActsScalar y = direction(1);  // == sin(phi) * sin(theta)
-    const ActsScalar z = direction(2);  // == cos(theta)
-    const ActsScalar c = std::hypot(y, z);
-    const ActsScalar invC = 1. / c;
-    freeToCurvJacobian(eBoundLoc0, eFreePos1) = -z * invC;
-    freeToCurvJacobian(eBoundLoc0, eFreePos2) = y * invC;
-    freeToCurvJacobian(eBoundLoc1, eFreePos0) = c;
-    freeToCurvJacobian(eBoundLoc1, eFreePos1) = -x * y * invC;
-    freeToCurvJacobian(eBoundLoc1, eFreePos2) = -x * z * invC;
-  }
-  // Time parameter
-  freeToCurvJacobian(eBoundTime, eFreeTime) = 1.;
-  // Directional and momentum parameters for curvilinear
-  freeToCurvJacobian(eBoundPhi, eFreeDir0) = -sinPhi * invSinTheta;
-  freeToCurvJacobian(eBoundPhi, eFreeDir1) = cosPhi * invSinTheta;
-  freeToCurvJacobian(eBoundTheta, eFreeDir0) = cosPhi * cosTheta;
-  freeToCurvJacobian(eBoundTheta, eFreeDir1) = sinPhi * cosTheta;
-  freeToCurvJacobian(eBoundTheta, eFreeDir2) = -sinTheta;
-  freeToCurvJacobian(eBoundQOverP, eFreeQOverP) = 1.;
-
-  return freeToCurvJacobian;
-}
-
-BoundToFreeMatrix detail::curvilinearToFreeJacobian(const Vector3& direction) {
-  auto [cosPhi, sinPhi, cosTheta, sinTheta] =
-      VectorHelpers::evaluateTrigonomics(direction);
-
-  // Prepare the jacobian to free
-  BoundToFreeMatrix curvToFreeJacobian = BoundToFreeMatrix::Zero();
-
-  curvToFreeJacobian(eFreePos0, eBoundLoc0) = -sinPhi;
-  curvToFreeJacobian(eFreePos0, eBoundLoc1) = -cosPhi * cosTheta;
-  curvToFreeJacobian(eFreePos1, eBoundLoc0) = cosPhi;
-  curvToFreeJacobian(eFreePos1, eBoundLoc1) = -sinPhi * cosTheta;
-  curvToFreeJacobian(eFreePos2, eBoundLoc1) = sinTheta;
-  // Time parameter: stays as is
-  curvToFreeJacobian(eFreeTime, eBoundTime) = 1;
-  curvToFreeJacobian(eFreeDir0, eBoundPhi) = -sinTheta * sinPhi;
-  curvToFreeJacobian(eFreeDir0, eBoundTheta) = cosTheta * cosPhi;
-  curvToFreeJacobian(eFreeDir1, eBoundPhi) = sinTheta * cosPhi;
-  curvToFreeJacobian(eFreeDir1, eBoundTheta) = cosTheta * sinPhi;
-  curvToFreeJacobian(eFreeDir2, eBoundTheta) = -sinTheta;
-  // Q/P parameter: stays as is
-  curvToFreeJacobian(eFreeQOverP, eBoundQOverP) = 1;
-
-  return curvToFreeJacobian;
-}
-
->>>>>>> 59acc7c1
 void detail::boundToBoundTransportJacobian(
     const GeometryContext& geoContext, const Surface& surface,
     const FreeVector& freeParameters,
@@ -116,21 +41,6 @@
       freeToBoundJacobian *
       (FreeMatrix::Identity() + freeToPathDerivatives * freeToPath) *
       freeTransportJacobian * boundToFreeJacobian;
-<<<<<<< HEAD
-=======
-}
-
-BoundMatrix detail::boundToBoundTransportJacobian(
-    const GeometryContext& geoContext, const FreeVector& freeParameters,
-    const BoundToFreeMatrix& boundToFreeJacobian,
-    const FreeMatrix& freeTransportJacobian,
-    const FreeVector& freeToPathDerivatives, const Surface& surface) {
-  BoundMatrix result;
-  detail::boundToBoundTransportJacobian(
-      geoContext, surface, freeParameters, boundToFreeJacobian,
-      freeTransportJacobian, freeToPathDerivatives, result);
-  return result;
->>>>>>> 59acc7c1
 }
 
 void detail::boundToCurvilinearTransportJacobian(
@@ -139,12 +49,8 @@
     const FreeVector& freeToPathDerivatives,
     BoundMatrix& fullTransportJacobian) {
   // Calculate the jacobian from global to local at the curvilinear surface
-<<<<<<< HEAD
   FreeToBoundMatrix freeToBoundJacobian =
       CurvilinearSurface(direction).freeToBoundJacobian();
-=======
-  FreeToBoundMatrix freeToBoundJacobian = freeToCurvilinearJacobian(direction);
->>>>>>> 59acc7c1
 
   // Update the jacobian to include the derivative of the path length at the
   // curvilinear surface w.r.t. the free parameters
@@ -193,11 +99,7 @@
 
   // Since the jacobian to local needs to calculated for the bound parameters
   // here, it is convenient to do the same here
-<<<<<<< HEAD
   return CurvilinearSurface(direction).freeToBoundJacobian() *
-=======
-  return freeToCurvilinearJacobian(direction) *
->>>>>>> 59acc7c1
          (freeTransportJacobian - freeToPathDerivatives * sfactors);
 }
 
@@ -216,15 +118,6 @@
   if (!lpResult.ok()) {
     return lpResult.error();
   }
-<<<<<<< HEAD
-  // Transform from free to bound parameters
-  Result<BoundVector> boundParameters = detail::transformFreeToBoundParameters(
-      freeParameters, surface, geoContext);
-  if (!boundParameters.ok()) {
-    return boundParameters.error();
-  }
-=======
->>>>>>> 59acc7c1
   // Reset the jacobian from local to global
   boundToFreeJacobian = surface.boundToFreeJacobian(geoContext, freeParameters);
   return Result<void>::success();
@@ -237,24 +130,7 @@
   // Reset the jacobians
   freeTransportJacobian = FreeMatrix::Identity();
   freeToPathDerivatives = FreeVector::Zero();
-<<<<<<< HEAD
   boundToFreeJacobian = CurvilinearSurface(direction).boundToFreeJacobian();
-=======
-  boundToFreeJacobian = BoundToFreeMatrix::Zero();
-
-  auto [cosPhi, sinPhi, cosTheta, sinTheta] =
-      VectorHelpers::evaluateTrigonomics(direction);
-
-  boundToFreeJacobian(eFreePos0, eBoundLoc0) = -sinPhi;
-  boundToFreeJacobian(eFreePos0, eBoundLoc1) = -cosPhi * cosTheta;
-  boundToFreeJacobian(eFreePos1, eBoundLoc0) = cosPhi;
-  boundToFreeJacobian(eFreePos1, eBoundLoc1) = -sinPhi * cosTheta;
-  boundToFreeJacobian(eFreePos2, eBoundLoc1) = sinTheta;
-  boundToFreeJacobian(eFreeTime, eBoundTime) = 1;
-  boundToFreeJacobian.block<3, 2>(eFreeDir0, eBoundPhi) =
-      sphericalToFreeDirectionJacobian(direction);
-  boundToFreeJacobian(eFreeQOverP, eBoundQOverP) = 1;
->>>>>>> 59acc7c1
 }
 
 }  // namespace Acts