--- conflicted
+++ resolved
@@ -81,12 +81,7 @@
                    double ssize = std::numeric_limits<double>::max())
         : absCharge(std::abs(par.charge())),
           navDir(ndir),
-<<<<<<< HEAD
           stepSize(ssize),
-          tolerance(stolerance),
-=======
-          stepSize(ndir * std::abs(ssize)),
->>>>>>> 8fbbc467
           fieldCache(std::move(fieldCacheIn)),
           geoContext(gctx) {
       pars.template segment<3>(eFreePos0) = par.position(gctx);
