--- conflicted
+++ resolved
@@ -20,21 +20,7 @@
   if (numberComponents(state) == 1) {
     return SingleStepper::boundState(state.components.front().state, surface,
                                      transportCov, freeToBoundCorrection);
-<<<<<<< HEAD
-  } else if (m_finalReductionMethod == FinalReductionMethod::eMaxWeight) {
-    auto cmpIt = std::max_element(
-        state.components.begin(), state.components.end(),
-        [](const auto& a, const auto& b) { return a.weight < b.weight; });
-
-    return SingleStepper::boundState(cmpIt->state, surface, transportCov,
-                                     freeToBoundCorrection);
-  } else {
-    SmallVector<std::pair<double, BoundTrackParameters>> states;
-    double accumulatedPathLength = 0.0;
-    int failedBoundTransforms = 0;
-=======
-  }
->>>>>>> ffc9e123
+  }
 
   SmallVector<std::tuple<double, BoundVector, BoundSquareMatrix>> states;
   double accumulatedPathLength = 0.0;
@@ -76,38 +62,9 @@
   const auto [finalPars, cov] =
       Acts::reduceGaussianMixture(states, surface, m_finalReductionMethod);
 
-<<<<<<< HEAD
-    const auto proj = [&](const auto& wbs) {
-      return std::tie(wbs.first, wbs.second.parameters(),
-                      wbs.second.covariance());
-    };
-
-    auto [params, cov] =
-        detail::angleDescriptionSwitch(surface, [&](const auto& desc) {
-          return detail::combineGaussianMixture(states, proj, desc);
-        });
-
-    // Mode covariance estimation not yet done
-    if (m_finalReductionMethod == FinalReductionMethod::eMode) {
-      const auto mode =
-          detail::angleDescriptionSwitch(surface, [&](const auto& desc) {
-            return detail::computeModeOfMixture(states, proj, desc);
-          });
-      if (mode) {
-        params = *mode;
-        std::cout << "INFO: Mode found\n";
-      } else {
-        std::cout << "INFO: No mode found\n";
-      }
-    }
-
-    return BoundState{BoundTrackParameters(surface.getSharedPtr(), params, cov),
-                      Jacobian::Zero(), accumulatedPathLength};
-=======
   std::optional<BoundSquareMatrix> finalCov = std::nullopt;
   if (cov != BoundSquareMatrix::Zero()) {
     finalCov = cov;
->>>>>>> ffc9e123
   }
 
   return BoundState{BoundTrackParameters(surface.getSharedPtr(), finalPars,
@@ -124,11 +81,7 @@
   if (numberComponents(state) == 1) {
     return SingleStepper::curvilinearState(state.components.front().state,
                                            transportCov);
-<<<<<<< HEAD
-  } else if (m_finalReductionMethod == FinalReductionMethod::eMaxWeight) {
-=======
   } else if (m_finalReductionMethod == MixtureReductionMethod::eMaxWeight) {
->>>>>>> ffc9e123
     auto cmpIt = std::max_element(
         state.components.begin(), state.components.end(),
         [](const auto& a, const auto& b) { return a.weight < b.weight; });
