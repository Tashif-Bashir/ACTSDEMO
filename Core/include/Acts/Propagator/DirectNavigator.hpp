// This file is part of the Acts project.
//
// Copyright (C) 2019 CERN for the benefit of the Acts project
//
// This Source Code Form is subject to the terms of the Mozilla Public
// License, v. 2.0. If a copy of the MPL was not distributed with this
// file, You can obtain one at http://mozilla.org/MPL/2.0/.

#pragma once

#include "Acts/Geometry/BoundarySurfaceT.hpp"
#include "Acts/Geometry/Layer.hpp"
#include "Acts/Geometry/TrackingGeometry.hpp"
#include "Acts/Geometry/TrackingVolume.hpp"
#include "Acts/Propagator/Propagator.hpp"
#include "Acts/Surfaces/Surface.hpp"
#include "Acts/Utilities/Intersection.hpp"

#include <algorithm>
#include <iterator>
#include <limits>
#include <memory>
#include <vector>

namespace Acts {

/// DirectNavigator class
///
/// This is a fully guided navigator that progresses through
/// a pre-given sequence of surfaces.
///
/// This can either be used as a validation tool, for truth
/// tracking, or track refitting
class DirectNavigator {
 public:
  /// The sequentially crossed surfaces
  using SurfaceSequence = std::vector<const Surface*>;
  using SurfaceIter = std::vector<const Surface*>::iterator;

  DirectNavigator(std::unique_ptr<const Logger> _logger =
                      getDefaultLogger("DirectNavigator", Logging::INFO))
      : m_logger{std::move(_logger)} {}

  /// Nested Actor struct, called Initializer
  ///
  /// This is needed for the initialization of the
  /// surface sequence
  struct Initializer {
    /// The Surface sequence
    SurfaceSequence navSurfaces = {};

    /// Actor result / state
    struct this_result {
      bool initialized = false;
    };
    using result_type = this_result;

    /// Defaulting the constructor
    Initializer() = default;

    /// Actor operator call
    /// @tparam statet Type of the full propagator state
    /// @tparam stepper_t Type of the stepper
    /// @tparam navigator_t Type of the navigator
    ///
    /// @param state the entire propagator state
    /// @param r the result of this Actor
    template <typename propagator_state_t, typename stepper_t,
              typename navigator_t>
    void operator()(propagator_state_t& state, const stepper_t& /*stepper*/,
                    const navigator_t& /*navigator*/, result_type& r,
                    const Logger& /*logger*/) const {
      // Only act once
      if (!r.initialized) {
        // Initialize the surface sequence
        state.navigation.navSurfaces = navSurfaces;
        state.navigation.navSurfaceIter = state.navigation.navSurfaces.begin();

        // In case the start surface is in the list of nav surfaces
        // we need to correct the iterator to point to the next surface
        // in the vector
        if (state.navigation.startSurface) {
          auto surfaceIter = std::find(state.navigation.navSurfaces.begin(),
                                       state.navigation.navSurfaces.end(),
                                       state.navigation.startSurface);
          // if current surface in the list, point to the next surface
          if (surfaceIter != state.navigation.navSurfaces.end()) {
            state.navigation.navSurfaceIter = ++surfaceIter;
          }
        }

        r.initialized = true;
      }
    }
  };

  /// Nested State struct
  ///
  /// It acts as an internal state which is
  /// created for every propagation/extrapolation step
  /// and keep thread-local navigation information
  struct State {
    /// Externally provided surfaces - expected to be ordered
    /// along the path
    SurfaceSequence navSurfaces = {};

    /// Iterator the next surface
    SurfaceIter navSurfaceIter = navSurfaces.begin();

    /// Navigation state - external interface: the start surface
    const Surface* startSurface = nullptr;
    /// Navigation state - external interface: the current surface
    const Surface* currentSurface = nullptr;
    /// Navigation state - external interface: the target surface
    const Surface* targetSurface = nullptr;
    /// Navigation state - starting layer
    const Layer* startLayer = nullptr;
    /// Navigation state - target layer
    const Layer* targetLayer = nullptr;
    /// Navigation state: the start volume
    const TrackingVolume* startVolume = nullptr;
    /// Navigation state: the current volume
    const TrackingVolume* currentVolume = nullptr;
    /// Navigation state: the target volume
    const TrackingVolume* targetVolume = nullptr;

    /// Navigation state - external interface: target is reached
    bool targetReached = false;
    /// Navigation state - external interface: a break has been detected
    bool navigationBreak = false;
  };

  State makeState(const Surface* startSurface,
                  const Surface* targetSurface) const {
    State result;
    result.startSurface = startSurface;
    result.targetSurface = targetSurface;
    return result;
  }

  /// Reset state
  ///
  /// @param state is the state to reset
  /// @param ssurface is the new starting surface
  /// @param tsurface is the target surface
  void resetState(State& state, const GeometryContext& /*geoContext*/,
                  const Vector3& /*pos*/, const Vector3& /*dir*/,
                  const Surface* ssurface, const Surface* tsurface) const {
    // Reset everything except the navSurfaces
    auto navSurfaces = state.navSurfaces;
    state = State();
    state.navSurfaces = navSurfaces;

    // Reset others
    state.navSurfaceIter =
        std::find(state.navSurfaces.begin(), state.navSurfaces.end(), ssurface);
    state.startSurface = ssurface;
    state.currentSurface = ssurface;
    state.targetSurface = tsurface;
  }

  const Surface* currentSurface(const State& state) const {
    return state.currentSurface;
  }

  const TrackingVolume* currentVolume(const State& state) const {
    return state.currentVolume;
  }

  const IVolumeMaterial* currentVolumeMaterial(const State& state) const {
    if (state.currentVolume == nullptr) {
      return nullptr;
    }
    return state.currentVolume->volumeMaterial();
  }

  const Surface* startSurface(const State& state) const {
    return state.startSurface;
  }

  const Surface* targetSurface(const State& state) const {
    return state.targetSurface;
  }

  bool targetReached(const State& state) const { return state.targetReached; }

  bool endOfWorldReached(State& state) const {
    return state.currentVolume == nullptr;
  }

  bool navigationBreak(const State& state) const {
    return state.navigationBreak;
  }

  void currentSurface(State& state, const Surface* surface) const {
    state.currentSurface = surface;
  }

  void targetReached(State& state, bool targetReached) const {
    state.targetReached = targetReached;
  }

  void navigationBreak(State& state, bool navigationBreak) const {
    state.navigationBreak = navigationBreak;
  }

  /// @brief Initialize call - start of propagation
  ///
  /// @tparam propagator_state_t The state type of the propagator
  /// @tparam stepper_t The type of stepper used for the propagation
  ///
  /// @param [in,out] state is the propagation state object
  /// @param [in] stepper Stepper in use
  template <typename propagator_state_t, typename stepper_t>
  void initialize(propagator_state_t& state, const stepper_t& stepper) const {
    (void)stepper;

    // Call the navigation helper prior to actual navigation
    ACTS_VERBOSE(volInfo(state) << "Initialization.");

    // We set the current surface to the start surface
    state.navigation.currentSurface = state.navigation.startSurface;
    if (state.navigation.currentSurface) {
      ACTS_VERBOSE(volInfo(state)
                   << "Current surface set to start surface "
                   << state.navigation.currentSurface->geometryId());
    }
  }

  /// @brief Navigator pre step call
  ///
  /// @tparam propagator_state_t is the type of Propagatgor state
  /// @tparam stepper_t is the used type of the Stepper by the Propagator
  ///
  /// @param [in,out] state is the mutable propagator state object
  /// @param [in] stepper Stepper in use
  template <typename propagator_state_t, typename stepper_t>
  void preStep(propagator_state_t& state, const stepper_t& stepper) const {
    // Screen output
    ACTS_VERBOSE("Entering navigator::target.");

    // Navigator target always resets the current surface
    state.navigation.currentSurface = nullptr;
    // Output the position in the sequence
    ACTS_VERBOSE(std::distance(state.navigation.navSurfaceIter,
                               state.navigation.navSurfaces.end())
                 << " out of " << state.navigation.navSurfaces.size()
                 << " surfaces remain to try.");

    if (state.navigation.navSurfaceIter != state.navigation.navSurfaces.end()) {
      // Establish & update the surface status
      // TODO we do not know the intersection index - passing the closer one
      const auto& surface = **state.navigation.navSurfaceIter;
      const auto index =
          chooseIntersection(
              state.geoContext, surface, stepper.position(state.stepping),
              state.options.direction * stepper.direction(state.stepping),
<<<<<<< HEAD
              false, stepper.overstepLimit(state.stepping),
=======
              false, std::numeric_limits<double>::max(),
              stepper.overstepLimit(state.stepping),
>>>>>>> 3fd6166d
              state.options.targetTolerance)
              .index();
      auto surfaceStatus = stepper.updateSurfaceStatus(
          state.stepping, surface, index, state.options.direction, false,
          state.options.targetTolerance, *m_logger);
      if (surfaceStatus == Intersection3D::Status::unreachable) {
        ACTS_VERBOSE(
            "Surface not reachable anymore, switching to next one in "
            "sequence");
        // Move the sequence to the next surface
        ++state.navigation.navSurfaceIter;
      } else {
        ACTS_VERBOSE("Navigation stepSize set to "
                     << stepper.outputStepSize(state.stepping));
      }
    } else {
      // Set the navigation break
      state.navigation.navigationBreak = true;
      // If no externally provided target is given, the target is reached
      if (state.navigation.targetSurface == nullptr) {
        state.navigation.targetReached = true;
        // Announce it then
        ACTS_VERBOSE("No target Surface, job done.");
      }
    }
  }

  /// @brief Navigator post step call
  ///
  /// @tparam propagator_state_t is the type of Propagatgor state
  /// @tparam stepper_t is the used type of the Stepper by the Propagator
  ///
  /// @param [in,out] state is the mutable propagator state object
  /// @param [in] stepper Stepper in use
  template <typename propagator_state_t, typename stepper_t>
  void postStep(propagator_state_t& state, const stepper_t& stepper) const {
    // Screen output
    ACTS_VERBOSE("Entering navigator::postStep.");

    // Navigator post step always resets the current surface
    state.navigation.currentSurface = nullptr;
    // Output the position in the sequence
    ACTS_VERBOSE(std::distance(state.navigation.navSurfaceIter,
                               state.navigation.navSurfaces.end())
                 << " out of " << state.navigation.navSurfaces.size()
                 << " surfaces remain to try.");

    // Check if we are on surface
    if (state.navigation.navSurfaceIter != state.navigation.navSurfaces.end()) {
      // Establish the surface status
      // TODO we do not know the intersection index - passing the closer one
      const auto& surface = **state.navigation.navSurfaceIter;
      const auto index =
          chooseIntersection(
              state.geoContext, surface, stepper.position(state.stepping),
              state.options.direction * stepper.direction(state.stepping),
<<<<<<< HEAD
              false, stepper.overstepLimit(state.stepping),
=======
              false, std::numeric_limits<double>::max(),
              stepper.overstepLimit(state.stepping),
>>>>>>> 3fd6166d
              state.options.targetTolerance)
              .index();
      auto surfaceStatus = stepper.updateSurfaceStatus(
          state.stepping, surface, index, state.options.direction, false,
          state.options.targetTolerance, *m_logger);
      if (surfaceStatus == Intersection3D::Status::onSurface) {
        // Set the current surface
        state.navigation.currentSurface = *state.navigation.navSurfaceIter;
        ACTS_VERBOSE("Current surface set to  "
                     << state.navigation.currentSurface->geometryId())
        // Move the sequence to the next surface
        ++state.navigation.navSurfaceIter;
        if (state.navigation.navSurfaceIter !=
            state.navigation.navSurfaces.end()) {
          ACTS_VERBOSE("Next surface candidate is  "
                       << (*state.navigation.navSurfaceIter)->geometryId());
          stepper.releaseStepSize(state.stepping);
        }
      } else if (surfaceStatus == Intersection3D::Status::reachable) {
        ACTS_VERBOSE("Next surface reachable at distance  "
                     << stepper.outputStepSize(state.stepping));
      }
    }
  }

 private:
  template <typename propagator_state_t>
  std::string volInfo(const propagator_state_t& state) const {
    return (state.navigation.currentVolume
                ? state.navigation.currentVolume->volumeName()
                : "No Volume") +
           " | ";
  }

<<<<<<< HEAD
  ObjectIntersection<Surface> chooseIntersection(
      const GeometryContext& gctx, const Surface& surface,
      const Vector3& position, const Vector3& direction,
      const BoundaryCheck& bcheck, double oLimit, double tolerance) const {
=======
  ObjectIntersection<Surface> chooseIntersection(const GeometryContext& gctx,
                                                 const Surface& surface,
                                                 const Vector3& position,
                                                 const Vector3& direction,
                                                 const BoundaryCheck& bcheck,
                                                 double pLimit, double oLimit,
                                                 double tolerance) const {
>>>>>>> 3fd6166d
    auto intersections =
        surface.intersect(gctx, position, direction, bcheck, tolerance);

    for (auto& intersection : intersections.split()) {
<<<<<<< HEAD
      if (detail::checkIntersection(intersection, oLimit, logger())) {
=======
      if (detail::checkIntersection(intersection, pLimit, oLimit, tolerance,
                                    logger())) {
>>>>>>> 3fd6166d
        return intersection;
      }
    }

    return ObjectIntersection<Surface>::invalid();
  }

  const Logger& logger() const { return *m_logger; }

  std::unique_ptr<const Logger> m_logger;
};

}  // namespace Acts<|MERGE_RESOLUTION|>--- conflicted
+++ resolved
@@ -255,12 +255,7 @@
           chooseIntersection(
               state.geoContext, surface, stepper.position(state.stepping),
               state.options.direction * stepper.direction(state.stepping),
-<<<<<<< HEAD
               false, stepper.overstepLimit(state.stepping),
-=======
-              false, std::numeric_limits<double>::max(),
-              stepper.overstepLimit(state.stepping),
->>>>>>> 3fd6166d
               state.options.targetTolerance)
               .index();
       auto surfaceStatus = stepper.updateSurfaceStatus(
@@ -317,12 +312,7 @@
           chooseIntersection(
               state.geoContext, surface, stepper.position(state.stepping),
               state.options.direction * stepper.direction(state.stepping),
-<<<<<<< HEAD
               false, stepper.overstepLimit(state.stepping),
-=======
-              false, std::numeric_limits<double>::max(),
-              stepper.overstepLimit(state.stepping),
->>>>>>> 3fd6166d
               state.options.targetTolerance)
               .index();
       auto surfaceStatus = stepper.updateSurfaceStatus(
@@ -357,30 +347,15 @@
            " | ";
   }
 
-<<<<<<< HEAD
   ObjectIntersection<Surface> chooseIntersection(
       const GeometryContext& gctx, const Surface& surface,
       const Vector3& position, const Vector3& direction,
       const BoundaryCheck& bcheck, double oLimit, double tolerance) const {
-=======
-  ObjectIntersection<Surface> chooseIntersection(const GeometryContext& gctx,
-                                                 const Surface& surface,
-                                                 const Vector3& position,
-                                                 const Vector3& direction,
-                                                 const BoundaryCheck& bcheck,
-                                                 double pLimit, double oLimit,
-                                                 double tolerance) const {
->>>>>>> 3fd6166d
     auto intersections =
         surface.intersect(gctx, position, direction, bcheck, tolerance);
 
     for (auto& intersection : intersections.split()) {
-<<<<<<< HEAD
       if (detail::checkIntersection(intersection, oLimit, logger())) {
-=======
-      if (detail::checkIntersection(intersection, pLimit, oLimit, tolerance,
-                                    logger())) {
->>>>>>> 3fd6166d
         return intersection;
       }
     }
