// This file is part of the Acts project.
//
// Copyright (C) 2018-2022 CERN for the benefit of the Acts project
//
// This Source Code Form is subject to the terms of the Mozilla Public
// License, v. 2.0. If a copy of the MPL was not distributed with this
// file, You can obtain one at http://mozilla.org/MPL/2.0/.

#pragma once

#include "Acts/Definitions/Algebra.hpp"

#include <algorithm>
#include <array>
#include <cassert>
#include <iomanip>
#include <limits>
#include <sstream>

namespace Acts {

/// A constrained step class for the steppers
<<<<<<< HEAD
=======
///
/// As simple as this class looks it hides a few very important details:
/// - Overstepping handling. The step size sign will flip if we happened to pass
/// our target.
/// - Convergence handling. Smaller and smaller step sizes have to be used in
/// order to converge on a target.
///
/// Because of the points mentioned above, the update function will always
/// prefer step sizes that point opposite the nagivation direction. A side
/// effect of this is that we will propagate in the opposite direction if the
/// target is "behind us".
///
/// The hierarchy is:
/// - Overstepping resolution / backpropagation
/// - Convergence
/// - Step into the void with `std::numeric_limits<Scalar>::max()`
>>>>>>> 060810b4
class ConstrainedStep {
 public:
  using Scalar = ActsScalar;

  /// the types of constraints
  /// from accuracy - this can vary up and down given a good step estimator
  /// from actor    - this would be a typical navigation step
  /// from aborter  - this would be a target condition
  /// from user     - this is user given for what reason ever
  enum Type : int { accuracy = 0, actor = 1, aborter = 2, user = 3 };

  /// Number of iterations needed by the stepsize finder
  /// (e.g. Runge-Kutta) of the stepper.
  size_t nStepTrials = std::numeric_limits<size_t>::max();
<<<<<<< HEAD

  ConstrainedStep() = default;

  /// constructor from Scalar
  /// @param value is the user given initial value
  explicit ConstrainedStep(Scalar value) { m_values[user] = value; }

  /// Assignment from one Scalar
  /// @note this will set only the accuracy, as this is the most
  /// exposed to the Propagator
=======

  ConstrainedStep() = default;

  /// constructor from Scalar
  /// navigation direction is inverred by the sign of the step size
  /// @param value is the user given initial value
  explicit ConstrainedStep(Scalar value)
      : ConstrainedStep(value, Acts::directionFromStepSize(value)) {}

  /// constructor from Scalar and NavigationDirection
  /// @param value is the user given initial value
  /// @param direction is the final navigation direction
  ConstrainedStep(Scalar value, NavigationDirection direction) {
    m_values[user] = value * direction;
    m_direction = direction;
  }

  /// Assignment from one Scalar
  /// @note this will set only the accuracy
>>>>>>> 060810b4
  ///
  /// @param value is the new accuracy value
  void setValue(Scalar value) {
    /// set the accuracy value
<<<<<<< HEAD
    m_values[accuracy] = std::abs(value);
=======
    m_values[accuracy] = value * m_direction;
>>>>>>> 060810b4
  }

  /// returns the min step size
  Scalar value() const { return value(currentType()); }

  /// Access a specific value
  ///
  /// @param type is the resquested parameter type
<<<<<<< HEAD
  Scalar value(Type type) const { return m_values[type]; }

  /// Access to currently leading min type
  ///
  Type currentType() const {
    return Type(std::min_element(
                    m_values.begin(), m_values.end(),
                    [](auto a, auto b) { return std::abs(a) < std::abs(b); }) -
=======
  Scalar value(Type type) const { return m_values[type] * m_direction; }

  /// Access the currently leading type
  Type currentType() const {
    return Type(std::min_element(m_values.begin(), m_values.end()) -
>>>>>>> 060810b4
                m_values.begin());
  }

  /// release a certain constraint value
  ///
  /// @param type is the constraint type to be released
  void release(Type type) { m_values[type] = not_set; }

  /// Update the step size of a certain type
  ///
  /// Only navigation and target abortion step size
  /// updates may change the sign due to overstepping
  ///
  /// @param value is the new value to be updated
  /// @param type is the constraint type
  /// @param releaseStep Allow step size to increase again
  void update(Scalar value, Type type, bool releaseStep = false) {
    if (releaseStep) {
      release(type);
    }
    // check the current value and set it if appropriate
    // this will also allow signed values due to overstepping
    if (std::abs(m_values[type]) > std::abs(value)) {
<<<<<<< HEAD
      m_values[type] = value;
    }
  }

  void scale(Scalar factor) {
    assert(factor > 0);
    m_values[accuracy] = value() * factor;
  }

  /// return the split value as string for debugging
  std::string toString() const {
    std::stringstream dstream;

    // Helper method to avoid unreadable screen output
    auto streamValue = [&](Type type) {
      Scalar val = value(type);
      dstream << std::setw(5);
      if (std::abs(val) == not_set) {
        dstream << (val > 0 ? "+∞" : "-∞");
      } else {
        dstream << val;
      }
    };

    dstream << "(";
    streamValue(accuracy);
    dstream << ", ";
    streamValue(actor);
    dstream << ", ";
    streamValue(aborter);
    dstream << ", ";
    streamValue(user);
    dstream << ")";
    return dstream.str();
  }

 private:
  inline static constexpr auto not_set = std::numeric_limits<Scalar>::max();

  /// the step size tuple
  std::array<Scalar, 4> m_values = {not_set, not_set, not_set, not_set};
};
=======
      m_values[type] = value * m_direction;
    }
  }

  void scale(Scalar factor) {
    assert(factor > 0);
    m_values[accuracy] = value() * factor * m_direction;
  }

  std::ostream& toStream(std::ostream& os) const {
    // Helper method to avoid unreadable screen output
    auto streamValue = [&](Type type) {
      Scalar val = value(type);
      os << std::setw(5);
      if (std::abs(val) == not_set) {
        os << (val > 0 ? "+∞" : "-∞");
      } else {
        os << val;
      }
    };

    os << "(";
    streamValue(accuracy);
    os << ", ";
    streamValue(actor);
    os << ", ";
    streamValue(aborter);
    os << ", ";
    streamValue(user);
    os << ")";

    return os;
  }

  std::string toString() const {
    std::stringstream dstream;
    toStream(dstream);
    return dstream.str();
  }

 private:
  inline static constexpr auto not_set = std::numeric_limits<Scalar>::max();

  /// the step size tuple
  /// all values point in the `m_direction`
  std::array<Scalar, 4> m_values = {not_set, not_set, not_set, not_set};
  /// the navigation direction
  /// the direction is invariant after initialization
  NavigationDirection m_direction = NavigationDirection::Forward;
};

inline std::ostream& operator<<(std::ostream& os, const ConstrainedStep& step) {
  return step.toStream(os);
}
>>>>>>> 060810b4

}  // namespace Acts<|MERGE_RESOLUTION|>--- conflicted
+++ resolved
@@ -9,6 +9,7 @@
 #pragma once
 
 #include "Acts/Definitions/Algebra.hpp"
+#include "Acts/Definitions/Common.hpp"
 
 #include <algorithm>
 #include <array>
@@ -20,8 +21,6 @@
 namespace Acts {
 
 /// A constrained step class for the steppers
-<<<<<<< HEAD
-=======
 ///
 /// As simple as this class looks it hides a few very important details:
 /// - Overstepping handling. The step size sign will flip if we happened to pass
@@ -38,7 +37,6 @@
 /// - Overstepping resolution / backpropagation
 /// - Convergence
 /// - Step into the void with `std::numeric_limits<Scalar>::max()`
->>>>>>> 060810b4
 class ConstrainedStep {
  public:
   using Scalar = ActsScalar;
@@ -53,18 +51,6 @@
   /// Number of iterations needed by the stepsize finder
   /// (e.g. Runge-Kutta) of the stepper.
   size_t nStepTrials = std::numeric_limits<size_t>::max();
-<<<<<<< HEAD
-
-  ConstrainedStep() = default;
-
-  /// constructor from Scalar
-  /// @param value is the user given initial value
-  explicit ConstrainedStep(Scalar value) { m_values[user] = value; }
-
-  /// Assignment from one Scalar
-  /// @note this will set only the accuracy, as this is the most
-  /// exposed to the Propagator
-=======
 
   ConstrainedStep() = default;
 
@@ -84,16 +70,11 @@
 
   /// Assignment from one Scalar
   /// @note this will set only the accuracy
->>>>>>> 060810b4
   ///
   /// @param value is the new accuracy value
   void setValue(Scalar value) {
     /// set the accuracy value
-<<<<<<< HEAD
-    m_values[accuracy] = std::abs(value);
-=======
     m_values[accuracy] = value * m_direction;
->>>>>>> 060810b4
   }
 
   /// returns the min step size
@@ -102,22 +83,11 @@
   /// Access a specific value
   ///
   /// @param type is the resquested parameter type
-<<<<<<< HEAD
-  Scalar value(Type type) const { return m_values[type]; }
-
-  /// Access to currently leading min type
-  ///
-  Type currentType() const {
-    return Type(std::min_element(
-                    m_values.begin(), m_values.end(),
-                    [](auto a, auto b) { return std::abs(a) < std::abs(b); }) -
-=======
   Scalar value(Type type) const { return m_values[type] * m_direction; }
 
   /// Access the currently leading type
   Type currentType() const {
     return Type(std::min_element(m_values.begin(), m_values.end()) -
->>>>>>> 060810b4
                 m_values.begin());
   }
 
@@ -141,50 +111,6 @@
     // check the current value and set it if appropriate
     // this will also allow signed values due to overstepping
     if (std::abs(m_values[type]) > std::abs(value)) {
-<<<<<<< HEAD
-      m_values[type] = value;
-    }
-  }
-
-  void scale(Scalar factor) {
-    assert(factor > 0);
-    m_values[accuracy] = value() * factor;
-  }
-
-  /// return the split value as string for debugging
-  std::string toString() const {
-    std::stringstream dstream;
-
-    // Helper method to avoid unreadable screen output
-    auto streamValue = [&](Type type) {
-      Scalar val = value(type);
-      dstream << std::setw(5);
-      if (std::abs(val) == not_set) {
-        dstream << (val > 0 ? "+∞" : "-∞");
-      } else {
-        dstream << val;
-      }
-    };
-
-    dstream << "(";
-    streamValue(accuracy);
-    dstream << ", ";
-    streamValue(actor);
-    dstream << ", ";
-    streamValue(aborter);
-    dstream << ", ";
-    streamValue(user);
-    dstream << ")";
-    return dstream.str();
-  }
-
- private:
-  inline static constexpr auto not_set = std::numeric_limits<Scalar>::max();
-
-  /// the step size tuple
-  std::array<Scalar, 4> m_values = {not_set, not_set, not_set, not_set};
-};
-=======
       m_values[type] = value * m_direction;
     }
   }
@@ -239,6 +165,5 @@
 inline std::ostream& operator<<(std::ostream& os, const ConstrainedStep& step) {
   return step.toStream(os);
 }
->>>>>>> 060810b4
 
 }  // namespace Acts