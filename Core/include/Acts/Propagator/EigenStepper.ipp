// This file is part of the Acts project.
//
// Copyright (C) 2019-2022 CERN for the benefit of the Acts project
//
// This Source Code Form is subject to the terms of the Mozilla Public
// License, v. 2.0. If a copy of the MPL was not distributed with this
// file, You can obtain one at http://mozilla.org/MPL/2.0/.

#include "Acts/EventData/TransformationHelpers.hpp"
#include "Acts/Propagator/ConstrainedStep.hpp"
#include "Acts/Propagator/detail/CovarianceEngine.hpp"
#include "Acts/Utilities/QuickMath.hpp"

#include <limits>

template <typename E, typename A>
Acts::EigenStepper<E, A>::EigenStepper(
    std::shared_ptr<const MagneticFieldProvider> bField, double overstepLimit)
    : m_bField(std::move(bField)), m_overstepLimit(overstepLimit) {}

template <typename E, typename A>
auto Acts::EigenStepper<E, A>::makeState(
    std::reference_wrapper<const GeometryContext> gctx,
    std::reference_wrapper<const MagneticFieldContext> mctx,
    const BoundTrackParameters& par, double ssize) const -> State {
  return State{gctx, m_bField->makeCache(mctx), par, ssize};
}

template <typename E, typename A>
void Acts::EigenStepper<E, A>::resetState(State& state,
                                          const BoundVector& boundParams,
                                          const BoundSquareMatrix& cov,
                                          const Surface& surface,
                                          const double stepSize) const {
  FreeVector freeParams =
      transformBoundToFreeParameters(surface, state.geoContext, boundParams);

  // Update the stepping state
  state.pars = freeParams;
  state.cov = cov;
  state.stepSize = ConstrainedStep(stepSize);
  state.pathAccumulated = 0.;

  // Reinitialize the stepping jacobian
  state.jacToGlobal = surface.boundToFreeJacobian(
      state.geoContext, freeParams.template segment<3>(eFreePos0),
      freeParams.template segment<3>(eFreeDir0));
  state.jacobian = BoundMatrix::Identity();
  state.jacTransport = FreeMatrix::Identity();
  state.derivative = FreeVector::Zero();
}

template <typename E, typename A>
auto Acts::EigenStepper<E, A>::boundState(
    State& state, const Surface& surface, bool transportCov,
    const FreeToBoundCorrection& freeToBoundCorrection) const
    -> Result<BoundState> {
  return detail::boundState(
      state.geoContext, surface, state.cov, state.jacobian, state.jacTransport,
      state.derivative, state.jacToGlobal, state.pars, state.particleHypothesis,
      state.covTransport && transportCov, state.pathAccumulated,
      freeToBoundCorrection);
}

template <typename E, typename A>
template <typename propagator_state_t, typename navigator_t>
bool Acts::EigenStepper<E, A>::prepareCurvilinearState(
    propagator_state_t& prop_state, const navigator_t& navigator) const {
  // test whether the accumulated path has still its initial value.
  if (prop_state.stepping.pathAccumulated == 0.) {
    // if no step was executed the path length derivates have not been
    // computed but are needed to compute the curvilinear covariance. The
    // derivates are given by k1 for a zero step width.
    if (prop_state.stepping.extension.validExtensionForStep(prop_state, *this,
                                                            navigator)) {
      // First Runge-Kutta point (at current position)
      auto& sd = prop_state.stepping.stepData;
      auto pos = position(prop_state.stepping);
      auto fieldRes = getField(prop_state.stepping, pos);
      if (fieldRes.ok()) {
        sd.B_first = *fieldRes;
        if (prop_state.stepping.extension.k1(prop_state, *this, navigator,
                                             sd.k1, sd.B_first, sd.kQoP)) {
          // dr/ds :
          prop_state.stepping.derivative.template head<3>() =
              prop_state.stepping.pars.template segment<3>(eFreeDir0);
          // d (dr/ds) / ds :
          prop_state.stepping.derivative.template segment<3>(4) = sd.k1;
          // to set dt/ds :
          prop_state.stepping.extension.finalize(
              prop_state, *this, navigator,
              prop_state.stepping.pathAccumulated);
          return true;
        }
      }
    }
    return false;
  }
  return true;
}

template <typename E, typename A>
auto Acts::EigenStepper<E, A>::curvilinearState(State& state,
                                                bool transportCov) const
    -> CurvilinearState {
  return detail::curvilinearState(
      state.cov, state.jacobian, state.jacTransport, state.derivative,
      state.jacToGlobal, state.pars, state.particleHypothesis,
      state.covTransport && transportCov, state.pathAccumulated);
}

template <typename E, typename A>
void Acts::EigenStepper<E, A>::update(State& state,
                                      const FreeVector& freeParams,
                                      const BoundVector& /*boundParams*/,
                                      const Covariance& covariance,
                                      const Surface& surface) const {
  state.pars = freeParams;
  state.cov = covariance;
  state.jacToGlobal = surface.boundToFreeJacobian(
      state.geoContext, freeParams.template segment<3>(eFreePos0),
      freeParams.template segment<3>(eFreeDir0));
}

template <typename E, typename A>
void Acts::EigenStepper<E, A>::update(State& state, const Vector3& uposition,
                                      const Vector3& udirection, double qOverP,
                                      double time) const {
  state.pars.template segment<3>(eFreePos0) = uposition;
  state.pars.template segment<3>(eFreeDir0) = udirection;
  state.pars[eFreeTime] = time;
  state.pars[eFreeQOverP] = qOverP;
}

template <typename E, typename A>
void Acts::EigenStepper<E, A>::transportCovarianceToCurvilinear(
    State& state) const {
  detail::transportCovarianceToCurvilinear(state.cov, state.jacobian,
                                           state.jacTransport, state.derivative,
                                           state.jacToGlobal, direction(state));
}

template <typename E, typename A>
void Acts::EigenStepper<E, A>::transportCovarianceToBound(
    State& state, const Surface& surface,
    const FreeToBoundCorrection& freeToBoundCorrection) const {
  detail::transportCovarianceToBound(state.geoContext.get(), surface, state.cov,
                                     state.jacobian, state.jacTransport,
                                     state.derivative, state.jacToGlobal,
                                     state.pars, freeToBoundCorrection);
}

template <typename E, typename A>
template <typename propagator_state_t, typename navigator_t>
Acts::Result<double> Acts::EigenStepper<E, A>::step(
    propagator_state_t& state, const navigator_t& navigator) const {
  // Runge-Kutta integrator state
  auto& sd = state.stepping.stepData;

<<<<<<< HEAD
  double errorEstimate = 0;
  double h2 = 0;
  double half_h = 0;
=======
  double errorEstimate = 0.;
  double h2 = 0, half_h = 0;
>>>>>>> 620069e0

  auto pos = position(state.stepping);
  auto dir = direction(state.stepping);

  // First Runge-Kutta point (at current position)
  auto fieldRes = getField(state.stepping, pos);
  if (!fieldRes.ok()) {
    return fieldRes.error();
  }
  sd.B_first = *fieldRes;
  if (!state.stepping.extension.validExtensionForStep(state, *this,
                                                      navigator) ||
      !state.stepping.extension.k1(state, *this, navigator, sd.k1, sd.B_first,
                                   sd.kQoP)) {
    return 0.;
  }

  const auto calcStepSizeScaling = [&](const double errorEstimate_) -> double {
    // For details about these values see ATL-SOFT-PUB-2009-001 for details
    constexpr double lower = 0.25;
    constexpr double upper = 4.0;
<<<<<<< HEAD

    double x = state.options.stepTolerance / errorEstimate_;
    // double std::sqrt is 3x faster than std::pow
    x = std::sqrt(std::sqrt(x));
    return std::clamp(x, lower, upper);
  };

  const auto isErrorTolerable = [&](const double errorEstimate_) {
    // For details about these values see ATL-SOFT-PUB-2009-001 for details
    constexpr double marginFactor = 4.0;

    return errorEstimate_ <= marginFactor * state.options.stepTolerance;
=======
    // This is given by the order of the Runge-Kutta method
    constexpr double exponent = 0.25;

    // Whether to use fast power function if available
    constexpr bool tryUseFastPow{false};

    double x = state.options.stepTolerance / errorEstimate_;

    if constexpr (exponent == 0.25 && !tryUseFastPow) {
      // This is 3x faster than std::pow
      x = std::sqrt(std::sqrt(x));
    } else if constexpr (std::numeric_limits<double>::is_iec559 &&
                         tryUseFastPow) {
      x = fastPow(x, exponent);
    } else {
      x = std::pow(x, exponent);
    }

    return std::clamp(x, lower, upper);
>>>>>>> 620069e0
  };

  // The following functor starts to perform a Runge-Kutta step of a certain
  // size, going up to the point where it can return an estimate of the local
  // integration error. The results are stated in the local variables above,
  // allowing integration to continue once the error is deemed satisfactory
  const auto tryRungeKuttaStep = [&](const double h) -> Result<bool> {
    // helpers because bool and std::error_code are ambiguous
    constexpr auto success = &Result<bool>::success;
    constexpr auto failure = &Result<bool>::failure;

    // State the square and half of the step size
    h2 = h * h;
    half_h = h * 0.5;

    // Second Runge-Kutta point
    const Vector3 pos1 = pos + half_h * dir + h2 * 0.125 * sd.k1;
    auto field = getField(state.stepping, pos1);
    if (!field.ok()) {
      return failure(field.error());
    }
    sd.B_middle = *field;

    if (!state.stepping.extension.k2(state, *this, navigator, sd.k2,
                                     sd.B_middle, sd.kQoP, half_h, sd.k1)) {
      return success(false);
    }

    // Third Runge-Kutta point
    if (!state.stepping.extension.k3(state, *this, navigator, sd.k3,
                                     sd.B_middle, sd.kQoP, half_h, sd.k2)) {
      return success(false);
    }

    // Last Runge-Kutta point
    const Vector3 pos2 = pos + h * dir + h2 * 0.5 * sd.k3;
    field = getField(state.stepping, pos2);
    if (!field.ok()) {
      return failure(field.error());
    }
    sd.B_last = *field;
    if (!state.stepping.extension.k4(state, *this, navigator, sd.k4, sd.B_last,
                                     sd.kQoP, h, sd.k3)) {
      return success(false);
    }

    // Compute and check the local integration error estimate
    errorEstimate =
        h2 * ((sd.k1 - sd.k2 - sd.k3 + sd.k4).template lpNorm<1>() +
              std::abs(sd.kQoP[0] - sd.kQoP[1] - sd.kQoP[2] + sd.kQoP[3]));
    // Protect against division by zero
    errorEstimate = std::max(1e-20, errorEstimate);

<<<<<<< HEAD
    return success(isErrorTolerable(errorEstimate));
=======
    return success(errorEstimate <= state.options.stepTolerance);
>>>>>>> 620069e0
  };

  const double initialH =
      state.stepping.stepSize.value() * state.options.direction;
  double h = initialH;
  std::size_t nStepTrials = 0;
  // Select and adjust the appropriate Runge-Kutta step size as given
  // ATL-SOFT-PUB-2009-001
  while (true) {
    auto res = tryRungeKuttaStep(h);
    if (!res.ok()) {
      return res.error();
    }
    if (!!res.value()) {
      break;
    }

<<<<<<< HEAD
    const double stepSizeScaling = calcStepSizeScaling(errorEstimate);
    h *= stepSizeScaling;
=======
    h *= calcStepSizeScaling(2 * errorEstimate);
>>>>>>> 620069e0

    // If step size becomes too small the particle remains at the initial
    // place
    if (std::abs(h) < std::abs(state.options.stepSizeCutOff)) {
      // Not moving due to too low momentum needs an aborter
      return EigenStepperError::StepSizeStalled;
    }

    // If the parameter is off track too much or given stepSize is not
    // appropriate
    if (nStepTrials > state.options.maxRungeKuttaStepTrials) {
      // Too many trials, have to abort
      return EigenStepperError::StepSizeAdjustmentFailed;
    }
    nStepTrials++;
  }

  // When doing error propagation, update the associated Jacobian matrix
  if (state.stepping.covTransport) {
    // using the direction before updated below

    // The step transport matrix in global coordinates
    FreeMatrix D;
    if (!state.stepping.extension.finalize(state, *this, navigator, h, D)) {
      return EigenStepperError::StepInvalid;
    }

    // See the documentation of Acts::blockedMult for a description of blocked
    // matrix multiplication. However, we can go one further. Let's assume that
    // some of these sub-matrices are zero matrices 0₈ and identity matrices
    // I₈, namely:
    //
    // D₁₁ = I₈, J₁₁ = I₈, D₂₁ = 0₈, J₂₁ = 0₈
    //
    // Which gives:
    //
    // K₁₁ = I₈  * I₈  + D₁₂ * 0₈  = I₈
    // K₁₂ = I₈  * J₁₂ + D₁₂ * J₂₂ = J₁₂ + D₁₂ * J₂₂
    // K₂₁ = 0₈  * I₈  + D₂₂ * 0₈  = 0₈
    // K₂₂ = 0₈  * J₁₂ + D₂₂ * J₂₂ = D₂₂ * J₂₂
    //
    // Furthermore, we're constructing K in place of J, and since
    // K₁₁ = I₈ = J₁₁ and K₂₁ = 0₈ = D₂₁, we don't actually need to touch those
    // sub-matrices at all!
    assert((D.topLeftCorner<4, 4>().isIdentity()));
    assert((D.bottomLeftCorner<4, 4>().isZero()));
    assert((state.stepping.jacTransport.template topLeftCorner<4, 4>()
                .isIdentity()));
    assert((state.stepping.jacTransport.template bottomLeftCorner<4, 4>()
                .isZero()));

    state.stepping.jacTransport.template topRightCorner<4, 4>() +=
        D.topRightCorner<4, 4>() *
        state.stepping.jacTransport.template bottomRightCorner<4, 4>();
    state.stepping.jacTransport.template bottomRightCorner<4, 4>() =
        (D.bottomRightCorner<4, 4>() *
         state.stepping.jacTransport.template bottomRightCorner<4, 4>())
            .eval();
  } else {
    if (!state.stepping.extension.finalize(state, *this, navigator, h)) {
      return EigenStepperError::StepInvalid;
    }
  }

  // Update the track parameters according to the equations of motion
  state.stepping.pars.template segment<3>(eFreePos0) +=
      h * dir + h2 / 6. * (sd.k1 + sd.k2 + sd.k3);
  state.stepping.pars.template segment<3>(eFreeDir0) +=
      h / 6. * (sd.k1 + 2. * (sd.k2 + sd.k3) + sd.k4);
  (state.stepping.pars.template segment<3>(eFreeDir0)).normalize();

  if (state.stepping.covTransport) {
    // using the updated direction
    state.stepping.derivative.template head<3>() =
        state.stepping.pars.template segment<3>(eFreeDir0);
    state.stepping.derivative.template segment<3>(4) = sd.k4;
  }

  state.stepping.pathAccumulated += h;
<<<<<<< HEAD
  state.stepping.stepSize.nStepTrials = nStepTrials;

=======
>>>>>>> 620069e0
  const double stepSizeScaling = calcStepSizeScaling(errorEstimate);
  const double nextAccuracy = std::abs(h * stepSizeScaling);
  const double previousAccuracy = std::abs(state.stepping.stepSize.accuracy());
  const double initialStepLength = std::abs(initialH);
  if (nextAccuracy < initialStepLength || nextAccuracy > previousAccuracy) {
    state.stepping.stepSize.setAccuracy(nextAccuracy);
  }

  return h;
}

template <typename E, typename A>
void Acts::EigenStepper<E, A>::setIdentityJacobian(State& state) const {
  state.jacobian = BoundMatrix::Identity();
}<|MERGE_RESOLUTION|>--- conflicted
+++ resolved
@@ -157,14 +157,9 @@
   // Runge-Kutta integrator state
   auto& sd = state.stepping.stepData;
 
-<<<<<<< HEAD
   double errorEstimate = 0;
   double h2 = 0;
   double half_h = 0;
-=======
-  double errorEstimate = 0.;
-  double h2 = 0, half_h = 0;
->>>>>>> 620069e0
 
   auto pos = position(state.stepping);
   auto dir = direction(state.stepping);
@@ -186,20 +181,6 @@
     // For details about these values see ATL-SOFT-PUB-2009-001 for details
     constexpr double lower = 0.25;
     constexpr double upper = 4.0;
-<<<<<<< HEAD
-
-    double x = state.options.stepTolerance / errorEstimate_;
-    // double std::sqrt is 3x faster than std::pow
-    x = std::sqrt(std::sqrt(x));
-    return std::clamp(x, lower, upper);
-  };
-
-  const auto isErrorTolerable = [&](const double errorEstimate_) {
-    // For details about these values see ATL-SOFT-PUB-2009-001 for details
-    constexpr double marginFactor = 4.0;
-
-    return errorEstimate_ <= marginFactor * state.options.stepTolerance;
-=======
     // This is given by the order of the Runge-Kutta method
     constexpr double exponent = 0.25;
 
@@ -219,7 +200,13 @@
     }
 
     return std::clamp(x, lower, upper);
->>>>>>> 620069e0
+  };
+
+  const auto isErrorTolerable = [&](const double errorEstimate_) {
+    // For details about these values see ATL-SOFT-PUB-2009-001 for details
+    constexpr double marginFactor = 4.0;
+
+    return errorEstimate_ <= marginFactor * state.options.stepTolerance;
   };
 
   // The following functor starts to perform a Runge-Kutta step of a certain
@@ -273,11 +260,7 @@
     // Protect against division by zero
     errorEstimate = std::max(1e-20, errorEstimate);
 
-<<<<<<< HEAD
     return success(isErrorTolerable(errorEstimate));
-=======
-    return success(errorEstimate <= state.options.stepTolerance);
->>>>>>> 620069e0
   };
 
   const double initialH =
@@ -295,12 +278,8 @@
       break;
     }
 
-<<<<<<< HEAD
     const double stepSizeScaling = calcStepSizeScaling(errorEstimate);
     h *= stepSizeScaling;
-=======
-    h *= calcStepSizeScaling(2 * errorEstimate);
->>>>>>> 620069e0
 
     // If step size becomes too small the particle remains at the initial
     // place
@@ -380,11 +359,8 @@
   }
 
   state.stepping.pathAccumulated += h;
-<<<<<<< HEAD
   state.stepping.stepSize.nStepTrials = nStepTrials;
 
-=======
->>>>>>> 620069e0
   const double stepSizeScaling = calcStepSizeScaling(errorEstimate);
   const double nextAccuracy = std::abs(h * stepSizeScaling);
   const double previousAccuracy = std::abs(state.stepping.stepSize.accuracy());
