// This file is part of the Acts project.
//
// Copyright (C) 2018-2019 CERN for the benefit of the Acts project
//
// This Source Code Form is subject to the terms of the Mozilla Public
// License, v. 2.0. If a copy of the MPL was not distributed with this
// file, You can obtain one at http://mozilla.org/MPL/2.0/.

#pragma once

// Workaround for building on clang+libstdc++
#include "Acts/Utilities/detail/ReferenceWrapperAnyCompat.hpp"

#include "Acts/Geometry/GeometryContext.hpp"
#include "Acts/MagneticField/MagneticFieldContext.hpp"
#include "Acts/Material/Interactions.hpp"
#include "Acts/Propagator/Propagator.hpp"
#include "Acts/Utilities/Helpers.hpp"

#include <array>
#include <cmath>
#include <functional>

namespace Acts {
namespace detail {

/// @brief Evaluater of the k_i's and elements of the transport matrix
/// D of the RKN4 stepping. This implementation involves energy loss due to
/// ioninisation, bremsstrahlung, pair production and photonuclear interaction
/// in the propagation and the jacobian. These effects will only occur if the
/// propagation is in a TrackingVolume with attached material.
/// @note This it templated on the scalar type because of the autodiff plugin.
template <typename scalar_t>
struct GenericDenseEnvironmentExtension {
  using Scalar = scalar_t;
  /// @brief Vector3 replacement for the custom scalar type
  using ThisVector3 = Eigen::Matrix<Scalar, 3, 1>;

  /// Momentum at a certain point
  Scalar currentMomentum = 0.;
  /// Particles momentum at k1
  Scalar initialMomentum = 0.;
  /// Material that will be passed
  /// TODO : Might not be needed anymore
  Material material;
  /// Derivatives dLambda''dlambda at each sub-step point
  std::array<Scalar, 4> dLdl{};
  /// q/p at each sub-step
  std::array<Scalar, 4> qop{};
  /// Derivatives dPds at each sub-step
  std::array<Scalar, 4> dPds{};
  /// Derivative d(dEds)d(q/p) evaluated at the initial point
  Scalar dgdqopValue = 0.;
  /// Derivative dEds at the initial point
  Scalar g = 0.;
  /// k_i equivalent for the time propagation
  std::array<Scalar, 4> tKi{};
  /// Lambda''_i
  std::array<Scalar, 4> Lambdappi{};
  /// Energy at each sub-step
  std::array<Scalar, 4> energy{};

  /// @brief Default constructor
  GenericDenseEnvironmentExtension() = default;

  /// @brief Control function if the step evaluation would be valid
  ///
  /// @tparam propagator_state_t Type of the state of the propagator
  /// @tparam stepper_t Type of the stepper
  /// @tparam navigator_t Type of the navigator
  ///
  /// @param [in] state State of the propagator
  /// @param [in] stepper Stepper of the propagator
  /// @param [in] navigator Navigator of the propagator
  ///
  /// @return Boolean flag if the step would be valid
  template <typename propagator_state_t, typename stepper_t,
            typename navigator_t>
  int bid(const propagator_state_t& state, const stepper_t& stepper,
          const navigator_t& navigator) const {
    // Check for valid particle properties
    if (stepper.options.absCharge == 0. || state.options.mass == 0. ||
        stepper.momentum(state.stepping) < state.options.momentumCutOff) {
      return 0;
    }

    // Check existence of a volume with material
    if (!navigator.currentVolumeMaterial(state.navigation)) {
      return 0;
    }

    return 2;
  }

  /// @brief Evaluater of the k_i's of the RKN4. For the case of i = 0 this
  /// step sets up member parameters, too.
  ///
  /// @tparam stepper_state_t Type of the state of the propagator
  /// @tparam stepper_t Type of the stepper
  /// @tparam navigator_t Type of the navigator
  ///
  /// @param [in] state State of the propagator
  /// @param [in] stepper Stepper of the propagator
  /// @param [in] navigator Navigator of the propagator
  /// @param [out] knew Next k_i that is evaluated
  /// @param [out] kQoP k_i elements of the momenta
  /// @param [in] bField B-Field at the evaluation position
  /// @param [in] i Index of the k_i, i = [0, 3]
  /// @param [in] h Step size (= 0. ^ 0.5 * StepSize ^ StepSize)
  /// @param [in] kprev Evaluated k_{i - 1}
  ///
  /// @return Boolean flag if the calculation is valid
  template <typename propagator_state_t, typename stepper_t,
            typename navigator_t>
  bool k(const propagator_state_t& state, const stepper_t& stepper,
         const navigator_t& navigator, ThisVector3& knew, const Vector3& bField,
         std::array<Scalar, 4>& kQoP, const int i = 0, const double h = 0.,
         const ThisVector3& kprev = ThisVector3::Zero()) {
    auto q = stepper.charge(state.stepping);

    // i = 0 is used for setup and evaluation of k
    if (i == 0) {
      // Set up container for energy loss
      auto volumeMaterial = navigator.currentVolumeMaterial(state.navigation);
      ThisVector3 position = stepper.position(state.stepping);
      material = (volumeMaterial->material(position.template cast<double>()));
      initialMomentum = stepper.momentum(state.stepping);
      currentMomentum = initialMomentum;
      qop[0] = stepper.qop(state.stepping);
      initializeEnergyLoss(state);
      // Evaluate k
      knew = qop[0] * stepper.direction(state.stepping).cross(bField);
      // Evaluate k for the time propagation
<<<<<<< HEAD
      Lambdappi[0] = -qop[0] * qop[0] * qop[0] * g * energy[0] /
                     (state.options.absCharge * state.options.absCharge);
=======
      Lambdappi[0] = -qop[0] * qop[0] * qop[0] * g * energy[0] / (q * q);
>>>>>>> 162ad9e9
      //~ tKi[0] = std::hypot(1, state.options.mass / initialMomentum);
      tKi[0] = hypot(1, state.options.mass * qop[0]);
      kQoP[0] = Lambdappi[0];
    } else {
      // Update parameters and check for momentum condition
      updateEnergyLoss(state.options.mass, h, state, stepper, i);
      if (currentMomentum < state.options.momentumCutOff) {
        return false;
      }
      // Evaluate k
      knew = qop[i] *
             (stepper.direction(state.stepping) + h * kprev).cross(bField);
      // Evaluate k_i for the time propagation
      auto qopNew = qop[0] + h * Lambdappi[i - 1];
<<<<<<< HEAD
      Lambdappi[i] = -qopNew * qopNew * qopNew * g * energy[i] /
                     (state.options.absCharge * state.options.absCharge *
                      UnitConstants::C * UnitConstants::C);
=======
      Lambdappi[i] = -qopNew * qopNew * qopNew * g * energy[i] / (q * q);
>>>>>>> 162ad9e9
      tKi[i] = hypot(1, state.options.mass * qopNew);
      kQoP[i] = Lambdappi[i];
    }
    return true;
  }

  /// @brief After a RKN4 step was accepted by the stepper this method has an
  /// additional veto on the quality of the step. The veto lies in evaluation
  /// of the energy loss and the therewith constrained to keep the momentum
  /// after the step in reasonable values.
  ///
  /// @tparam propagator_state_t Type of the state of the propagator
  /// @tparam stepper_t Type of the stepper
  /// @tparam navigator_t Type of the navigator
  ///
  /// @param [in] state State of the propagator
  /// @param [in] stepper Stepper of the propagator
  /// @param [in] h Step size
  ///
  /// @return Boolean flag if the calculation is valid
  template <typename propagator_state_t, typename stepper_t,
            typename navigator_t>
  bool finalize(propagator_state_t& state, const stepper_t& stepper,
                const navigator_t& /*navigator*/, const double h) const {
    // Evaluate the new momentum
    auto newMomentum =
        stepper.momentum(state.stepping) +
        (h / 6.) * (dPds[0] + 2. * (dPds[1] + dPds[2]) + dPds[3]);

    // Break propagation if momentum becomes below cut-off
    if (newMomentum < state.options.momentumCutOff) {
      return false;
    }

    // Add derivative dlambda/ds = Lambda''
    state.stepping.derivative(7) = -hypot(state.options.mass, newMomentum) * g /
                                   (newMomentum * newMomentum * newMomentum);

    // Update momentum
    state.stepping.pars[eFreeQOverP] =
        stepper.charge(state.stepping) / newMomentum;
    // Add derivative dt/ds = 1/(beta * c) = sqrt(m^2 * p^{-2} + c^{-2})
    state.stepping.derivative(3) = hypot(1, state.options.mass / newMomentum);
    // Update time
    state.stepping.pars[eFreeTime] +=
        (h / 6.) * (tKi[0] + 2. * (tKi[1] + tKi[2]) + tKi[3]);

    return true;
  }

  /// @brief After a RKN4 step was accepted by the stepper this method has an
  /// additional veto on the quality of the step. The veto lies in the
  /// evaluation
  /// of the energy loss, the therewith constrained to keep the momentum
  /// after the step in reasonable values and the evaluation of the transport
  /// matrix.
  ///
  /// @tparam propagator_state_t Type of the state of the propagator
  /// @tparam stepper_t Type of the stepper
  /// @tparam navigator_t Type of the navigator
  ///
  /// @param [in] state State of the propagator
  /// @param [in] stepper Stepper of the propagator
  /// @param [in] navigator Navigator of the propagator
  /// @param [in] h Step size
  /// @param [out] D Transport matrix
  ///
  /// @return Boolean flag if the calculation is valid
  template <typename propagator_state_t, typename stepper_t,
            typename navigator_t>
  bool finalize(propagator_state_t& state, const stepper_t& stepper,
                const navigator_t& navigator, const double h,
                FreeMatrix& D) const {
    return finalize(state, stepper, navigator, h) &&
           transportMatrix(state, stepper, navigator, h, D);
  }

 private:
  /// @brief Evaluates the transport matrix D for the jacobian
  ///
  /// @tparam propagator_state_t Type of the state of the propagator
  /// @tparam stepper_t Type of the stepper
  /// @tparam navigator_t Type of the navigator
  ///
  /// @param [in] state State of the propagator
  /// @param [in] h Step size
  /// @param [out] D Transport matrix
  ///
  /// @return Boolean flag if evaluation is valid
  template <typename propagator_state_t, typename stepper_t,
            typename navigator_t>
  bool transportMatrix(propagator_state_t& state, const stepper_t& stepper,
                       const navigator_t& /*navigator*/, const double h,
                       FreeMatrix& D) const {
    /// The calculations are based on ATL-SOFT-PUB-2009-002. The update of the
    /// Jacobian matrix is requires only the calculation of eq. 17 and 18.
    /// Since the terms of eq. 18 are currently 0, this matrix is not needed
    /// in the calculation. The matrix A from eq. 17 consists out of 3
    /// different parts. The first one is given by the upper left 3x3 matrix
    /// that are calculated by dFdT and dGdT. The second is given by the top 3
    /// lines of the rightmost column. This is calculated by dFdL and dGdL.
    /// The remaining non-zero term is calculated directly. The naming of the
    /// variables is explained in eq. 11 and are directly related to the
    /// initial problem in eq. 7.
    /// The evaluation is based on propagating the parameters T and lambda
    /// (including g(lambda) and E(lambda)) as given in eq. 16 and evaluating
    /// the derivations for matrix A.
    /// @note The translation for u_{n+1} in eq. 7 is in this case a
    /// 3-dimensional vector without a dependency of Lambda or lambda neither in
    /// u_n nor in u_n'. The second and fourth eq. in eq. 14 have the constant
    /// offset matrices h * Id and Id respectively. This involves that the
    /// constant offset does not exist for rectangular matrix dFdu' (due to the
    /// missing Lambda part) and only exists for dGdu' in dlambda/dlambda.

    auto& sd = state.stepping.stepData;
    auto dir = stepper.direction(state.stepping);

    D = FreeMatrix::Identity();
    const double half_h = h * 0.5;

    // This sets the reference to the sub matrices
    // dFdx is already initialised as (3x3) zero
    auto dFdT = D.block<3, 3>(0, 4);
    auto dFdL = D.block<3, 1>(0, 7);
    // dGdx is already initialised as (3x3) identity
    auto dGdT = D.block<3, 3>(4, 4);
    auto dGdL = D.block<3, 1>(4, 7);

    ActsMatrix<3, 3> dk1dT = ActsMatrix<3, 3>::Zero();
    ActsMatrix<3, 3> dk2dT = ActsMatrix<3, 3>::Identity();
    ActsMatrix<3, 3> dk3dT = ActsMatrix<3, 3>::Identity();
    ActsMatrix<3, 3> dk4dT = ActsMatrix<3, 3>::Identity();

    Vector3 dk1dL = Vector3::Zero();
    Vector3 dk2dL = Vector3::Zero();
    Vector3 dk3dL = Vector3::Zero();
    Vector3 dk4dL = Vector3::Zero();

    /// Propagation of derivatives of dLambda''dlambda at each sub-step
    std::array<double, 4> jdL{};

    // Evaluation of the rightmost column without the last term.
    jdL[0] = dLdl[0];
    dk1dL = dir.cross(sd.B_first);

    jdL[1] = dLdl[1] * (1. + half_h * jdL[0]);
    dk2dL = (1. + half_h * jdL[0]) * (dir + half_h * sd.k1).cross(sd.B_middle) +
            qop[1] * half_h * dk1dL.cross(sd.B_middle);

    jdL[2] = dLdl[2] * (1. + half_h * jdL[1]);
    dk3dL = (1. + half_h * jdL[1]) * (dir + half_h * sd.k2).cross(sd.B_middle) +
            qop[2] * half_h * dk2dL.cross(sd.B_middle);

    jdL[3] = dLdl[3] * (1. + h * jdL[2]);
    dk4dL = (1. + h * jdL[2]) * (dir + h * sd.k3).cross(sd.B_last) +
            qop[3] * h * dk3dL.cross(sd.B_last);

    dk1dT(0, 1) = sd.B_first.z();
    dk1dT(0, 2) = -sd.B_first.y();
    dk1dT(1, 0) = -sd.B_first.z();
    dk1dT(1, 2) = sd.B_first.x();
    dk1dT(2, 0) = sd.B_first.y();
    dk1dT(2, 1) = -sd.B_first.x();
    dk1dT *= qop[0];

    dk2dT += half_h * dk1dT;
    dk2dT = qop[1] * VectorHelpers::cross(dk2dT, sd.B_middle);

    dk3dT += half_h * dk2dT;
    dk3dT = qop[2] * VectorHelpers::cross(dk3dT, sd.B_middle);

    dk4dT += h * dk3dT;
    dk4dT = qop[3] * VectorHelpers::cross(dk4dT, sd.B_last);

    dFdT.setIdentity();
    dFdT += h / 6. * (dk1dT + dk2dT + dk3dT);
    dFdT *= h;

    dFdL = h * h / 6. * (dk1dL + dk2dL + dk3dL);

    dGdT += h / 6. * (dk1dT + 2. * (dk2dT + dk3dT) + dk4dT);

    dGdL = h / 6. * (dk1dL + 2. * (dk2dL + dk3dL) + dk4dL);

    // Evaluation of the dLambda''/dlambda term
    D(7, 7) += (h / 6.) * (jdL[0] + 2. * (jdL[1] + jdL[2]) + jdL[3]);

    // The following comment lines refer to the application of the time being
    // treated as a position. Since t and qop are treated independently for now,
    // this just serves as entry point for building their relation
    //~ double dtpp1dl = -state.options.mass * state.options.mass * qop[0] *
    //~ qop[0] *
    //~ (3. * g + qop[0] * dgdqop(energy[0], state.options.mass,
    //~ state.options.absPdgCode,
    //~ state.options.meanEnergyLoss));

    double dtp1dl = qop[0] * state.options.mass * state.options.mass /
                    std::hypot(1, qop[0] * state.options.mass);
    double qopNew = qop[0] + half_h * Lambdappi[0];

    //~ double dtpp2dl = -state.options.mass * state.options.mass * qopNew *
    //~ qopNew *
    //~ (3. * g * (1. + half_h * jdL[0]) +
    //~ qopNew * dgdqop(energy[1], state.options.mass,
    //~ state.options.absPdgCode,
    //~ state.options.meanEnergyLoss));

    double dtp2dl = qopNew * state.options.mass * state.options.mass /
                    std::hypot(1, qopNew * state.options.mass);
    qopNew = qop[0] + half_h * Lambdappi[1];

    //~ double dtpp3dl = -state.options.mass * state.options.mass * qopNew *
    //~ qopNew *
    //~ (3. * g * (1. + half_h * jdL[1]) +
    //~ qopNew * dgdqop(energy[2], state.options.mass,
    //~ state.options.absPdgCode,
    //~ state.options.meanEnergyLoss));

    double dtp3dl = qopNew * state.options.mass * state.options.mass /
                    std::hypot(1, qopNew * state.options.mass);
    qopNew = qop[0] + half_h * Lambdappi[2];
    double dtp4dl = qopNew * state.options.mass * state.options.mass /
                    std::hypot(1, qopNew * state.options.mass);

    //~ D(3, 7) = h * state.options.mass * state.options.mass * qop[0] /
    //~ std::hypot(1., state.options.mass * qop[0])
    //~ + h * h / 6. * (dtpp1dl + dtpp2dl + dtpp3dl);

    D(3, 7) = (h / 6.) * (dtp1dl + 2. * (dtp2dl + dtp3dl) + dtp4dl);
    return true;
  }

  /// @brief Initializer of all parameters related to a RKN4 step with energy
  /// loss of a particle in material
  ///
  /// @tparam propagator_state_t Type of the state of the propagator
  /// @param [in] state Deliverer of configurations
  template <typename propagator_state_t>
  void initializeEnergyLoss(const propagator_state_t& state) {
    energy[0] = hypot(initialMomentum, state.options.mass);
    // use unit length as thickness to compute the energy loss per unit length
    Acts::MaterialSlab slab(material, 1);
    // Use the same energy loss throughout the step.
    if (state.options.meanEnergyLoss) {
      g = -computeEnergyLossMean(slab, state.options.absPdgCode,
                                 state.options.mass,
                                 static_cast<double>(qop[0]));
    } else {
      // TODO using the unit path length is not quite right since the most
      //      probably energy loss is not independent from the path length.
      g = -computeEnergyLossMode(slab, state.options.absPdgCode,
                                 state.options.mass,
                                 static_cast<double>(qop[0]));
    }
    // Change of the momentum per path length
    // dPds = dPdE * dEds
    dPds[0] = g * energy[0] / initialMomentum;
    if (state.stepping.covTransport) {
      // Calculate the change of the energy loss per path length and
      // inverse momentum
      if (state.options.includeGgradient) {
        if (state.options.meanEnergyLoss) {
          dgdqopValue = deriveEnergyLossMeanQOverP(
              slab, state.options.absPdgCode, state.options.mass,
              static_cast<double>(qop[0]));
        } else {
          // TODO path length dependence; see above
          dgdqopValue = deriveEnergyLossModeQOverP(
              slab, state.options.absPdgCode, state.options.mass,
              static_cast<double>(qop[0]));
        }
      }
      // Calculate term for later error propagation
      dLdl[0] = (-qop[0] * qop[0] * g * energy[0] *
                     (3. - (initialMomentum * initialMomentum) /
                               (energy[0] * energy[0])) -
                 qop[0] * qop[0] * qop[0] * energy[0] * dgdqopValue);
    }
  }

  /// @brief Update of the kinematic parameters of the RKN4 sub-steps after
  /// initialization with energy loss of a particle in material
  ///
  /// @tparam propagator_state_t Type of the state of the propagator
  /// @tparam stepper_t Type of the stepper
  ///
  /// @param [in] h Stepped distance of the sub-step (1-3)
  /// @param [in] state State of the stepper
  /// @param [in] i Index of the sub-step (1-3)
  template <typename propagator_state_t, typename stepper_t>
  void updateEnergyLoss(const double mass, const double h,
                        const propagator_state_t& state,
                        const stepper_t& stepper, const int i) {
    // Update parameters related to a changed momentum
    currentMomentum = initialMomentum + h * dPds[i - 1];
    energy[i] = hypot(currentMomentum, mass);
    dPds[i] = g * energy[i] / currentMomentum;
    qop[i] = stepper.charge(state.stepping) / currentMomentum;
    // Calculate term for later error propagation
    if (state.stepping.covTransport) {
      dLdl[i] = (-qop[i] * qop[i] * g * energy[i] *
                     (3. - (currentMomentum * currentMomentum) /
                               (energy[i] * energy[i])) -
                 qop[i] * qop[i] * qop[i] * energy[i] * dgdqopValue);
    }
  }
};

}  // namespace detail
}  // namespace Acts<|MERGE_RESOLUTION|>--- conflicted
+++ resolved
@@ -131,12 +131,7 @@
       // Evaluate k
       knew = qop[0] * stepper.direction(state.stepping).cross(bField);
       // Evaluate k for the time propagation
-<<<<<<< HEAD
-      Lambdappi[0] = -qop[0] * qop[0] * qop[0] * g * energy[0] /
-                     (state.options.absCharge * state.options.absCharge);
-=======
       Lambdappi[0] = -qop[0] * qop[0] * qop[0] * g * energy[0] / (q * q);
->>>>>>> 162ad9e9
       //~ tKi[0] = std::hypot(1, state.options.mass / initialMomentum);
       tKi[0] = hypot(1, state.options.mass * qop[0]);
       kQoP[0] = Lambdappi[0];
@@ -151,13 +146,7 @@
              (stepper.direction(state.stepping) + h * kprev).cross(bField);
       // Evaluate k_i for the time propagation
       auto qopNew = qop[0] + h * Lambdappi[i - 1];
-<<<<<<< HEAD
-      Lambdappi[i] = -qopNew * qopNew * qopNew * g * energy[i] /
-                     (state.options.absCharge * state.options.absCharge *
-                      UnitConstants::C * UnitConstants::C);
-=======
       Lambdappi[i] = -qopNew * qopNew * qopNew * g * energy[i] / (q * q);
->>>>>>> 162ad9e9
       tKi[i] = hypot(1, state.options.mass * qopNew);
       kQoP[i] = Lambdappi[i];
     }
