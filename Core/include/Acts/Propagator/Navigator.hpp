// This file is part of the Acts project.
//
// Copyright (C) 2016-2020 CERN for the benefit of the Acts project
//
// This Source Code Form is subject to the terms of the Mozilla Public
// License, v. 2.0. If a copy of the MPL was not distributed with this
// file, You can obtain one at http://mozilla.org/MPL/2.0/.

#pragma once

#include "Acts/Definitions/Units.hpp"
#include "Acts/Geometry/BoundarySurfaceT.hpp"
#include "Acts/Geometry/GeometryIdentifier.hpp"
#include "Acts/Geometry/Layer.hpp"
#include "Acts/Geometry/TrackingGeometry.hpp"
#include "Acts/Geometry/TrackingVolume.hpp"
#include "Acts/Propagator/ConstrainedStep.hpp"
#include "Acts/Surfaces/Surface.hpp"
#include "Acts/Utilities/Logger.hpp"
#include "Acts/Utilities/StringHelpers.hpp"

#include <iomanip>
#include <iterator>
#include <sstream>
#include <string>

#include <boost/container/small_vector.hpp>

namespace Acts {

/// @brief struct for the Navigation options that are forwarded to
///        the geometry
///
/// @tparam propagator_state_t Type of the object for navigation state
/// @tparam object_t Type of the object for navigation to check against
template <typename object_t>
struct NavigationOptions {
  /// The boundary check directive
  BoundaryCheck boundaryCheck = true;

  // How to resolve the geometry
  /// Always look for sensitive
  bool resolveSensitive = true;
  /// Always look for material
  bool resolveMaterial = true;
  /// always look for passive
  bool resolvePassive = false;

  /// object to check against: at start
  const object_t* startObject = nullptr;
  /// object to check against: at end
  const object_t* endObject = nullptr;

  /// Target surface to exclude
  const Surface* targetSurface = nullptr;
  /// External surface identifier for which the boundary check is ignored
  std::vector<GeometryIdentifier> externalSurfaces = {};

  /// The overstep tolerance for this navigation step
  double overstepLimit = 0;

  /// Force intersection with boundaries
  bool forceIntersectBoundaries = false;
};

/// Navigator class
///
/// This is an Actor to be added to the ActorList in order to navigate
/// through the static tracking geometry setup.
///
/// The current navigation stage is cached in the state struct and updated
/// when necessary. If any surface in the extrapolation  flow is hit, it is
/// set to the propagation satate, such that other actors can deal with it.
/// This navigation actor thus always needs to run first!
/// It does two things: it figures out the order of volumes, layers and
/// surfaces.
///
/// The current target surface is the surface pointed to by of the index
/// for the surfaces, layers or volume boundaries.
/// If a surface is found, the state.navigation.currentSurface
/// pointer is set. This  enables subsequent actors to react. Secondly, this
/// actor uses the ordered indices to figure out which surface, layer or
/// volume boundary is _supposed_ to be hit next. It then sets the maximum
/// step size to the path length found out by straight line intersection. If
/// the state is not on surface, it also  re-computes the step size, to make
/// sure we end up at the desired surface.
///
class Navigator {
 public:
  using Surfaces = std::vector<const Surface*>;

  using NavigationSurfaces =
      boost::container::small_vector<SurfaceIntersection, 10>;

  using NavigationLayers =
      boost::container::small_vector<LayerIntersection, 10>;

  using NavigationBoundaries =
      boost::container::small_vector<BoundaryIntersection, 4>;

  using ExternalSurfaces = std::multimap<uint64_t, GeometryIdentifier>;

  /// The navigation stage
  enum struct Stage : int {
    undefined = 0,
    surfaceTarget = 1,
    layerTarget = 2,
    boundaryTarget = 3
  };

  struct Config {
    /// Tracking Geometry for this Navigator
    std::shared_ptr<const TrackingGeometry> trackingGeometry{nullptr};

    /// Configuration for this Navigator
    /// stop at every sensitive surface (whether it has material or not)
    bool resolveSensitive = true;
    /// stop at every material surface (whether it is passive or not)
    bool resolveMaterial = true;
    /// stop at every surface regardless what it is
    bool resolvePassive = false;

    /// Whether to perform boundary checks for layer resolving (improves
    /// navigation for bended tracks)
    BoundaryCheck boundaryCheckLayerResolving = false;
  };

  /// Nested State struct
  ///
  /// It acts as an internal state which is
  /// created for every propagation/extrapolation step
  /// and keep thread-local navigation information
  struct State {
    // Navigation on surface level
    /// the vector of navigation surfaces to work through
    NavigationSurfaces navSurfaces = {};
    /// the current surface index of the navigation state
    std::size_t navSurfaceIndex = navSurfaces.size();

    // Navigation on layer level
    /// the vector of navigation layers to work through
    NavigationLayers navLayers = {};
    /// the current layer index of the navigation state
    std::size_t navLayerIndex = navLayers.size();

    // Navigation on volume level
    /// the vector of boundary surfaces to work through
    NavigationBoundaries navBoundaries = {};
    /// the current boundary index of the navigation state
    std::size_t navBoundaryIndex = navBoundaries.size();

    auto navSurface() const { return navSurfaces.at(navSurfaceIndex); }
    auto navLayer() const { return navLayers.at(navLayerIndex); }
    auto navBoundary() const { return navBoundaries.at(navBoundaryIndex); }

    /// Externally provided surfaces - these are tried to be hit
    ExternalSurfaces externalSurfaces = {};

    /// Navigation state: the world volume
    const TrackingVolume* worldVolume = nullptr;

    /// Navigation state: the start volume
    const TrackingVolume* startVolume = nullptr;
    /// Navigation state: the start layer
    const Layer* startLayer = nullptr;
    /// Navigation state: the start surface
    const Surface* startSurface = nullptr;
    /// Navigation state - external state: the current surface
    const Surface* currentSurface = nullptr;
    /// Navigation state: the current volume
    const TrackingVolume* currentVolume = nullptr;
    /// Navigation state: the target volume
    const TrackingVolume* targetVolume = nullptr;
    /// Navigation state: the target layer
    const Layer* targetLayer = nullptr;
    /// Navigation state: the target surface
    const Surface* targetSurface = nullptr;

    /// Indicator for start layer treatment
    bool startLayerResolved = false;
    /// Indicator if the target is reached
    bool targetReached = false;
    /// Indicator that the last VolumeHierarchy surface was reached
    /// skip the next layer targeting to the next boundary/volume
    bool lastHierarchySurfaceReached = false;
    /// Navigation state : a break has been detected
    bool navigationBreak = false;
    // The navigation stage (@todo: integrate break, target)
    Stage navigationStage = Stage::undefined;
    /// Force intersection with boundaries
    bool forceIntersectBoundaries = false;
  };

  /// Constructor with configuration object
  ///
  /// @param cfg The navigator configuration
  /// @param _logger a logger instance
  explicit Navigator(Config cfg,
                     std::shared_ptr<const Logger> _logger =
                         getDefaultLogger("Navigator", Logging::Level::INFO))
      : m_cfg{std::move(cfg)}, m_logger{std::move(_logger)} {}

  State makeState(const Surface* startSurface,
                  const Surface* targetSurface) const {
    State result;
    result.startSurface = startSurface;
    result.targetSurface = targetSurface;
    return result;
  }

  /// Reset state
  ///
  /// @param state is the state
  /// @param geoContext is the geometry context
  /// @param pos is the global position
  /// @param dir is the direction of navigation
  /// @param ssurface is the new starting surface
  /// @param tsurface is the target surface
  void resetState(State& state, const GeometryContext& geoContext,
                  const Vector3& pos, const Vector3& dir,
                  const Surface* ssurface, const Surface* tsurface) const {
    // Reset everything first
    state = State();

    // Set the start, current and target objects
    state.startSurface = ssurface;
    if (ssurface->associatedLayer() != nullptr) {
      state.startLayer = ssurface->associatedLayer();
    }
    if (state.startLayer->trackingVolume() != nullptr) {
      state.startVolume = state.startLayer->trackingVolume();
    }
    state.currentSurface = state.startSurface;
    state.currentVolume = state.startVolume;
    state.targetSurface = tsurface;

    // Get the compatible layers (including the current layer)
    NavigationOptions<Layer> navOpts;
    navOpts.resolveSensitive = true;
    navOpts.resolveMaterial = true;
    navOpts.resolvePassive = true;
    state.navLayers =
        state.currentVolume->compatibleLayers(geoContext, pos, dir, navOpts);

    // Set the index to the first
    state.navLayerIndex = 0;
  }

  const Surface* currentSurface(const State& state) const {
    return state.currentSurface;
  }

  const TrackingVolume* currentVolume(const State& state) const {
    return state.currentVolume;
  }

  const IVolumeMaterial* currentVolumeMaterial(const State& state) const {
    if (state.currentVolume == nullptr) {
      return nullptr;
    }
    return state.currentVolume->volumeMaterial();
  }

  const Surface* startSurface(const State& state) const {
    return state.startSurface;
  }

  const Surface* targetSurface(const State& state) const {
    return state.targetSurface;
  }

  bool targetReached(const State& state) const { return state.targetReached; }

  bool endOfWorldReached(const State& state) const {
    return state.currentVolume == nullptr;
  }

  bool navigationBreak(const State& state) const {
    return state.navigationBreak;
  }

  void currentSurface(State& state, const Surface* surface) const {
    state.currentSurface = surface;
  }

  void targetReached(State& state, bool targetReached) const {
    state.targetReached = targetReached;
  }

  void navigationBreak(State& state, bool navigationBreak) const {
    state.navigationBreak = navigationBreak;
  }

  void insertExternalSurface(State& state, GeometryIdentifier geoid) const {
    state.externalSurfaces.insert(
        std::pair<uint64_t, GeometryIdentifier>(geoid.layer(), geoid));
  }

  /// @brief Initialize call - start of propagation
  ///
  /// @tparam propagator_state_t The state type of the propagator
  /// @tparam stepper_t The type of stepper used for the propagation
  ///
  /// @param [in,out] state is the propagation state object
  /// @param [in] stepper Stepper in use
  ///
  /// @return boolean return triggers exit to stepper
  template <typename propagator_state_t, typename stepper_t>
  void initialize(propagator_state_t& state, const stepper_t& stepper) const {
    // Call the navigation helper prior to actual navigation
    ACTS_VERBOSE(volInfo(state) << "Initialization.");

    // Set the world volume if it is not set
    if (!state.navigation.worldVolume) {
      state.navigation.worldVolume =
          m_cfg.trackingGeometry->highestTrackingVolume();
    }

    // We set the current surface to the start surface
    // for eventual post-update action, e.g. material integration
    // or collection when leaving a surface at the start of
    // an extrapolation process
    state.navigation.currentSurface = state.navigation.startSurface;
    if (state.navigation.currentSurface) {
      ACTS_VERBOSE(volInfo(state)
                   << "Current surface set to start surface "
                   << state.navigation.currentSurface->geometryId());
    }

    // Fast Navigation initialization for start condition:
    // - short-cut through object association, saves navigation in the
    // - geometry and volume tree search for the lowest volume
    if (state.navigation.startSurface &&
        state.navigation.startSurface->associatedLayer()) {
      ACTS_VERBOSE(
          volInfo(state)
          << "Fast start initialization through association from Surface.");
      // assign the current layer and volume by association
      state.navigation.startLayer =
          state.navigation.startSurface->associatedLayer();
      state.navigation.startVolume =
          state.navigation.startLayer->trackingVolume();
      // Set the start volume as current volume
      state.navigation.currentVolume = state.navigation.startVolume;
    } else if (state.navigation.startVolume) {
      ACTS_VERBOSE(
          volInfo(state)
          << "Fast start initialization through association from Volume.");
      state.navigation.startLayer =
          state.navigation.startVolume->associatedLayer(
              state.geoContext, stepper.position(state.stepping));
      // Set the start volume as current volume
      state.navigation.currentVolume = state.navigation.startVolume;
    } else {
      ACTS_VERBOSE(volInfo(state)
                   << "Slow start initialization through search.");
      // current volume and layer search through global search
      ACTS_VERBOSE(volInfo(state)
                   << "Starting from position "
                   << toString(stepper.position(state.stepping))
                   << " and direction "
                   << toString(stepper.direction(state.stepping)));
      state.navigation.startVolume =
          m_cfg.trackingGeometry->lowestTrackingVolume(
              state.geoContext, stepper.position(state.stepping));
      state.navigation.startLayer =
          state.navigation.startVolume
              ? state.navigation.startVolume->associatedLayer(
                    state.geoContext, stepper.position(state.stepping))
              : nullptr;
      // Set the start volume as current volume
      state.navigation.currentVolume = state.navigation.startVolume;
      if (state.navigation.startVolume) {
        ACTS_VERBOSE(volInfo(state) << "Start volume resolved.");
      }
    }
  }

  /// @brief Navigator pre step call
  ///
  /// Call options
  /// (a) there are still surfaces to be resolved: handle those
  /// (b) there no surfaces but still layers to be resolved, handle those
  /// (c) there are no surfaces nor layers to be resolved, handle boundary
  ///
  /// @tparam propagator_state_t is the type of Propagatgor state
  /// @tparam stepper_t is the used type of the Stepper by the Propagator
  ///
  /// @param [in,out] state is the mutable propagator state object
  /// @param [in] stepper Stepper in use
  template <typename propagator_state_t, typename stepper_t>
  void preStep(propagator_state_t& state, const stepper_t& stepper) const {
    // Check if the navigator is inactive
    if (inactive(state, stepper)) {
      return;
    }

    // Call the navigation helper prior to actual navigation
    ACTS_VERBOSE(volInfo(state) << "Entering navigator::preStep.");

    // Initialize the target and target volume
    if (state.navigation.targetSurface && !state.navigation.targetVolume) {
      // Find out about the target as much as you can
      initializeTarget(state, stepper);
    }
    // Try targeting the surfaces - then layers - then boundaries
    if (state.navigation.navigationStage <= Stage::surfaceTarget &&
        targetSurfaces(state, stepper)) {
      ACTS_VERBOSE(volInfo(state) << "Target set to next surface.");
    } else if (state.navigation.navigationStage <= Stage::layerTarget &&
               targetLayers(state, stepper)) {
      ACTS_VERBOSE(volInfo(state) << "Target set to next layer.");
    } else if (targetBoundaries(state, stepper)) {
      ACTS_VERBOSE(volInfo(state) << "Target set to next boundary.");
    } else {
      ACTS_VERBOSE(volInfo(state)
                   << "No further navigation action, proceed to target.");
      // Set navigation break and release the navigation step size
      state.navigation.navigationBreak = true;
      stepper.releaseStepSize(state.stepping);
    }

    // Navigator target always resets the current surface
    state.navigation.currentSurface = nullptr;
  }

  /// @brief Navigator post step call, will be called in two modes
  ///
  /// (a) It initializes the Navigation stream if start volume is
  ///     not yet defined:
  ///  - initialize the volume
  ///  - establish the start layer and start volume
  ///  - set the current surface to the start surface
  ///
  /// (b) It establishes the currentSurface status during
  ///     the propagation flow, currentSurface can be
  ///  - surfaces still to be handled within a layer
  ///  - layers still to be handled within a volume
  ///  - boundaries still to be handled to exit a volume
  ///
  /// @tparam propagator_state_t is the type of Propagatgor state
  /// @tparam stepper_t is the used type of the Stepper by the Propagator
  ///
  /// @param [in,out] state is the mutable propagator state object
  /// @param [in] stepper Stepper in use
  template <typename propagator_state_t, typename stepper_t>
  void postStep(propagator_state_t& state, const stepper_t& stepper) const {
    // Check if the navigator is inactive
    if (inactive(state, stepper)) {
      return;
    }

    // Set the navigation stage
    state.navigation.navigationStage = Stage::undefined;

    // Call the navigation helper prior to actual navigation
    ACTS_VERBOSE(volInfo(state) << "Entering navigator::postStep.");

    // Navigator post step always starts without current surface
    state.navigation.currentSurface = nullptr;

    // (b) Status call within propagation loop
    // Try finding status of surfaces
    if (surfaceStatus(state, stepper, state.navigation.navSurfaces,
                      state.navigation.navSurfaceIndex)) {
      ACTS_VERBOSE(volInfo(state) << "Post step: in surface handling.");
      if (state.navigation.currentSurface) {
        ACTS_VERBOSE(volInfo(state)
                     << "On surface: switch forward or release.");
        if (++state.navigation.navSurfaceIndex ==
            state.navigation.navSurfaces.size()) {
          // this was the last surface, check if we have layers
          if (!state.navigation.navLayers.empty()) {
            ++state.navigation.navLayerIndex;
          } else if (state.navigation.startLayer != nullptr &&
                     state.navigation.currentSurface->associatedLayer() ==
                         state.navigation.startLayer) {
            // this was the start layer, switch to layer target next
            state.navigation.navigationStage = Stage::layerTarget;
            return;
          } else {
            // no layers, go to boundary
            state.navigation.navigationStage = Stage::boundaryTarget;
            return;
          }
        }
      }
      // Set the navigation stage to surface target
      state.navigation.navigationStage = Stage::surfaceTarget;
      ACTS_VERBOSE(volInfo(state) << "Staying focussed on surface.");
      // Try finding status of layer
    } else if (surfaceStatus(state, stepper, state.navigation.navLayers,
                             state.navigation.navLayerIndex)) {
      ACTS_VERBOSE(volInfo(state) << "Post step: in layer handling.");
      if (state.navigation.currentSurface != nullptr) {
        ACTS_VERBOSE(volInfo(state) << "On layer: update layer information.");
        if (resolveSurfaces(state, stepper)) {
          // Set the navigation stage back to surface handling
          state.navigation.navigationStage = Stage::surfaceTarget;
          return;
        }
      } else {
        // Set the navigation stage to layer target
        state.navigation.navigationStage = Stage::layerTarget;
        ACTS_VERBOSE(volInfo(state) << "Staying focussed on layer.");
      }
      // Try finding status of boundaries
    } else if (surfaceStatus(state, stepper, state.navigation.navBoundaries,
                             state.navigation.navBoundaryIndex)) {
      ACTS_VERBOSE(volInfo(state) << "Post step: in boundary handling.");

      // Are we on the boundary - then overwrite the stage
      if (state.navigation.currentSurface != nullptr) {
        // Set the navigation stage back to surface handling
        ACTS_VERBOSE(volInfo(state)
                     << "On boundary: update volume information.");
        // We are on a boundary, reset all information
        state.navigation.navSurfaces.clear();
        state.navigation.navSurfaceIndex = state.navigation.navSurfaces.size();
        state.navigation.navLayers.clear();
        state.navigation.navLayerIndex = state.navigation.navLayers.size();
        state.navigation.lastHierarchySurfaceReached = false;
        // Update volume information
        // get the attached volume information
        auto boundary = state.navigation.navBoundary().object();
        state.navigation.currentVolume = boundary->attachedVolume(
            state.geoContext, stepper.position(state.stepping),
            stepper.direction(state.stepping), state.options.direction);
        // No volume anymore : end of known world
        if (!state.navigation.currentVolume) {
          ACTS_VERBOSE(
              volInfo(state)
              << "No more volume to progress to, stopping navigation.");
          // Navigation break & release navigation stepping
          state.navigation.navigationBreak = true;
          stepper.releaseStepSize(state.stepping);
          return;
        } else {
          ACTS_VERBOSE(volInfo(state) << "Volume updated.");
          // Forget the boundary information
          state.navigation.navBoundaries.clear();
          state.navigation.navBoundaryIndex =
              state.navigation.navBoundaries.size();
        }
      } else {
        // Set the navigation stage back to boundary target
        state.navigation.navigationStage = Stage::boundaryTarget;
        ACTS_VERBOSE(volInfo(state) << "Staying focussed on boundary.");
      }
    } else if (state.navigation.currentVolume ==
               state.navigation.targetVolume) {
      if (state.navigation.targetSurface == nullptr) {
        ACTS_WARNING(volInfo(state)
                     << "No further navigation action, proceed to "
                        "target. This is very likely an error");
      } else {
        ACTS_VERBOSE(volInfo(state)
                     << "No further navigation action, proceed to target.");
      }
      // Set navigation break and release the navigation step size
      state.navigation.navigationBreak = true;
      stepper.releaseStepSize(state.stepping);
    } else {
      ACTS_VERBOSE(volInfo(state)
                   << "Status could not be determined - good luck.");
    }
  }

 private:
  /// @brief Status call for test surfaces (surfaces, layers, boundaries)
  ///
  /// If there are surfaces to be handled, check if the current
  /// state is on the surface
  ///
  /// @tparam propagator_state_t The state type of the propagator
  /// @tparam stepper_t The type of stepper used for the propagation
  /// @tparam navigation_surfaces_t Type of the propagator
  ///
  /// @param [in,out] state is the propagation state object
  /// @param [in] stepper Stepper in use
  /// @param [in] navSurfaces is the navigation status objects
  /// @param [in] navIndex test surface fore the status test
  ///
  /// @return boolean return triggers exit to stepper
  template <typename propagator_state_t, typename stepper_t,
            typename navigation_surfaces_t>
  bool surfaceStatus(propagator_state_t& state, const stepper_t& stepper,
                     const navigation_surfaces_t& navSurfaces,
                     std::size_t navIndex) const {
    // No surfaces, status check will be done on layer
    if (navSurfaces.empty() || navIndex == navSurfaces.size()) {
      return false;
    }
    const auto& intersection = navSurfaces.at(navIndex);
    // Take the current surface
    auto surface = intersection.representation();
    // Check if we are at a surface
    // If we are on the surface pointed at by the index, we can make
    // it the current one to pass it to the other actors
    auto surfaceStatus = stepper.updateSurfaceStatus(
        state.stepping, *surface, intersection.index(), state.options.direction,
        true, state.options.targetTolerance, logger());
    if (surfaceStatus == Intersection3D::Status::onSurface) {
      ACTS_VERBOSE(volInfo(state)
                   << "Status Surface successfully hit, storing it.");
      // Set in navigation state, so actors and aborters can access it
      state.navigation.currentSurface = surface;
      if (state.navigation.currentSurface) {
        ACTS_VERBOSE(volInfo(state)
                     << "Current surface set to surface "
                     << state.navigation.currentSurface->geometryId());
      }
    }
    // Return a positive status: either on it, or on the way
    return true;
  }

  /// Loop over surface candidates here:
  ///  - if an intersect is  valid but not yet reached
  ///    then return with updated step size
  ///  - if an intersect is not valid, switch to next
  ///
  /// @tparam propagator_state_t The state type of the propagator
  /// @tparam stepper_t The type of stepper used for the propagation
  ///
  /// @param [in,out] state is the propagation state object
  /// @param [in] stepper Stepper in use
  ///
  /// boolean return triggers exit to stepper
  template <typename propagator_state_t, typename stepper_t>
  bool targetSurfaces(propagator_state_t& state,
                      const stepper_t& stepper) const {
    if (state.navigation.navigationBreak) {
      return false;
    }
    // Make sure resolve Surfaces is called on the start layer
    if (state.navigation.startLayer && !state.navigation.startLayerResolved) {
      ACTS_VERBOSE(volInfo(state) << "Start layer to be resolved.");
      // We provide the layer to the resolve surface method in this case
      state.navigation.startLayerResolved = true;
      bool startResolved =
          resolveSurfaces(state, stepper, state.navigation.startLayer);
      if (!startResolved &&
          state.navigation.startLayer == state.navigation.targetLayer) {
        ACTS_VERBOSE(volInfo(state)
                     << "Start is target layer, nothing left to do.");
        // set the navigation break
        state.navigation.navigationBreak = true;
        stepper.releaseStepSize(state.stepping);
      }
      return startResolved;
    }

    // The call that we are on a layer and have not yet resolved the surfaces
    // No surfaces, do not return to stepper
    if (state.navigation.navSurfaces.empty() ||
        state.navigation.navSurfaceIndex ==
            state.navigation.navSurfaces.size()) {
      ACTS_VERBOSE(volInfo(state)
                   << "No surfaces present, target at layer first.");
      return false;
    }
    auto layerID = state.navigation.navSurface().object()->geometryId().layer();
    std::pair<ExternalSurfaces::iterator, ExternalSurfaces::iterator>
        externalSurfaceRange =
            state.navigation.externalSurfaces.equal_range(layerID);
    // Loop over the remaining navigation surfaces
    while (state.navigation.navSurfaceIndex !=
           state.navigation.navSurfaces.size()) {
      // Screen output how much is left to try
      ACTS_VERBOSE(volInfo(state)
                   << (state.navigation.navSurfaces.size() -
                       state.navigation.navSurfaceIndex)
                   << " out of " << state.navigation.navSurfaces.size()
                   << " surfaces remain to try.");
      const auto& intersection = state.navigation.navSurface();
      // Take the surface
<<<<<<< HEAD
      auto surface = intersection.object();
=======
      const auto* surface = intersection.object();
>>>>>>> 3fd6166d
      // Screen output which surface you are on
      ACTS_VERBOSE(volInfo(state) << "Next surface candidate will be "
                                  << surface->geometryId());
      // Estimate the surface status
      bool boundaryCheck = true;
      for (auto it = externalSurfaceRange.first;
           it != externalSurfaceRange.second; it++) {
        if (surface->geometryId() == it->second) {
          boundaryCheck = false;
          break;
        }
      }
      auto surfaceStatus = stepper.updateSurfaceStatus(
          state.stepping, *surface, intersection.index(),
          state.options.direction, boundaryCheck, state.options.targetTolerance,
          logger());
      if (surfaceStatus == Intersection3D::Status::reachable) {
        ACTS_VERBOSE(volInfo(state)
                     << "Surface reachable, step size updated to "
                     << stepper.outputStepSize(state.stepping));
        return true;
      }
      ++state.navigation.navSurfaceIndex;
      continue;
    }

    // Reached the end of the surface iteration
    if (state.navigation.navSurfaceIndex ==
        state.navigation.navSurfaces.size()) {
      // first clear the surface cache
      state.navigation.navSurfaces.clear();
      state.navigation.navSurfaceIndex = state.navigation.navSurfaces.size();

      if (state.navigation.navLayerIndex != state.navigation.navLayers.size()) {
        ACTS_VERBOSE(volInfo(state)
                     << "Last surface on layer reached, switching layer.");
        // now switch to the next layer
        ++state.navigation.navLayerIndex;
      } else {
        ACTS_VERBOSE(volInfo(state)
                     << "Last surface on layer reached, and no layer.");
        // first clear the surface cache
        state.navigation.lastHierarchySurfaceReached = true;
        state.navigation.navigationBreak =
            (state.navigation.currentVolume == state.navigation.targetVolume);
      }
    }
    // Do not return to the propagator
    return false;
  }

  /// @brief Target layer candidates.
  ///
  /// We are now trying to advance to the next layer (with surfaces)
  /// Check if we are on the representing surface of the layer pointed
  /// at by navLayerIndex. If so, we unpack the compatible surfaces
  /// (determined by straight line intersect), and set up the index
  /// so that the next postStep() call will enter the surface
  /// check mode above. If no surfaces are found, we skip the layer.
  /// If we unpack a surface, the step size is set to the path length
  /// to the first surface, as determined by straight line intersect.
  ///
  /// @tparam propagator_state_t The state type of the propagator
  /// @tparam stepper_t The type of stepper used for the propagation
  ///
  /// @param [in,out] state is the propagation state object
  /// @param [in] stepper Stepper in use
  ///
  /// @return boolean return triggers exit to stepper
  template <typename propagator_state_t, typename stepper_t>
  bool targetLayers(propagator_state_t& state, const stepper_t& stepper) const {
    using namespace UnitLiterals;

    if (state.navigation.navigationBreak ||
        state.navigation.lastHierarchySurfaceReached) {
      return false;
    }

    // if there are no layers, go back to the navigator (not stepper yet)
    if (state.navigation.navLayers.empty()) {
      ACTS_VERBOSE(volInfo(state)
                   << "No layers present, resolve volume first.");

      // check if current volume has BVH, or layers
      if (state.navigation.currentVolume->hasBoundingVolumeHierarchy()) {
        // has hierarchy, use that, skip layer resolution
        NavigationOptions<Surface> navOpts;
        navOpts.resolveSensitive = m_cfg.resolveSensitive;
        navOpts.resolveMaterial = m_cfg.resolveMaterial;
        navOpts.resolvePassive = m_cfg.resolvePassive;
        navOpts.startObject = state.navigation.currentSurface;
        navOpts.overstepLimit = state.options.targetTolerance;
        double opening_angle = 0;

        // Preliminary version of the frustum opening angle estimation.
        // Currently not used (only rays), but will be.

        /*
        Vector3 pos = stepper.position(state.stepping);
        double mom = stepper.momentum(state.stepping) / UnitConstants::GeV;
        double q = stepper.charge(state.stepping);
        Vector3 dir = stepper.direction(state.stepping);
        Vector3 B = stepper.getField(state.stepping, pos);
        if (B.squaredNorm() > 1e-9) {
          // ~ non-zero field
          double ir = (dir.cross(B).norm()) * q / mom;
          double s;
          if (state.options.direction == Direction::Forward) {
            s = state.stepping.stepSize.max();
          } else {
            s = state.stepping.stepSize.min();
          }
          opening_angle = std::atan((1 - std::cos(s * ir)) / std::sin(s * ir));
        }

        ACTS_VERBOSE(volInfo(state) << "Estimating opening angle for frustum
        nav:"); ACTS_VERBOSE(volInfo(state) << "pos: " << pos.transpose());
        ACTS_VERBOSE(volInfo(state) << "dir: " << dir.transpose());
        ACTS_VERBOSE(volInfo(state) << "B: " << B.transpose() << " |B|: " <<
        B.norm()); ACTS_VERBOSE(volInfo(state) << "step mom: " <<
        stepper.momentum(state.stepping)); ACTS_VERBOSE(volInfo(state) << "=>
        opening angle: " << opening_angle);
        */

        auto protoNavSurfaces =
            state.navigation.currentVolume->compatibleSurfacesFromHierarchy(
                state.geoContext, stepper.position(state.stepping),
                state.options.direction * stepper.direction(state.stepping),
                opening_angle, navOpts);
        if (!protoNavSurfaces.empty()) {
          // did we find any surfaces?

          // Check: are we on the first surface?
          // TODO magic number `1_um`
          if ((state.navigation.currentSurface == nullptr &&
               state.navigation.navSurfaces.empty()) ||
              protoNavSurfaces.front().pathLength() > 1_um) {
            // we are not, go on
            // state.navigation.navSurfaces = std::move(protoNavSurfaces);
            state.navigation.navSurfaces.clear();
            state.navigation.navSurfaces.insert(
                state.navigation.navSurfaces.begin(), protoNavSurfaces.begin(),
                protoNavSurfaces.end());

            state.navigation.navSurfaceIndex = 0;
            state.navigation.navLayers = {};
            state.navigation.navLayerIndex = state.navigation.navLayers.size();
            // The stepper updates the step size ( single / multi component)
            stepper.updateStepSize(state.stepping,
                                   state.navigation.navSurface(),
                                   state.options.direction, true);
            ACTS_VERBOSE(volInfo(state)
                         << "Navigation stepSize updated to "
                         << stepper.outputStepSize(state.stepping));
            return true;
          }
        }
      }

      if (resolveLayers(state, stepper)) {
        // The layer resolving worked
        return true;
      }
    }
    // loop over the available navigation layer candidates
    while (state.navigation.navLayerIndex !=
           state.navigation.navLayers.size()) {
      const auto& intersection = state.navigation.navLayer();
      // The layer surface
<<<<<<< HEAD
      auto layerSurface = intersection.representation();
=======
      const auto* layerSurface = intersection.representation();
>>>>>>> 3fd6166d
      // We are on the layer
      if (state.navigation.currentSurface == layerSurface) {
        ACTS_VERBOSE(volInfo(state) << "We are on a layer, resolve Surfaces.");
        // If you found surfaces return to the propagator
        if (resolveSurfaces(state, stepper)) {
          return true;
        } else {
          // Try the next one
          ++state.navigation.navLayerIndex;
          continue;
        }
      }
      // Try to step towards it
      auto layerStatus = stepper.updateSurfaceStatus(
          state.stepping, *layerSurface, intersection.index(),
          state.options.direction, true, state.options.targetTolerance,
          logger());
      if (layerStatus == Intersection3D::Status::reachable) {
        ACTS_VERBOSE(volInfo(state) << "Layer reachable, step size updated to "
                                    << stepper.outputStepSize(state.stepping));
        return true;
      }
      ACTS_VERBOSE(volInfo(state)
                   << "Layer intersection not valid, skipping it.");
      ++state.navigation.navLayerIndex;
    }

    // Re-initialize target at last layer, only in case it is the target volume
    // This avoids a wrong target volume estimation
    if (state.navigation.currentVolume == state.navigation.targetVolume) {
      initializeTarget(state, stepper);
    }
    // Screen output
    if (logger().doPrint(Logging::VERBOSE)) {
      std::ostringstream os;
      os << "Last layer";
      if (state.navigation.currentVolume == state.navigation.targetVolume) {
        os << " (final volume) done, proceed to target.";
      } else {
        os << " done, target volume boundary.";
      }
      logger().log(Logging::VERBOSE, os.str());
    }
    // Set the navigation break if necessary
    state.navigation.navigationBreak =
        (state.navigation.currentVolume == state.navigation.targetVolume);
    return false;
  }

  /// @brief Navigation through volumes
  ///
  /// This is the boundary check routine. If the code above set up the
  /// boundary surface index, we advance through them here. If we are on
  /// the boundary surface, we set the current surface to the boundary
  /// surface, and get the volume pointed at by the boundary surface.  Next
  /// we unpack the layers from that volume. If the volume contains layers
  /// we set the step size to the straight line path length to the first
  /// layer.  If we don't find a next volume, the navigationBreak
  /// indicator is set.  This ends the navigation. Finally, the boundary
  /// index is cleared, so that the subsequent call goes back to
  /// the layer iteration logic.
  ///
  /// If we are not on the current boundary surface, we try the next one.
  /// The index is advanced and the step size is set. If no straight
  /// line intersect is found, the boundary surface is skipped.
  /// If we are out of boundary surfaces, the navigation is terminated.
  ///
  /// @tparam propagator_state_t The state type of the propagator
  /// @tparam stepper_t The type of stepper used for the propagation
  ///
  /// @param [in,out] state is the propagation state object
  /// @param [in] stepper Stepper in use
  ///
  /// boolean return triggers exit to stepper
  template <typename propagator_state_t, typename stepper_t>
  bool targetBoundaries(propagator_state_t& state,
                        const stepper_t& stepper) const {
    if (state.navigation.navigationBreak) {
      return false;
    }

    if (!state.navigation.currentVolume) {
      ACTS_VERBOSE(volInfo(state)
                   << "No sufficient information to resolve boundary, "
                      "stopping navigation.");
      stepper.releaseStepSize(state.stepping);
      return false;
    } else if (state.navigation.currentVolume ==
               state.navigation.targetVolume) {
      ACTS_VERBOSE(volInfo(state)
                   << "In target volume: no need to resolve boundary, "
                      "stopping navigation.");
      state.navigation.navigationBreak = true;
      stepper.releaseStepSize(state.stepping);
      return true;
    }

    // Re-initialize target at volume boundary
    initializeTarget(state, stepper);

    // Helper function to find boundaries
    auto findBoundaries = [&]() -> bool {
      // The navigation options
      NavigationOptions<Surface> navOpts;
      // Exclude the current surface in case it's a boundary
      navOpts.startObject = state.navigation.currentSurface;
      navOpts.overstepLimit = state.options.targetTolerance;
      navOpts.forceIntersectBoundaries =
          state.navigation.forceIntersectBoundaries;

      ACTS_VERBOSE(volInfo(state)
                   << "Try to find boundaries, we are at: "
                   << stepper.position(state.stepping).transpose() << ", dir: "
                   << stepper.direction(state.stepping).transpose());

      // Evaluate the boundary surfaces
      state.navigation.navBoundaries =
          state.navigation.currentVolume->compatibleBoundaries(
              state.geoContext, stepper.position(state.stepping),
              state.options.direction * stepper.direction(state.stepping),
              navOpts, logger());
      // The number of boundary candidates
      if (logger().doPrint(Logging::VERBOSE)) {
        std::ostringstream os;
        os << state.navigation.navBoundaries.size();
        os << " boundary candidates found at path(s): ";
        for (auto& bc : state.navigation.navBoundaries) {
          os << bc.pathLength() << "  ";
        }
        logger().log(Logging::VERBOSE, os.str());
      }
      // Set the begin index
      state.navigation.navBoundaryIndex = 0;
      if (!state.navigation.navBoundaries.empty()) {
        // Set to the first and return to the stepper
        stepper.updateStepSize(state.stepping, state.navigation.navBoundary(),
                               state.options.direction, true);
        ACTS_VERBOSE(volInfo(state) << "Navigation stepSize updated to "
                                    << stepper.outputStepSize(state.stepping));
        return true;
      }
      return false;
    };

    // No boundaries are assigned yet, find them
    if (state.navigation.navBoundaries.empty() && findBoundaries()) {
      return true;
    }

    // Loop over the boundary surface
    while (state.navigation.navBoundaryIndex !=
           state.navigation.navBoundaries.size()) {
      const auto& intersection = state.navigation.navBoundary();
      // That is the current boundary surface
<<<<<<< HEAD
      auto boundarySurface = intersection.representation();
=======
      const auto* boundarySurface = intersection.representation();
>>>>>>> 3fd6166d
      // Step towards the boundary surfrace
      auto boundaryStatus = stepper.updateSurfaceStatus(
          state.stepping, *boundarySurface, intersection.index(),
          state.options.direction, true, state.options.targetTolerance,
          logger());
      if (boundaryStatus == Intersection3D::Status::reachable) {
        ACTS_VERBOSE(volInfo(state)
                     << "Boundary reachable, step size updated to "
                     << stepper.outputStepSize(state.stepping));
        return true;
      } else {
        ACTS_VERBOSE("Boundary "
                     << (state.navigation.navBoundaries.size() -
                         state.navigation.navBoundaryIndex)
                     << " out of " << state.navigation.navBoundaries.size()
                     << " not reachable anymore, switching to next.");
        ACTS_VERBOSE("Targeted boundary surface was: \n"
                     << std::tie(*boundarySurface, state.geoContext));
      }
      // Increase the index to the next one
      ++state.navigation.navBoundaryIndex;
    }
    // We have to leave the volume somehow, so try again
    state.navigation.navBoundaries.clear();
    ACTS_VERBOSE(volInfo(state) << "Boundary navigation lost, re-targetting.");
    state.navigation.forceIntersectBoundaries = true;
    if (findBoundaries()) {
      // Resetting intersection check for boundary surfaces
      state.navigation.forceIntersectBoundaries = false;
      return true;
    }

    // Tried our best, but couldn't do anything
    return false;
  }

  /// @brief Navigation (re-)initialisation for the target
  ///
  /// @note This is only called a few times every propagation/extrapolation
  ///
  /// As a straight line estimate can lead you to the wrong destination
  /// Volume, this will be called at:
  /// - initialization
  /// - attempted volume switch
  /// Target finding by association will not be done again
  ///
  /// @tparam propagator_state_t The state type of the propagator
  /// @tparam stepper_t The type of stepper used for the propagation
  ///
  /// @param [in,out] state is the propagation state object
  /// @param [in] stepper Stepper in use
  ///
  /// boolean return triggers exit to stepper
  template <typename propagator_state_t, typename stepper_t>
  void initializeTarget(propagator_state_t& state,
                        const stepper_t& stepper) const {
    if (state.navigation.targetVolume && state.stepping.pathAccumulated == 0.) {
      ACTS_VERBOSE(volInfo(state)
                   << "Re-initialzing cancelled as it is the first step.");
      return;
    }
    // Fast Navigation initialization for target:
    if (state.navigation.targetSurface &&
        state.navigation.targetSurface->associatedLayer() &&
        !state.navigation.targetVolume) {
      ACTS_VERBOSE(volInfo(state)
                   << "Fast target initialization through association.");
      ACTS_VERBOSE(volInfo(state)
                   << "Target surface set to "
                   << state.navigation.targetSurface->geometryId());
      state.navigation.targetLayer =
          state.navigation.targetSurface->associatedLayer();
      state.navigation.targetVolume =
          state.navigation.targetLayer->trackingVolume();
    } else if (state.navigation.targetSurface) {
      // screen output that you do a re-initialization
      if (state.navigation.targetVolume) {
        ACTS_VERBOSE(volInfo(state)
                     << "Re-initialization of target volume triggered.");
      }
      // Slow navigation initialization for target:
      // target volume and layer search through global search
      auto targetIntersection =
          state.navigation.targetSurface
              ->intersect(
                  state.geoContext, stepper.position(state.stepping),
                  state.options.direction * stepper.direction(state.stepping),
                  false, state.options.targetTolerance)
              .closest();
      if (targetIntersection) {
        ACTS_VERBOSE(volInfo(state)
                     << "Target estimate position ("
                     << targetIntersection.position().x() << ", "
                     << targetIntersection.position().y() << ", "
                     << targetIntersection.position().z() << ")");
        /// get the target volume from the intersection
        auto tPosition = targetIntersection.position();
        state.navigation.targetVolume =
            m_cfg.trackingGeometry->lowestTrackingVolume(state.geoContext,
                                                         tPosition);
        state.navigation.targetLayer =
            state.navigation.targetVolume
                ? state.navigation.targetVolume->associatedLayer(
                      state.geoContext, tPosition)
                : nullptr;
        if (state.navigation.targetVolume) {
          ACTS_VERBOSE(volInfo(state)
                       << "Target volume estimated : "
                       << state.navigation.targetVolume->volumeName());
        }
      }
    }
  }

  /// @brief Resolve the surfaces of this layer
  ///
  /// @tparam propagator_state_t The state type of the propagator
  /// @tparam stepper_t The type of stepper used for the propagation
  ///
  /// @param [in,out] state is the propagation state object
  /// @param [in] stepper Stepper in use
  /// @param [in] cLayer is the already assigned current layer, e.g. start layer
  ///
  /// boolean return triggers exit to stepper
  template <typename propagator_state_t, typename stepper_t>
  bool resolveSurfaces(propagator_state_t& state, const stepper_t& stepper,
                       const Layer* cLayer = nullptr) const {
    // get the layer and layer surface
    auto layerSurface = cLayer ? state.navigation.startSurface
                               : state.navigation.navLayer().representation();
    auto navLayer = cLayer ? cLayer : state.navigation.navLayer().object();
    // are we on the start layer
    bool onStart = (navLayer == state.navigation.startLayer);
    auto startSurface = onStart ? state.navigation.startSurface : layerSurface;
    // Use navigation parameters and NavigationOptions
    NavigationOptions<Surface> navOpts;
    navOpts.resolveSensitive = m_cfg.resolveSensitive;
    navOpts.resolveMaterial = m_cfg.resolveMaterial;
    navOpts.resolvePassive = m_cfg.resolvePassive;
    navOpts.startObject = startSurface;
    // No overstepping, intentionally positive
    navOpts.overstepLimit = state.options.targetTolerance;

    std::vector<GeometryIdentifier> externalSurfaces;
    if (!state.navigation.externalSurfaces.empty()) {
      auto layerID = layerSurface->geometryId().layer();
      auto externalSurfaceRange =
          state.navigation.externalSurfaces.equal_range(layerID);
      navOpts.externalSurfaces.reserve(
          state.navigation.externalSurfaces.count(layerID));
      for (auto itSurface = externalSurfaceRange.first;
           itSurface != externalSurfaceRange.second; itSurface++) {
        navOpts.externalSurfaces.push_back(itSurface->second);
      }
    }

    // get the surfaces
    state.navigation.navSurfaces = navLayer->compatibleSurfaces(
        state.geoContext, stepper.position(state.stepping),
        state.options.direction * stepper.direction(state.stepping), navOpts);
    // the number of layer candidates
    if (!state.navigation.navSurfaces.empty()) {
      if (logger().doPrint(Logging::VERBOSE)) {
        std::ostringstream os;
        os << state.navigation.navSurfaces.size();
        os << " surface candidates found at path(s): ";
        for (auto& sfc : state.navigation.navSurfaces) {
          os << sfc.pathLength() << "  ";
        }
        logger().log(Logging::VERBOSE, os.str());
      }

      // set the index
      state.navigation.navSurfaceIndex = 0;
      // The stepper updates the step size ( single / multi component)
      stepper.updateStepSize(state.stepping, state.navigation.navSurface(),
                             state.options.direction, true);
      ACTS_VERBOSE(volInfo(state) << "Navigation stepSize updated to "
                                  << stepper.outputStepSize(state.stepping));
      return true;
    }
    state.navigation.navSurfaceIndex = state.navigation.navSurfaces.size();
    ACTS_VERBOSE(volInfo(state) << "No surface candidates found.");
    return false;
  }

  /// @brief Navigation through layers
  ///
  /// Resolve layers.
  ///
  /// This initializes the layer candidates when starting
  /// or when entering a new volume
  ///
  /// @tparam propagator_state_t The state type of the propagator
  /// @tparam stepper_t The type of stepper used for the propagation
  ///
  /// @param [in,out] state is the propagation state object
  /// @param [in] stepper Stepper in use
  ///
  /// @return boolean return triggers exit to stepper
  template <typename propagator_state_t, typename stepper_t>
  bool resolveLayers(propagator_state_t& state,
                     const stepper_t& stepper) const {
    ACTS_VERBOSE(volInfo(state) << "Searching for compatible layers.");

    // Create the navigation options
    // - and get the compatible layers, start layer will be excluded
    NavigationOptions<Layer> navOpts;
    navOpts.boundaryCheck = m_cfg.boundaryCheckLayerResolving;
    navOpts.resolveSensitive = m_cfg.resolveSensitive;
    navOpts.resolveMaterial = m_cfg.resolveMaterial;
    navOpts.resolvePassive = m_cfg.resolvePassive;
    navOpts.startObject =
        (state.navigation.currentVolume == state.navigation.startVolume)
            ? state.navigation.startLayer
            : nullptr;
    navOpts.endObject =
        (state.navigation.currentVolume == state.navigation.targetVolume)
            ? state.navigation.targetLayer
            : nullptr;
    navOpts.overstepLimit = state.options.targetTolerance;
    // Request the compatible layers
    state.navigation.navLayers =
        state.navigation.currentVolume->compatibleLayers(
            state.geoContext, stepper.position(state.stepping),
            state.options.direction * stepper.direction(state.stepping),
            navOpts);

    // Layer candidates have been found
    if (!state.navigation.navLayers.empty()) {
      // Screen output where they are
      if (logger().doPrint(Logging::VERBOSE)) {
        std::ostringstream os;
        os << state.navigation.navLayers.size();
        os << " layer candidates found at path(s): ";
        for (auto& lc : state.navigation.navLayers) {
          os << lc.pathLength() << "  ";
        }
        logger().log(Logging::VERBOSE, os.str());
      }
      // Set the index to the first
      state.navigation.navLayerIndex = 0;
      // Setting the step size towards first
      if (state.navigation.startLayer &&
          state.navigation.navLayer().object() != state.navigation.startLayer) {
        ACTS_VERBOSE(volInfo(state) << "Target at layer.");
        // The stepper updates the step size ( single / multi component)
        stepper.updateStepSize(state.stepping, state.navigation.navLayer(),
                               state.options.direction, true);
        ACTS_VERBOSE(volInfo(state) << "Navigation stepSize updated to "
                                    << stepper.outputStepSize(state.stepping));
        return true;
      }
    }

    // Set the index to the end of the list
    state.navigation.navLayerIndex = state.navigation.navLayers.size();

    // Screen output - no layer candidates found
    ACTS_VERBOSE(volInfo(state) << "No compatible layer candidates found.");
    // Release the step size
    stepper.releaseStepSize(state.stepping);
    return false;
  }

  /// Inactive
  ///
  /// This checks if a navigation break had been triggered or navigator
  /// is misconfigured
  ///
  /// @tparam propagator_state_t The state type of the propagator
  /// @tparam stepper_t The type of stepper used for the propagation
  ///
  /// @param [in,out] state is the propagation state object
  /// @param [in] stepper Stepper in use
  ///
  /// boolean return triggers exit to stepper
  template <typename propagator_state_t, typename stepper_t>
  bool inactive(propagator_state_t& state, const stepper_t& stepper) const {
    // Void behavior in case no tracking geometry is present
    if (!m_cfg.trackingGeometry) {
      return true;
    }
    // turn the navigator into void when you are instructed to do nothing
    if (!m_cfg.resolveSensitive && !m_cfg.resolveMaterial &&
        !m_cfg.resolvePassive) {
      return true;
    }

    // Navigation break handling
    // This checks if a navigation break had been triggered:
    // - If so & the target exists or was hit - it simply returns
    // - If a target exists and was not yet hit, it checks for it
    // -> return is always to the stepper
    if (state.navigation.navigationBreak) {
      // target exists and reached, or no target exists
      if (state.navigation.targetReached || !state.navigation.targetSurface) {
        return true;
      }
      // TODO we do not know the intersection index - passing 0
      auto targetStatus = stepper.updateSurfaceStatus(
          state.stepping, *state.navigation.targetSurface, 0,
          state.options.direction, true, state.options.targetTolerance,
          logger());
      // the only advance could have been to the target
      if (targetStatus == Intersection3D::Status::onSurface) {
        // set the target surface
        state.navigation.currentSurface = state.navigation.targetSurface;
        ACTS_VERBOSE(volInfo(state)
                     << volInfo(state)
                     << "Current surface set to target surface "
                     << state.navigation.currentSurface->geometryId());
        return true;
      }
    }
    return false;
  }

 private:
  template <typename propagator_state_t>
  std::string volInfo(const propagator_state_t& state) const {
    return (state.navigation.currentVolume
                ? state.navigation.currentVolume->volumeName()
                : "No Volume") +
           " | ";
  }

  const Logger& logger() const { return *m_logger; }

  Config m_cfg;

  std::shared_ptr<const Logger> m_logger;
};

}  // namespace Acts<|MERGE_RESOLUTION|>--- conflicted
+++ resolved
@@ -675,11 +675,7 @@
                    << " surfaces remain to try.");
       const auto& intersection = state.navigation.navSurface();
       // Take the surface
-<<<<<<< HEAD
-      auto surface = intersection.object();
-=======
       const auto* surface = intersection.object();
->>>>>>> 3fd6166d
       // Screen output which surface you are on
       ACTS_VERBOSE(volInfo(state) << "Next surface candidate will be "
                                   << surface->geometryId());
@@ -849,11 +845,7 @@
            state.navigation.navLayers.size()) {
       const auto& intersection = state.navigation.navLayer();
       // The layer surface
-<<<<<<< HEAD
-      auto layerSurface = intersection.representation();
-=======
       const auto* layerSurface = intersection.representation();
->>>>>>> 3fd6166d
       // We are on the layer
       if (state.navigation.currentSurface == layerSurface) {
         ACTS_VERBOSE(volInfo(state) << "We are on a layer, resolve Surfaces.");
@@ -1008,11 +1000,7 @@
            state.navigation.navBoundaries.size()) {
       const auto& intersection = state.navigation.navBoundary();
       // That is the current boundary surface
-<<<<<<< HEAD
-      auto boundarySurface = intersection.representation();
-=======
       const auto* boundarySurface = intersection.representation();
->>>>>>> 3fd6166d
       // Step towards the boundary surfrace
       auto boundaryStatus = stepper.updateSurfaceStatus(
           state.stepping, *boundarySurface, intersection.index(),
