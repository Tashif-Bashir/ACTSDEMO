--- conflicted
+++ resolved
@@ -16,6 +16,7 @@
 #include "Acts/Utilities/KDTree.hpp"
 
 #include <array>
+#include <iostream>
 #include <list>
 #include <map>
 #include <memory>
@@ -23,7 +24,6 @@
 #include <string>
 #include <utility>
 #include <vector>
-#include <iostream>
 
 namespace Acts {
 template <typename external_spacepoint_t>
@@ -67,9 +67,6 @@
    */
   ~SeedFinderOrthogonal() = default;
 
-  /*
-   * Disallow various kinds of constructors, copies, and assignments.
-   */
   SeedFinderOrthogonal() = default;
   SeedFinderOrthogonal(const SeedFinderOrthogonal<external_spacepoint_t> &) =
       delete;
@@ -105,18 +102,12 @@
    * @param extract_coordinates User-defined function for extracting global position and
    * covariance of the external space point
    */
-<<<<<<< HEAD
-  template <typename input_container_t, typename output_container_t>
+  template <typename input_container_t, typename output_container_t,
+            typename callable_t>
   void createSeeds(const Acts::SeedFinderOptions &options,
                    const input_container_t &spacePoints,
-                   output_container_t &out_cont) const;
-=======
-  template <typename input_container_t, typename output_container_t,
-            typename callable_t>
-  void createSeeds(const input_container_t &spacePoints,
                    output_container_t &out_cont,
                    callable_t &&extract_coordinates) const;
->>>>>>> 75886d6f
 
   /**
    * @brief Perform seed finding, returning a new container of seeds.
@@ -134,15 +125,10 @@
    *
    * @return A vector of seeds.
    */
-<<<<<<< HEAD
-  template <typename input_container_t>
+  template <typename input_container_t, typename callable_t>
   std::vector<seed_t> createSeeds(const Acts::SeedFinderOptions &options,
-                                  const input_container_t &spacePoints) const;
-=======
-  template <typename input_container_t, typename callable_t>
-  std::vector<seed_t> createSeeds(const input_container_t &spacePoints,
+                                  const input_container_t &spacePoints,
                                   callable_t &&extract_coordinates) const;
->>>>>>> 75886d6f
 
  private:
   /**
