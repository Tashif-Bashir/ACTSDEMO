--- conflicted
+++ resolved
@@ -59,30 +59,18 @@
 /// @param[out] linCircleVec The output vector to write to.
 /// @returns Vector of sorted indexes for the vectors (vec and linCircleVec)
 template <typename external_spacepoint_t>
-<<<<<<< HEAD
-std::vector<std::size_t> transformCoordinates(
+void transformCoordinates(
     Acts::SpacePointData& spacePointData,
     const std::vector<InternalSpacePoint<external_spacepoint_t>*>& vec,
-=======
-void transformCoordinates(
-    std::vector<InternalSpacePoint<external_spacepoint_t>*>& vec,
->>>>>>> dc94901b
     const InternalSpacePoint<external_spacepoint_t>& spM, bool bottom,
     std::vector<LinCircle>& linCircleVec);
 
 template <typename external_spacepoint_t, typename callable_t>
-<<<<<<< HEAD
-std::vector<std::size_t> transformCoordinates(
+void transformCoordinates(
     Acts::SpacePointData& spacePointData,
     const std::vector<external_spacepoint_t*>& vec,
     const external_spacepoint_t& spM, bool bottom,
     std::vector<LinCircle>& linCircleVec, callable_t&& extractFunction);
-=======
-void transformCoordinates(std::vector<external_spacepoint_t*>& vec,
-                          const external_spacepoint_t& spM, bool bottom,
-                          std::vector<LinCircle>& linCircleVec,
-                          callable_t&& extractFunction);
->>>>>>> dc94901b
 
 /// @brief Check the compatibility of spacepoint coordinates in xyz assuming the Bottom-Middle direction with the strip meassument details
 ///
