// -*- C++ -*-
// This file is part of the Acts project.
//
// Copyright (C) 2022 CERN for the benefit of the Acts project
//
// This Source Code Form is subject to the terms of the Mozilla Public
// License, v. 2.0. If a copy of the MPL was not distributed with this
// file, You can obtain one at http://mozilla.org/MPL/2.0/.

#include "Acts/Geometry/Extent.hpp"
#include "Acts/Seeding/SeedFilter.hpp"
#include "Acts/Seeding/SeedFinderOrthogonalConfig.hpp"
#include "Acts/Seeding/SeedFinderUtils.hpp"
#include "Acts/Utilities/BinningType.hpp"

#include <cmath>
#include <functional>
#include <numeric>
#include <type_traits>

#include "Acts/Seeding/SeedFinder.hpp"

namespace Acts {
template <typename external_spacepoint_t>
auto SeedFinderOrthogonal<external_spacepoint_t>::validTupleOrthoRangeLH(
    const internal_sp_t &low) const -> typename tree_t::range_t {
  float colMin = m_config.collisionRegionMin;
  float colMax = m_config.collisionRegionMax;
  float pL = low.phi();
  float rL = low.radius();
  float zL = low.z();

  typename tree_t::range_t res;

  /*
   * Cut: Ensure that we search only in φ_min ≤ φ ≤ φ_max, as defined by the
   * seeding configuration.
   */
  res[DimPhi].shrinkMin(m_config.phiMin);
  res[DimPhi].shrinkMax(m_config.phiMax);

  /*
   * Cut: Ensure that we search only in r ≤ r_max, as defined by the seeding
   * configuration.
   */
  res[DimR].shrinkMax(m_config.rMax);

  /*
   * Cut: Ensure that we search only in z_min ≤ z ≤ z_max, as defined by the
   * seeding configuration.
   */
  res[DimZ].shrinkMin(m_config.zMin);
  res[DimZ].shrinkMax(m_config.zMax);

  /*
   * Cut: Ensure that we search only in Δr_min ≤ r - r_L ≤ Δr_max, as defined
   * by the seeding configuration and the given lower spacepoint.
   */
  res[DimR].shrinkMin(rL + m_config.deltaRMinTopSP);
  res[DimR].shrinkMax(rL + m_config.deltaRMaxTopSP);

  /*
   * Cut: Now that we have constrained r, we can use that new r range to
   * further constrain z.
   */
  float zMax = (res[DimR].max() / rL) * (zL - colMin) + colMin;
  float zMin = colMax - (res[DimR].max() / rL) * (colMax - zL);

  /*
   * This cut only works if z_low is outside the collision region for z.
   */
  if (zL > colMin) {
    res[DimZ].shrinkMax(zMax);
  } else if (zL < colMax) {
    res[DimZ].shrinkMin(zMin);
  }

  /*
   * Cut: Shrink the z-range using the maximum cot(θ).
   */
  res[DimZ].shrinkMin(zL - m_config.cotThetaMax * (res[DimR].max() - rL));
  res[DimZ].shrinkMax(zL + m_config.cotThetaMax * (res[DimR].max() - rL));

  /*
   * Cut: Shrink the φ range, such that Δφ_min ≤ φ - φ_L ≤ Δφ_max
   */
  res[DimPhi].shrinkMin(pL - m_config.deltaPhiMax);
  res[DimPhi].shrinkMax(pL + m_config.deltaPhiMax);

  return res;
}

template <typename external_spacepoint_t>
auto SeedFinderOrthogonal<external_spacepoint_t>::validTupleOrthoRangeHL(
    const internal_sp_t &high) const -> typename tree_t::range_t {
  float pM = high.phi();
  float rM = high.radius();

  typename tree_t::range_t res;

  /*
   * Cut: Ensure that we search only in φ_min ≤ φ ≤ φ_max, as defined by the
   * seeding configuration.
   */
  res[DimPhi].shrinkMin(m_config.phiMin);
  res[DimPhi].shrinkMax(m_config.phiMax);

  /*
   * Cut: Ensure that we search only in r ≤ r_max, as defined by the seeding
   * configuration.
   */
  res[DimR].shrinkMax(m_config.rMax);

  /*
   * Cut: Ensure that we search only in z_min ≤ z ≤ z_max, as defined by the
   * seeding configuration.
   */
  res[DimZ].shrinkMin(m_config.zMin);
  res[DimZ].shrinkMax(m_config.zMax);

  /*
   * Cut: Ensure that we search only in Δr_min ≤ r_H - r ≤ Δr_max, as defined
   * by the seeding configuration and the given higher spacepoint.
   */
  res[DimR].shrinkMin(rM - m_config.deltaRMaxBottomSP);
  res[DimR].shrinkMax(rM - m_config.deltaRMinBottomSP);

  /*
   * Cut: Now that we have constrained r, we can use that new r range to
   * further constrain z.
   */
  float fracR = res[DimR].min() / rM;

  float zMin = (high.z() - m_config.collisionRegionMin) * fracR +
               m_config.collisionRegionMin;
  float zMax = (high.z() - m_config.collisionRegionMax) * fracR +
               m_config.collisionRegionMax;

  res[DimZ].shrinkMin(std::min(zMin, high.z()));
  res[DimZ].shrinkMax(std::max(zMax, high.z()));

  /*
   * Cut: Shrink the φ range, such that Δφ_min ≤ φ - φ_H ≤ Δφ_max
   */
  res[DimPhi].shrinkMin(pM - m_config.deltaPhiMax);
  res[DimPhi].shrinkMax(pM + m_config.deltaPhiMax);

  return res;
}

template <typename external_spacepoint_t>
bool SeedFinderOrthogonal<external_spacepoint_t>::validTuple(
    const SeedFinderOptions &options, const internal_sp_t &low,
    const internal_sp_t &high, bool isMiddleInverted) const {
  float rL = low.radius();
  float rH = high.radius();

  float zL = low.z();
  float zH = high.z();

  float deltaR = rH - rL;

  /*
   * Cut: Ensure that the forward angle (z / r) lies within reasonable bounds,
   * which is to say the absolute value must be smaller than the max cot(θ).
   */
  float deltaZ = (zH - zL);
  float cotTheta = deltaZ / deltaR;
  if (std::fabs(cotTheta) > m_config.cotThetaMax) {
    return false;
  }

  /*
   * Cut: Ensure that the origin of the duplet (the intersection of the line
   * between them with the z axis) lies within the collision region.
   */
  float zOrigin = zL - rL * cotTheta;
  if (zOrigin < m_config.collisionRegionMin ||
      zOrigin > m_config.collisionRegionMax) {
    return false;
  }
  if (std::abs(deltaZ) > m_config.deltaZMax) {
    return false;
  }

  // cut on the max curvature calculated from dublets
  // first transform the space point coordinates into a frame such that the
  // central space point SPm is in the origin of the frame and the x axis
  // points away from the interaction point in addition to a translation
  // transformation we also perform a rotation in order to keep the
  // curvature of the circle tangent to the x axis
  if (m_config.interactionPointCut) {
    float xVal = (high.x() - low.x()) * (low.x() / rL) +
                 (high.y() - low.y()) * (low.y() / rL);
    float yVal = (high.y() - low.y()) * (low.x() / rL) -
                 (high.x() - low.x()) * (low.y() / rL);

    const int sign = isMiddleInverted ? -1 : 1;

    if (std::abs(rL * yVal) > sign * m_config.impactMax * xVal) {
      // conformal transformation u=x/(x²+y²) v=y/(x²+y²) transform the
      // circle into straight lines in the u/v plane the line equation can
      // be described in terms of aCoef and bCoef, where v = aCoef * u +
      // bCoef
      float uT = xVal / (xVal * xVal + yVal * yVal);
      float vT = yVal / (xVal * xVal + yVal * yVal);
      // in the rotated frame the interaction point is positioned at x = -rM
      // and y ~= impactParam
      float uIP = -1. / rL;
      float vIP = m_config.impactMax / (rL * rL);
      if (sign * yVal > 0.) {
        vIP = -vIP;
      }
      // we can obtain aCoef as the slope dv/du of the linear function,
      // estimated using du and dv between the two SP bCoef is obtained by
      // inserting aCoef into the linear equation
      float aCoef = (vT - vIP) / (uT - uIP);
      float bCoef = vIP - aCoef * uIP;
      // the distance of the straight line from the origin (radius of the
      // circle) is related to aCoef and bCoef by d^2 = bCoef^2 / (1 +
      // aCoef^2) = 1 / (radius^2) and we can apply the cut on the curvature
      if ((bCoef * bCoef) > (1 + aCoef * aCoef) / options.minHelixDiameter2) {
        return false;
      }
    }
  }

  return true;
}

template <typename external_spacepoint_t>
SeedFinderOrthogonal<external_spacepoint_t>::SeedFinderOrthogonal(
    const SeedFinderOrthogonalConfig<external_spacepoint_t> &config)
    : m_config(config) {
  if (not config.isInInternalUnits) {
    throw std::runtime_error(
        "SeedFinderOrthogonalConfig not in ACTS internal units in "
        "SeedFinderOrthogonal");
  }
}

template <typename external_spacepoint_t>
void SeedFinderOrthogonal<external_spacepoint_t>::filterCandidates(
    const SeedFinderOptions &options, internal_sp_t &middle,
    std::vector<internal_sp_t *> &bottom, std::vector<internal_sp_t *> &top,
    SeedFilterState seedFilterState,
    CandidatesForMiddleSp<const InternalSpacePoint<external_spacepoint_t>>
        &candidates_collector) const {
  float rM = middle.radius();
  float varianceRM = middle.varianceR();
  float varianceZM = middle.varianceZ();

  // apply cut on the number of top SP if seedConfirmation is true
  if (m_config.seedConfirmation == true) {
    // check if middle SP is in the central or forward region
    SeedConfirmationRangeConfig seedConfRange =
        (middle.z() > m_config.centralSeedConfirmationRange.zMaxSeedConf ||
         middle.z() < m_config.centralSeedConfirmationRange.zMinSeedConf)
            ? m_config.forwardSeedConfirmationRange
            : m_config.centralSeedConfirmationRange;
    // set the minimum number of top SP depending on whether the middle SP is
    // in the central or forward region
    seedFilterState.nTopSeedConf = rM > seedConfRange.rMaxSeedConf
                                       ? seedConfRange.nTopForLargeR
                                       : seedConfRange.nTopForSmallR;
    // set max bottom radius for seed confirmation
    seedFilterState.rMaxSeedConf = seedConfRange.rMaxSeedConf;
    // continue if number of top SPs is smaller than minimum
    if (top.size() < seedFilterState.nTopSeedConf) {
      return;
    }
  }

  std::vector<const internal_sp_t *> top_valid;
  std::vector<float> curvatures;
  std::vector<float> impactParameters;

  // contains parameters required to calculate circle with linear equation
  // ...for bottom-middle
  std::vector<LinCircle> linCircleBottom;
  linCircleBottom.reserve(bottom.size());
  // ...for middle-top
  std::vector<LinCircle> linCircleTop;
  linCircleTop.reserve(top.size());

  std::vector<Acts::SpacePointInfo> spacePointInfo;
  auto sorted_bottoms =
    transformCoordinates(spacePointInfo, bottom, middle, true, linCircleBottom);
  auto sorted_tops = transformCoordinates(spacePointInfo, top, middle, false, linCircleTop);

  std::vector<float> tanLM;
  std::vector<float> tanMT;

  tanLM.reserve(bottom.size());
  tanMT.reserve(top.size());

  size_t numBotSP = bottom.size();
  size_t numTopSP = top.size();

  for (size_t b = 0; b < numBotSP; b++) {
    tanLM.push_back(std::atan2(middle.radius() - bottom[b]->radius(),
                               middle.z() - bottom[b]->z()));
  }

  for (size_t t = 0; t < numTopSP; t++) {
    tanMT.push_back(std::atan2(top[t]->radius() - middle.radius(),
                               top[t]->z() - middle.z()));
  }

  size_t t0 = 0;

  for (const std::size_t b : sorted_bottoms) {
    // break if we reached the last top SP
    if (t0 == numTopSP) {
      break;
    }

    auto lb = linCircleBottom[b];
    seedFilterState.zOrigin = lb.Zo;
    float cotThetaB = lb.cotTheta;
    float Vb = lb.V;
    float Ub = lb.U;
    float ErB = lb.Er;
    float iDeltaRB = lb.iDeltaR;

    // 1+(cot^2(theta)) = 1/sin^2(theta)
    float iSinTheta2 = (1. + cotThetaB * cotThetaB);
    // calculate max scattering for min momentum at the seed's theta angle
    // scaling scatteringAngle^2 by sin^2(theta) to convert pT^2 to p^2
    // accurate would be taking 1/atan(thetaBottom)-1/atan(thetaTop) <
    // scattering
    // but to avoid trig functions we approximate cot by scaling by
    // 1/sin^4(theta)
    // resolving with pT to p scaling --> only divide by sin^2(theta)
    // max approximation error for allowed scattering angles of 0.04 rad at
    // eta=infinity: ~8.5%
    float scatteringInRegion2 = m_config.maxScatteringAngle2 * iSinTheta2;
    // multiply the squared sigma onto the squared scattering
    scatteringInRegion2 *= m_config.sigmaScattering * m_config.sigmaScattering;

    // minimum number of compatible top SPs to trigger the filter for a certain
    // middle bottom pair if seedConfirmation is false we always ask for at
    // least one compatible top to trigger the filter
    size_t minCompatibleTopSPs = 2;
    if (!m_config.seedConfirmation or
        bottom[b]->radius() > seedFilterState.rMaxSeedConf) {
      minCompatibleTopSPs = 1;
    }
    if (m_config.seedConfirmation and seedFilterState.numQualitySeeds) {
      minCompatibleTopSPs++;
    }

    // clear all vectors used in each inner for loop
    top_valid.clear();
    curvatures.clear();
    impactParameters.clear();

    for (size_t index_t = t0; index_t < numTopSP; index_t++) {
      const std::size_t t = sorted_tops[index_t];
      auto lt = linCircleTop[t];
      float cotThetaT = lt.cotTheta;

      if (std::abs(tanLM[b] - tanMT[t]) > 0.005) {
        continue;
      }

      // add errors of spB-spM and spM-spT pairs and add the correlation term
      // for errors on spM
      float error2 = lt.Er + ErB +
                     2 * (cotThetaB * lt.cotTheta * varianceRM + varianceZM) *
                         iDeltaRB * lt.iDeltaR;

      float deltaCotTheta = cotThetaB - lt.cotTheta;
      float deltaCotTheta2 = deltaCotTheta * deltaCotTheta;

      // Apply a cut on the compatibility between the r-z slope of the two
      // seed segments. This is done by comparing the squared difference
      // between slopes, and comparing to the squared uncertainty in this
      // difference - we keep a seed if the difference is compatible within
      // the assumed uncertainties. The uncertainties get contribution from
      // the  space-point-related squared error (error2) and a scattering term
      // calculated assuming the minimum pt we expect to reconstruct
      // (scatteringInRegion2). This assumes gaussian error propagation which
      // allows just adding the two errors if they are uncorrelated (which is
      // fair for scattering and measurement uncertainties)
      if (deltaCotTheta2 > (error2 + scatteringInRegion2)) {
        // skip top SPs based on cotTheta sorting when producing triplets
        if (m_config.skipPreviousTopSP) {
          // break if cotTheta from bottom SP < cotTheta from top SP because
          // the SP are sorted by cotTheta
          if (cotThetaB - cotThetaT < 0) {
            break;
          }
          t0 = index_t + 1;
        }
        continue;
      }

      float dU = lt.U - Ub;

      // A and B are evaluated as a function of the circumference parameters
      // x_0 and y_0
      float A = (lt.V - Vb) / dU;
      float S2 = 1. + A * A;
      float B = Vb - A * Ub;
      float B2 = B * B;
      // sqrt(S2)/B = 2 * helixradius
      // calculated radius must not be smaller than minimum radius
      if (S2 < B2 * options.minHelixDiameter2) {
        continue;
      }

      // 1/helixradius: (B/sqrt(S2))*2 (we leave everything squared)
      float iHelixDiameter2 = B2 / S2;
      // calculate scattering for p(T) calculated from seed curvature
      float pT2scatter = 4 * iHelixDiameter2 * options.pT2perRadius;
      // if pT > maxPtScattering, calculate allowed scattering angle using
      // maxPtScattering instead of pt.
      float pT = options.pTPerHelixRadius * std::sqrt(S2 / B2) / 2.;
      if (pT > m_config.maxPtScattering) {
        float pTscatter = m_config.highland / m_config.maxPtScattering;
        pT2scatter = pTscatter * pTscatter;
      }
      // convert p(T) to p scaling by sin^2(theta) AND scale by 1/sin^4(theta)
      // from rad to deltaCotTheta
      // if deltaTheta larger than allowed scattering for calculated pT, skip
      if (deltaCotTheta2 >
          (error2 + (pT2scatter * iSinTheta2 * m_config.sigmaScattering *
                     m_config.sigmaScattering))) {
        if (m_config.skipPreviousTopSP) {
          if (cotThetaB - cotThetaT < 0) {
            break;
          }
          t0 = index_t;
        }
        continue;
      }

      // A and B allow calculation of impact params in U/V plane with linear
      // function
      // (in contrast to having to solve a quadratic function in x/y plane)
      float Im = std::abs((A - B * rM) * rM);

      if (Im <= m_config.impactMax) {
        top_valid.push_back(top[t]);
        // inverse diameter is signed depending if the curvature is
        // positive/negative in phi
        curvatures.push_back(B / std::sqrt(S2));
        impactParameters.push_back(Im);
      }
    }

<<<<<<< HEAD
    std::vector<Acts::SpacePointInfo> vec;
    if (!top_valid.empty()) {
      m_config.seedFilter->filterSeeds_2SpFixed(vec,
          *bottom[b], middle, top_valid, curvatures, impactParameters,
          seedFilterState, candidates_collector);
=======
    // continue if number of top SPs is smaller than minimum required for filter
    if (top.size() < minCompatibleTopSPs) {
      continue;
>>>>>>> c9d32bda
    }
    m_config.seedFilter->filterSeeds_2SpFixed(
        *bottom[b], middle, top_valid, curvatures, impactParameters,
        seedFilterState, candidates_collector);

  }  // loop on bottoms
}

template <typename external_spacepoint_t>
template <typename output_container_t>
void SeedFinderOrthogonal<external_spacepoint_t>::processFromMiddleSP(
    const SeedFinderOptions &options, const tree_t &tree,
    output_container_t &out_cont,
    const typename tree_t::pair_t &middle_p) const {
  using range_t = typename tree_t::range_t;
  internal_sp_t &middle = *middle_p.second;

  /*
   * Prepare four output vectors for seed candidates:
   *
   * bottom_lh_v denotes the candidates bottom seed points, assuming that the
   * track has monotonically _increasing_ z position. bottom_hl_v denotes the
   * candidate bottom points assuming that the track has monotonically
   * _decreaing_ z position. top_lh_v are the candidate top points for an
   * increasing z track, and top_hl_v are the candidate top points for a
   * decreasing z track.
   */
  std::vector<internal_sp_t *> bottom_lh_v, bottom_hl_v, top_lh_v, top_hl_v;

  /*
   * Storage for seed candidates
   */
  std::size_t max_num_quality_seeds_per_spm =
      m_config.seedFilter->getSeedFilterConfig().maxQualitySeedsPerSpMConf;
  std::size_t max_num_seeds_per_spm =
      m_config.seedFilter->getSeedFilterConfig().maxSeedsPerSpMConf;

  CandidatesForMiddleSp<const InternalSpacePoint<external_spacepoint_t>>
      candidates_collector;
  candidates_collector.setMaxElements(max_num_seeds_per_spm,
                                      max_num_quality_seeds_per_spm);

  /*
   * Calculate the search ranges for bottom and top candidates for this middle
   * space point.
   */
  range_t bottom_r = validTupleOrthoRangeHL(middle);
  range_t top_r = validTupleOrthoRangeLH(middle);

  /*
   * Calculate the value of cot(θ) for this middle spacepoint.
   */
  float myCotTheta =
      std::max(std::abs(middle.z() / middle.radius()), m_config.cotThetaMax);

  /*
   * Calculate the maximum Δr, given that we have already constrained our
   * search space.
   */
  float deltaRMaxTop = top_r[DimR].max() - middle.radius();
  float deltaRMaxBottom = middle.radius() - bottom_r[DimR].min();

  /*
   * Create the search range for the bottom spacepoint assuming a
   * monotonically increasing z track, by calculating the minimum z value from
   * the cot(θ), and by setting the maximum to the z position of the middle
   * spacepoint - if the z position is higher than the middle point, then it
   * would be a decreasing z track!
   */
  range_t bottom_lh_r = bottom_r;
  bottom_lh_r[DimZ].shrink(middle.z() - myCotTheta * deltaRMaxBottom,
                           middle.z());

  /*
   * Calculate the search ranges for the other four sets of points in a
   * similar fashion.
   */
  range_t top_lh_r = top_r;
  top_lh_r[DimZ].shrink(middle.z(), middle.z() + myCotTheta * deltaRMaxTop);

  range_t bottom_hl_r = bottom_r;
  bottom_hl_r[DimZ].shrink(middle.z(),
                           middle.z() + myCotTheta * deltaRMaxBottom);
  range_t top_hl_r = top_r;
  top_hl_r[DimZ].shrink(middle.z() - myCotTheta * deltaRMaxTop, middle.z());

  /*
   * Make sure the candidate vectors are clear, in case we've used them
   * before.
   */
  bottom_lh_v.clear();
  bottom_hl_v.clear();
  top_lh_v.clear();
  top_hl_v.clear();

  /*
   * Now, we will actually search for the spaces. Remembering that we combine
   * bottom and top candidates for increasing and decreasing tracks
   * separately, we will first check whether both the search ranges for
   * increasing tracks are not degenerate - if they are, we will never find
   * any seeds and we do not need to bother doing the search.
   */
  if (!bottom_lh_r.degenerate() && !top_lh_r.degenerate()) {
    /*
     * Search the trees for points that lie in the given search range.
     */
    tree.rangeSearchMapDiscard(
        bottom_lh_r, [this, &options, &middle, &bottom_lh_v](
                         const typename tree_t::coordinate_t &,
                         const typename tree_t::value_t &bottom) {
          if (validTuple(options, *bottom, middle, false)) {
            bottom_lh_v.push_back(bottom);
          }
        });
  }

  /*
   * Perform the same search for candidate bottom spacepoints, but for
   * monotonically decreasing z tracks.
   */
  if (!bottom_hl_r.degenerate() && !top_hl_r.degenerate()) {
    tree.rangeSearchMapDiscard(
        bottom_hl_r, [this, &options, &middle, &bottom_hl_v](
                         const typename tree_t::coordinate_t &,
                         const typename tree_t::value_t &bottom) {
          if (validTuple(options, middle, *bottom, true)) {
            bottom_hl_v.push_back(bottom);
          }
        });
  }

  /*
   * Next, we perform a search for top candidates in increasing z tracks,
   * which only makes sense if we found any bottom candidates.
   */
  if (!bottom_lh_v.empty()) {
    tree.rangeSearchMapDiscard(top_lh_r,
                               [this, &options, &middle, &top_lh_v](
                                   const typename tree_t::coordinate_t &,
                                   const typename tree_t::value_t &top) {
                                 if (validTuple(options, *top, middle, true)) {
                                   top_lh_v.push_back(top);
                                 }
                               });
  }

  /*
   * And repeat for the top spacepoints for decreasing z tracks!
   */
  if (!bottom_hl_v.empty()) {
    tree.rangeSearchMapDiscard(top_hl_r,
                               [this, &options, &middle, &top_hl_v](
                                   const typename tree_t::coordinate_t &,
                                   const typename tree_t::value_t &top) {
                                 if (validTuple(options, middle, *top, false)) {
                                   top_hl_v.push_back(top);
                                 }
                               });
  }

  // TODO: add seed confirmation
  SeedFilterState seedFilterState;
  std::vector<Acts::SpacePointInfo> spacePointInfo;
  
  /*
   * If we have candidates for increasing z tracks, we try to combine them.
   */
  if (!bottom_lh_v.empty() && !top_lh_v.empty()) {
    filterCandidates(options, middle, bottom_lh_v, top_lh_v, seedFilterState,
                     candidates_collector);
  }
  /*
   * Try to combine candidates for decreasing z tracks.
   */
  if (!bottom_hl_v.empty() && !top_hl_v.empty()) {
    filterCandidates(options, middle, bottom_hl_v, top_hl_v, seedFilterState,
                     candidates_collector);
  }
  /*
   * Run a seed filter, just like in other seeding algorithms.
   */
  m_config.seedFilter->filterSeeds_1SpFixed(spacePointInfo, candidates_collector,
                                            seedFilterState.numQualitySeeds,
                                            std::back_inserter(out_cont));
}

template <typename external_spacepoint_t>
auto SeedFinderOrthogonal<external_spacepoint_t>::createTree(
    const std::vector<internal_sp_t *> &spacePoints) const -> tree_t {
  std::vector<typename tree_t::pair_t> points;

  /*
   * For every input point, we create a coordinate-pointer pair, which we then
   * linearly pass to the k-d tree constructor. That constructor will take
   * care of sorting the pairs and splitting the space.
   */
  for (internal_sp_t *sp : spacePoints) {
    typename tree_t::coordinate_t point;

    point[DimPhi] = sp->phi();
    point[DimR] = sp->radius();
    point[DimZ] = sp->z();

    points.emplace_back(point, sp);
  }

  return tree_t(std::move(points));
}

template <typename external_spacepoint_t>
template <typename input_container_t, typename output_container_t,
          typename callable_t>
void SeedFinderOrthogonal<external_spacepoint_t>::createSeeds(
    const Acts::SeedFinderOptions &options,
    const input_container_t &spacePoints, output_container_t &out_cont,
    callable_t &&extract_coordinates) const {
  if (not options.isInInternalUnits) {
    throw std::runtime_error(
        "SeedFinderOptions not in ACTS internal units in "
        "SeedFinderOrthogonal");
  }
  /*
   * The template parameters we accept are a little too generic, so we want to
   * run some basic checks to make sure the containers have the correct value
   * types.
   */
  static_assert(std::is_same_v<typename output_container_t::value_type,
                               Seed<external_spacepoint_t>>,
                "Output iterator container type must accept seeds.");
  static_assert(std::is_same_v<typename input_container_t::value_type,
                               const external_spacepoint_t *>,
                "Input container must contain external spacepoints.");

  /*
   * Sadly, for the time being, we will need to construct our internal space
   * points on the heap. This adds some additional overhead and work. Here we
   * take each external spacepoint, allocate a corresponding internal space
   * point, and save it in a vector.
   */
  Acts::Extent rRangeSPExtent;
  std::size_t counter = 0;
  std::vector<internal_sp_t *> internalSpacePoints;
  for (const external_spacepoint_t *p : spacePoints) {
    auto [position, variance] = extract_coordinates(p);
    internalSpacePoints.push_back(new InternalSpacePoint<external_spacepoint_t>(counter++,
        *p, position, options.beamPos, variance));
    // store x,y,z values in extent
    rRangeSPExtent.extend(position);
  }
  // variable middle SP radial region of interest
  const Acts::Range1D<float> rMiddleSPRange(
      std::floor(rRangeSPExtent.min(Acts::binR) / 2) * 2 +
          m_config.deltaRMiddleMinSPRange,
      std::floor(rRangeSPExtent.max(Acts::binR) / 2) * 2 -
          m_config.deltaRMiddleMaxSPRange);

  /*
   * Construct the k-d tree from these points. Note that this not consume or
   * take ownership of the points.
   */
  tree_t tree = createTree(internalSpacePoints);
  /*
   * Run the seeding algorithm by iterating over all the points in the tree
   * and seeing what happens if we take them to be our middle spacepoint.
   */
  for (const typename tree_t::pair_t &middle_p : tree) {
    internal_sp_t &middle = *middle_p.second;
    auto rM = middle.radius();

    /*
     * Cut: Ensure that the middle spacepoint lies within a valid r-region for
     * middle points.
     */
    if (m_config.useVariableMiddleSPRange) {
      if (rM < rMiddleSPRange.min() || rM > rMiddleSPRange.max()) {
        continue;
      }
    } else {
      if (rM > m_config.rMaxMiddle || rM < m_config.rMinMiddle) {
        continue;
      }
    }

    processFromMiddleSP(options, tree, out_cont, middle_p);
  }

  /*
   * Don't forget to get rid of all the spacepoints we just allocated!
   */
  for (const internal_sp_t *p : internalSpacePoints) {
    delete p;
  }
}

template <typename external_spacepoint_t>
template <typename input_container_t, typename callable_t>
std::vector<Seed<external_spacepoint_t>>
SeedFinderOrthogonal<external_spacepoint_t>::createSeeds(
    const Acts::SeedFinderOptions &options,
    const input_container_t &spacePoints,
    callable_t &&extract_coordinates) const {
  std::vector<seed_t> r;
  createSeeds(options, spacePoints, r,
              std::forward<callable_t>(extract_coordinates));
  return r;
}

}  // namespace Acts<|MERGE_RESOLUTION|>--- conflicted
+++ resolved
@@ -450,22 +450,18 @@
       }
     }
 
-<<<<<<< HEAD
-    std::vector<Acts::SpacePointInfo> vec;
-    if (!top_valid.empty()) {
-      m_config.seedFilter->filterSeeds_2SpFixed(vec,
-          *bottom[b], middle, top_valid, curvatures, impactParameters,
-          seedFilterState, candidates_collector);
-=======
     // continue if number of top SPs is smaller than minimum required for filter
     if (top.size() < minCompatibleTopSPs) {
       continue;
->>>>>>> c9d32bda
     }
-    m_config.seedFilter->filterSeeds_2SpFixed(
-        *bottom[b], middle, top_valid, curvatures, impactParameters,
-        seedFilterState, candidates_collector);
-
+
+    // NEED FIXING
+    std::vector<Acts::SpacePointInfo> vec;
+    
+    m_config.seedFilter->filterSeeds_2SpFixed(vec,
+					      *bottom[b], middle, top_valid, curvatures, impactParameters,
+					      seedFilterState, candidates_collector);
+    
   }  // loop on bottoms
 }
 
