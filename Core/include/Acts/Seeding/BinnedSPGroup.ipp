// This file is part of the Acts project.
//
// Copyright (C) 2024 CERN for the benefit of the Acts project
//
// This Source Code Form is subject to the terms of the Mozilla Public
// License, v. 2.0. If a copy of the MPL was not distributed with this
// file, You can obtain one at http://mozilla.org/MPL/2.0/.

// Binned SP Group Iterator

#include <boost/container/flat_set.hpp>

template <typename external_spacepoint_t>
Acts::BinnedSPGroupIterator<external_spacepoint_t>::BinnedSPGroupIterator(
    Acts::BinnedSPGroup<external_spacepoint_t>& group,
    std::array<std::size_t, 2> index,
    std::array<std::vector<std::size_t>, 2> navigation)
    : m_group(group), m_gridItr(*group.m_grid.get(), index, navigation) {
  std::array<std::size_t, 2ul> endline{};
  endline[0ul] = navigation[0ul].size();
  endline[1ul] = navigation[1ul].size();
  m_gridItrEnd =
      typename Acts::SpacePointGrid<external_spacepoint_t>::local_iterator_t(
          *group.m_grid.get(), endline, std::move(navigation));
  findNotEmptyBin();
}

template <typename external_spacepoint_t>
inline Acts::BinnedSPGroupIterator<external_spacepoint_t>&
Acts::BinnedSPGroupIterator<external_spacepoint_t>::operator++() {
  ++m_gridItr;
  findNotEmptyBin();
  return *this;
}

template <typename external_spacepoint_t>
inline bool Acts::BinnedSPGroupIterator<external_spacepoint_t>::operator==(
    const Acts::BinnedSPGroupIterator<external_spacepoint_t>& other) const {
  return m_group.ptr == other.m_group.ptr && m_gridItr == other.m_gridItr;
}

template <typename external_spacepoint_t>
inline bool Acts::BinnedSPGroupIterator<external_spacepoint_t>::operator!=(
    const Acts::BinnedSPGroupIterator<external_spacepoint_t>& other) const {
  return !(*this == other);
}

template <typename external_spacepoint_t>
std::tuple<boost::container::small_vector<std::size_t, 9>, std::size_t,
           boost::container::small_vector<std::size_t, 9>>
Acts::BinnedSPGroupIterator<external_spacepoint_t>::operator*() const {
  // Global Index
  std::array<std::size_t, 2> localPosition = m_gridItr.localBinsIndices();
  std::size_t global_index =
      m_group->m_grid->globalBinFromLocalBins(localPosition);

  boost::container::small_vector<std::size_t, 9> bottoms =
      m_group->m_bottomBinFinder->findBins(localPosition,
                                           *m_group->m_grid.get());
  boost::container::small_vector<std::size_t, 9> tops =
      m_group->m_topBinFinder->findBins(localPosition, *m_group->m_grid.get());

  // GCC12+ in Release throws an overread warning here due to the move.
  // This is from inside boost code, so best we can do is to suppress it.
#if defined(__GNUC__) && __GNUC__ >= 12 && !defined(__clang__)
#pragma GCC diagnostic push
#pragma GCC diagnostic ignored "-Wstringop-overread"
#endif
  return std::make_tuple(std::move(bottoms), global_index, std::move(tops));
#if defined(__GNUC__) && __GNUC__ >= 12 && !defined(__clang__)
#pragma GCC diagnostic pop
#endif
}

template <typename external_spacepoint_t>
inline void
Acts::BinnedSPGroupIterator<external_spacepoint_t>::findNotEmptyBin() {
  if (m_gridItr == m_gridItrEnd) {
    return;
  }
  // Iterate on the grid till we find a not-empty bin
  // We start from the current bin configuration and move forward
  std::size_t dimCollection = (*m_gridItr).size();
  while (dimCollection == 0ul && ++m_gridItr != m_gridItrEnd) {
    dimCollection = (*m_gridItr).size();
  }
}

// Binned SP Group
template <typename external_spacepoint_t>
template <typename spacepoint_iterator_t>
Acts::BinnedSPGroup<external_spacepoint_t>::BinnedSPGroup(
    spacepoint_iterator_t spBegin, spacepoint_iterator_t spEnd,
<<<<<<< HEAD
    std::shared_ptr<const Acts::BinFinder<external_spacepoint_t>> botBinFinder,
    std::shared_ptr<const Acts::BinFinder<external_spacepoint_t>> tBinFinder,
=======
    callable_t&& toGlobal,
    std::shared_ptr<const Acts::GridBinFinder<2ul>> botBinFinder,
    std::shared_ptr<const Acts::GridBinFinder<2ul>> tBinFinder,
>>>>>>> d8e46ff6
    std::unique_ptr<SpacePointGrid<external_spacepoint_t>> grid,
    Acts::Extent& rRangeSPExtent,
    const SeedFinderConfig<external_spacepoint_t>& config,
    const SeedFinderOptions& options)
    : m_grid(std::move(grid)),
      m_topBinFinder(std::move(tBinFinder)),
      m_bottomBinFinder(std::move(botBinFinder)) {
  if (!config.isInInternalUnits) {
    throw std::runtime_error(
        "SeedFinderConfig not in ACTS internal units in BinnedSPGroup");
  }
  if (!options.isInInternalUnits) {
    throw std::runtime_error(
        "SeedFinderOptions not in ACTS internal units in BinnedSPGroup");
  }
  static_assert(
      std::is_same<
          typename std::iterator_traits<spacepoint_iterator_t>::value_type,
          const external_spacepoint_t>::value,
      "Iterator does not contain type this class was templated with");

  // get region of interest (or full detector if configured accordingly)
  float phiMin = config.phiMin;
  float phiMax = config.phiMax;
  float zMin = config.zMin;
  float zMax = config.zMax;

  // sort by radius
  // add magnitude of beamPos to rMax to avoid excluding measurements
  // create number of bins equal to number of millimeters rMax
  // (worst case minR: configured minR + 1mm)
  // binSizeR allows to increase or reduce numRBins if needed
  std::size_t numRBins = static_cast<std::size_t>(
      (config.rMax + options.beamPos.norm()) / config.binSizeR);

  // keep track of changed bins while sorting
  boost::container::flat_set<std::size_t> rBinsIndex;

<<<<<<< HEAD
  for (spacepoint_iterator_t it = spBegin; it != spEnd; ++it) {
    const external_spacepoint_t& sp = *it;
=======
  std::size_t counter = 0;
  for (spacepoint_iterator_t it = spBegin; it != spEnd; it++, ++counter) {
    if (*it == nullptr) {
      continue;
    }
    const external_spacepoint_t& sp = **it;
    const auto& [spPosition, variance, spTime] =
        toGlobal(sp, config.zAlign, config.rAlign, config.sigmaError);
>>>>>>> d8e46ff6

    float spX = sp.x();
    float spY = sp.y();
    float spZ = sp.z();
    Acts::Vector3 spPosition{spX, spY, spZ};

    // store x,y,z values in extent
    rRangeSPExtent.extend(spPosition);

    // remove SPs outside z and phi region
    if (spZ > zMax || spZ < zMin) {
      continue;
    }

    float spPhi = sp.phi();
    if (spPhi > phiMax || spPhi < phiMin) {
      continue;
    }

<<<<<<< HEAD
    // calculate r-Bin index and protect against overflow (underflow not
    // possible)
    size_t rIndex = static_cast<size_t>(sp.radius() / config.binSizeR);
=======
    auto isp = std::make_unique<InternalSpacePoint<external_spacepoint_t>>(
        counter, sp, spPosition, options.beamPos, variance, spTime);
    // calculate r-Bin index and protect against overflow (underflow not
    // possible)
    std::size_t rIndex =
        static_cast<std::size_t>(isp->radius() / config.binSizeR);
>>>>>>> d8e46ff6
    // if index out of bounds, the SP is outside the region of interest
    if (rIndex >= numRBins) {
      continue;
    }

    // fill rbins into grid
<<<<<<< HEAD
    Acts::Vector2 spLocation(spPhi, sp.z());
    std::vector<const external_spacepoint_t*>& rbin =
        grid->atPosition(spLocation);
    rbin.push_back(&sp);
=======
    Acts::Vector2 spLocation(isp->phi(), isp->z());
    std::vector<std::unique_ptr<InternalSpacePoint<external_spacepoint_t>>>&
        rbin = m_grid->atPosition(spLocation);
    rbin.push_back(std::move(isp));
>>>>>>> d8e46ff6

    // keep track of the bins we modify so that we can later sort the SPs in
    // those bins only
    if (rbin.size() > 1) {
      rBinsIndex.insert(m_grid->globalBinFromPosition(spLocation));
    }
  }

  // sort SPs in R for each filled (z, phi) bin
  for (auto& binIndex : rBinsIndex) {
<<<<<<< HEAD
    std::vector<const external_spacepoint_t*>& rbin =
        grid->atPosition(binIndex);
=======
    std::vector<std::unique_ptr<InternalSpacePoint<external_spacepoint_t>>>&
        rbin = m_grid->atPosition(binIndex);
>>>>>>> d8e46ff6
    std::sort(
        rbin.begin(), rbin.end(),
        [](const external_spacepoint_t* a, const external_spacepoint_t* b) {
          return a->radius() < b->radius();
        });
  }

  // phi axis
  m_bins[INDEX::PHI].resize(m_grid->numLocalBins()[0]);
  std::iota(m_bins[INDEX::PHI].begin(), m_bins[INDEX::PHI].end(), 1ul);

  // z axis
  if (config.zBinsCustomLooping.empty()) {
    std::size_t nZbins = m_grid->numLocalBins()[INDEX::Z];
    m_bins[INDEX::Z] = std::vector<std::size_t>(nZbins);
    std::iota(m_bins[INDEX::Z].begin(), m_bins[INDEX::Z].end(), 1ul);
  } else {
    m_bins[INDEX::Z] = config.zBinsCustomLooping;
  }
}

template <typename external_spacepoint_t>
inline std::size_t Acts::BinnedSPGroup<external_spacepoint_t>::size() const {
  return m_grid->size();
}

template <typename external_spacepoint_t>
inline Acts::BinnedSPGroupIterator<external_spacepoint_t>
Acts::BinnedSPGroup<external_spacepoint_t>::begin() {
  return {*this, {0ul, 0ul}, m_bins};
}

template <typename external_spacepoint_t>
inline Acts::BinnedSPGroupIterator<external_spacepoint_t>
Acts::BinnedSPGroup<external_spacepoint_t>::end() {
  std::array<std::size_t, 2ul> endline{};
  endline[0ul] = m_bins[0ul].size();
  endline[1ul] = m_bins[1ul].size();
  return {*this, endline, m_bins};
}<|MERGE_RESOLUTION|>--- conflicted
+++ resolved
@@ -91,14 +91,8 @@
 template <typename spacepoint_iterator_t>
 Acts::BinnedSPGroup<external_spacepoint_t>::BinnedSPGroup(
     spacepoint_iterator_t spBegin, spacepoint_iterator_t spEnd,
-<<<<<<< HEAD
-    std::shared_ptr<const Acts::BinFinder<external_spacepoint_t>> botBinFinder,
-    std::shared_ptr<const Acts::BinFinder<external_spacepoint_t>> tBinFinder,
-=======
-    callable_t&& toGlobal,
     std::shared_ptr<const Acts::GridBinFinder<2ul>> botBinFinder,
     std::shared_ptr<const Acts::GridBinFinder<2ul>> tBinFinder,
->>>>>>> d8e46ff6
     std::unique_ptr<SpacePointGrid<external_spacepoint_t>> grid,
     Acts::Extent& rRangeSPExtent,
     const SeedFinderConfig<external_spacepoint_t>& config,
@@ -137,19 +131,8 @@
   // keep track of changed bins while sorting
   boost::container::flat_set<std::size_t> rBinsIndex;
 
-<<<<<<< HEAD
   for (spacepoint_iterator_t it = spBegin; it != spEnd; ++it) {
     const external_spacepoint_t& sp = *it;
-=======
-  std::size_t counter = 0;
-  for (spacepoint_iterator_t it = spBegin; it != spEnd; it++, ++counter) {
-    if (*it == nullptr) {
-      continue;
-    }
-    const external_spacepoint_t& sp = **it;
-    const auto& [spPosition, variance, spTime] =
-        toGlobal(sp, config.zAlign, config.rAlign, config.sigmaError);
->>>>>>> d8e46ff6
 
     float spX = sp.x();
     float spY = sp.y();
@@ -169,35 +152,19 @@
       continue;
     }
 
-<<<<<<< HEAD
     // calculate r-Bin index and protect against overflow (underflow not
     // possible)
     size_t rIndex = static_cast<size_t>(sp.radius() / config.binSizeR);
-=======
-    auto isp = std::make_unique<InternalSpacePoint<external_spacepoint_t>>(
-        counter, sp, spPosition, options.beamPos, variance, spTime);
-    // calculate r-Bin index and protect against overflow (underflow not
-    // possible)
-    std::size_t rIndex =
-        static_cast<std::size_t>(isp->radius() / config.binSizeR);
->>>>>>> d8e46ff6
     // if index out of bounds, the SP is outside the region of interest
     if (rIndex >= numRBins) {
       continue;
     }
 
     // fill rbins into grid
-<<<<<<< HEAD
     Acts::Vector2 spLocation(spPhi, sp.z());
     std::vector<const external_spacepoint_t*>& rbin =
         grid->atPosition(spLocation);
     rbin.push_back(&sp);
-=======
-    Acts::Vector2 spLocation(isp->phi(), isp->z());
-    std::vector<std::unique_ptr<InternalSpacePoint<external_spacepoint_t>>>&
-        rbin = m_grid->atPosition(spLocation);
-    rbin.push_back(std::move(isp));
->>>>>>> d8e46ff6
 
     // keep track of the bins we modify so that we can later sort the SPs in
     // those bins only
@@ -208,13 +175,8 @@
 
   // sort SPs in R for each filled (z, phi) bin
   for (auto& binIndex : rBinsIndex) {
-<<<<<<< HEAD
     std::vector<const external_spacepoint_t*>& rbin =
         grid->atPosition(binIndex);
-=======
-    std::vector<std::unique_ptr<InternalSpacePoint<external_spacepoint_t>>>&
-        rbin = m_grid->atPosition(binIndex);
->>>>>>> d8e46ff6
     std::sort(
         rbin.begin(), rbin.end(),
         [](const external_spacepoint_t* a, const external_spacepoint_t* b) {
