--- conflicted
+++ resolved
@@ -74,14 +74,12 @@
   Acts::Vector2 beamPos{0 * Acts::UnitConstants::mm,
                         0 * Acts::UnitConstants::mm};
 
-<<<<<<< HEAD
-  // enable cut on the compatibility between interaction point and SPs
-  bool interactionPointCut = false;
-=======
   // cut to the maximum value of delta z between SPs
   float deltaZMax =
       std::numeric_limits<float>::infinity() * Acts::UnitConstants::mm;
->>>>>>> 02e39a43
+
+  // enable cut on the compatibility between interaction point and SPs
+  bool interactionPointCut = false;
 
   // average radiation lengths of material on the length of a seed. used for
   // scattering.
