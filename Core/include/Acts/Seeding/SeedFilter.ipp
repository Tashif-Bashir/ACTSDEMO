--- conflicted
+++ resolved
@@ -67,18 +67,10 @@
 
   if (topSpVec.size() > 2) {
     // sort indexes based on comparing values in invHelixDiameterVec
-<<<<<<< HEAD
     std::sort(topSPIndexVec.begin(), topSPIndexVec.end(),
               [&invHelixDiameterVec](const size_t i1, const size_t i2) {
                 return invHelixDiameterVec[i1] < invHelixDiameterVec[i2];
               });
-=======
-    std::sort(
-        topSPIndexVec.begin(), topSPIndexVec.end(),
-        [&invHelixDiameterVec](const std::size_t i1, const std::size_t i2) {
-          return invHelixDiameterVec[i1] < invHelixDiameterVec[i2];
-        });
->>>>>>> d8e46ff6
   }
 
   // vector containing the radius of all compatible seeds
@@ -192,15 +184,9 @@
 
       // skip a bad quality seed if any of its constituents has a weight larger
       // than the seed weight
-<<<<<<< HEAD
       if (weight < mutableData.quality(bottomSP.index()) and 
 	  weight < mutableData.quality(middleSP.index()) and
           weight < mutableData.quality(topSpVec[topSPIndex]->index())) {
-=======
-      if (weight < spacePointData.quality(bottomSP.index()) &&
-          weight < spacePointData.quality(middleSP.index()) &&
-          weight < spacePointData.quality(topSpVec[topSPIndex]->index())) {
->>>>>>> d8e46ff6
         continue;
       }
 
@@ -257,14 +243,8 @@
 
 template <typename external_spacepoint_t>
 void SeedFilter<external_spacepoint_t>::filterSeeds_1SpFixed(
-<<<<<<< HEAD
 							     Acts::SpacePointMutableData& mutableData,
     CandidatesForMiddleSp<const external_spacepoint_t>& candidates_collector,
-=======
-    Acts::SpacePointData& spacePointData,
-    CandidatesForMiddleSp<const InternalSpacePoint<external_spacepoint_t>>&
-        candidates_collector,
->>>>>>> d8e46ff6
     const std::size_t numQualitySeeds,
     std::back_insert_iterator<std::vector<Seed<external_spacepoint_t>>> outIt)
     const {
@@ -279,12 +259,7 @@
 void SeedFilter<external_spacepoint_t>::filterSeeds_1SpFixed(
 							     Acts::SpacePointMutableData& mutableData,
     std::vector<typename CandidatesForMiddleSp<
-<<<<<<< HEAD
         const external_spacepoint_t>::value_type>& candidates,
-=======
-        const InternalSpacePoint<external_spacepoint_t>>::value_type>&
-        candidates,
->>>>>>> d8e46ff6
     const std::size_t numQualitySeeds,
     std::back_insert_iterator<std::vector<Seed<external_spacepoint_t>>> outIt)
     const {
@@ -314,15 +289,9 @@
       if (numQualitySeeds > 0 && !qualitySeed) {
         continue;
       }
-<<<<<<< HEAD
       if (bestSeedQuality < mutableData.quality(bottom->index()) and
           bestSeedQuality < mutableData.quality(medium->index()) and
           bestSeedQuality < mutableData.quality(top->index())) {
-=======
-      if (bestSeedQuality < spacePointData.quality(bottom->index()) &&
-          bestSeedQuality < spacePointData.quality(medium->index()) &&
-          bestSeedQuality < spacePointData.quality(top->index())) {
->>>>>>> d8e46ff6
         continue;
       }
     }
