// This file is part of the Acts project.
//
// Copyright (C) 2021 CERN for the benefit of the Acts project
//
// This Source Code Form is subject to the terms of the Mozilla Public
// License, v. 2.0. If a copy of the MPL was not distributed with this
// file, You can obtain one at http://mozilla.org/MPL/2.0/.

#pragma once

// TODO: update to C++17 style
#include "Acts/Seeding/GNN_DataStorage.hpp"  //includes geo which has trigindetsilayer, may move this to trigbase

#include <algorithm>
#include <cmath>
#include <cstring>
#include <iostream>
#include <list>
#include <vector>

template <typename external_spacepoint_t>
struct TrigFTF_GNN_EdgeState {
 public:
  struct Compare {
    bool operator()(const struct TrigFTF_GNN_EdgeState* s1,
                    const struct TrigFTF_GNN_EdgeState* s2) {
      return s1->m_J > s2->m_J;
    }
  };

<<<<<<< HEAD
  TrigFTF_GNN_EdgeState() {}

  TrigFTF_GNN_EdgeState(bool f) : m_initialized(f) {}

  ~TrigFTF_GNN_EdgeState() {}
=======
  TrigFTF_GNN_EdgeState() = default;

  TrigFTF_GNN_EdgeState(bool f) : m_initialized(f) {}
>>>>>>> 9b6cf2fc

  void initialize(Acts::TrigFTF_GNN_Edge<external_spacepoint_t>* pS) {
    m_initialized = true;

    m_J = 0.0;
    m_vs.clear();

    // n2->n1

    float dx = pS->m_n1->m_sp_FTF.SP->x() - pS->m_n2->m_sp_FTF.SP->x();
    float dy = pS->m_n1->m_sp_FTF.SP->y() - pS->m_n2->m_sp_FTF.SP->y();
    float L = std::sqrt(dx * dx + dy * dy);

    m_s = dy / L;
    m_c = dx / L;

    // transform for extrapolation and update
    //  x' =  x*m_c + y*m_s
    //  y' = -x*m_s + y*m_c

    m_refY = pS->m_n2->m_sp_FTF.SP->r();
    m_refX =
        pS->m_n2->m_sp_FTF.SP->x() * m_c + pS->m_n2->m_sp_FTF.SP->y() * m_s;

    // X-state: y, dy/dx, d2y/dx2

    m_X[0] =
        -pS->m_n2->m_sp_FTF.SP->x() * m_s + pS->m_n2->m_sp_FTF.SP->y() * m_c;
    m_X[1] = 0.0;
    m_X[2] = 0.0;

    // Y-state: z, dz/dr

    m_Y[0] = pS->m_n2->m_sp_FTF.SP->z();
    m_Y[1] = (pS->m_n1->m_sp_FTF.SP->z() - pS->m_n2->m_sp_FTF.SP->z()) /
             (pS->m_n1->m_sp_FTF.SP->r() - pS->m_n2->m_sp_FTF.SP->r());

    memset(&m_Cx[0][0], 0, sizeof(m_Cx));
    memset(&m_Cy[0][0], 0, sizeof(m_Cy));

    m_Cx[0][0] = 0.25;
    m_Cx[1][1] = 0.001;
    m_Cx[2][2] = 0.001;

    m_Cy[0][0] = 1.5;
    m_Cy[1][1] = 0.001;
  }

  void clone(const struct TrigFTF_GNN_EdgeState& st) {
    memcpy(&m_X[0], &st.m_X[0], sizeof(m_X));
    memcpy(&m_Y[0], &st.m_Y[0], sizeof(m_Y));
    memcpy(&m_Cx[0][0], &st.m_Cx[0][0], sizeof(m_Cx));
    memcpy(&m_Cy[0][0], &st.m_Cy[0][0], sizeof(m_Cy));
    m_refX = st.m_refX;
    m_refY = st.m_refY;
    m_c = st.m_c;
    m_s = st.m_s;
    m_J = st.m_J;
    m_vs.clear();
    m_vs.reserve(st.m_vs.size());
    std::copy(st.m_vs.begin(), st.m_vs.end(), std::back_inserter(m_vs));

    m_initialized = true;
  }

  float m_J{};

  std::vector<Acts::TrigFTF_GNN_Edge<external_spacepoint_t>*> m_vs;

  float m_X[3]{}, m_Y[2]{}, m_Cx[3][3]{}, m_Cy[2][2]{};
  float m_refX{}, m_refY{}, m_c{}, m_s{};

  bool m_initialized{false};
};

#define MAX_EDGE_STATE 2500

template <typename external_spacepoint_t>
class TrigFTF_GNN_TrackingFilter {
 public:
  TrigFTF_GNN_TrackingFilter(
      const std::vector<Acts::TrigInDetSiLayer>& g,
      std::vector<Acts::TrigFTF_GNN_Edge<external_spacepoint_t>>& sb)
      : m_geo(g), m_segStore(sb) {}
<<<<<<< HEAD
  ~TrigFTF_GNN_TrackingFilter() {}
=======
>>>>>>> 9b6cf2fc

  void followTrack(Acts::TrigFTF_GNN_Edge<external_spacepoint_t>* pS,
                   TrigFTF_GNN_EdgeState<external_spacepoint_t>& output) {
    if (pS->m_level == -1) {
      return;  // already collected
    }
    m_globalStateCounter = 0;

    // create track state

    TrigFTF_GNN_EdgeState<external_spacepoint_t>* pInitState =
        &m_stateStore[m_globalStateCounter++];

    pInitState->initialize(pS);

    m_stateVec.clear();

    // recursive branching and propagation

    propagate(pS, *pInitState);

    if (m_stateVec.empty()) {
      return;
    }
    std::sort(m_stateVec.begin(), m_stateVec.end(),
              typename TrigFTF_GNN_EdgeState<external_spacepoint_t>::Compare());

    TrigFTF_GNN_EdgeState<external_spacepoint_t>* best = (*m_stateVec.begin());

    output.clone(*best);

    m_globalStateCounter = 0;
  }

 protected:
  void propagate(Acts::TrigFTF_GNN_Edge<external_spacepoint_t>* pS,
                 TrigFTF_GNN_EdgeState<external_spacepoint_t>& ts) {
    if (m_globalStateCounter >= MAX_EDGE_STATE) {
      return;
    }
    TrigFTF_GNN_EdgeState<external_spacepoint_t>* p_new_ts =
        &m_stateStore[m_globalStateCounter++];

    TrigFTF_GNN_EdgeState<external_spacepoint_t>& new_ts = *p_new_ts;
    new_ts.clone(ts);

    new_ts.m_vs.push_back(pS);

    bool accepted = update(pS, new_ts);  // update using n1 of the segment

    if (!accepted) {
      return;  // stop further propagation
    }
    int level = pS->m_level;

    std::list<Acts::TrigFTF_GNN_Edge<external_spacepoint_t>*> lCont;

    for (int nIdx = 0; nIdx < pS->m_nNei;
         nIdx++) {  // loop over the neighbours of this segment
      unsigned int nextSegmentIdx = pS->m_vNei[nIdx];

      Acts::TrigFTF_GNN_Edge<external_spacepoint_t>* pN =
          &(m_segStore.at(nextSegmentIdx));

      if (pN->m_level == -1) {
        continue;  // already collected
      }
      if (pN->m_level == level - 1) {
        lCont.push_back(pN);
      }
    }
    if (lCont.empty()) {  // the end of chain

      // store in the vector
      if (m_globalStateCounter < MAX_EDGE_STATE) {
        if (m_stateVec.empty()) {  // add the first segment state
          TrigFTF_GNN_EdgeState<external_spacepoint_t>* p =
              &m_stateStore[m_globalStateCounter++];
          p->clone(new_ts);
          m_stateVec.push_back(p);
        } else {  // compare with the best and add
          float best_so_far = (*m_stateVec.begin())->m_J;
          if (new_ts.m_J > best_so_far) {
            TrigFTF_GNN_EdgeState<external_spacepoint_t>* p =
                &m_stateStore[m_globalStateCounter++];
            p->clone(new_ts);
            m_stateVec.push_back(p);
          }
        }
      }
    } else {  // branching
      int nBranches = 0;
      for (typename std::list<
               Acts::TrigFTF_GNN_Edge<external_spacepoint_t>*>::iterator sIt =
               lCont.begin();
           sIt != lCont.end(); ++sIt, nBranches++) {
        propagate((*sIt), new_ts);  // recursive call
      }
    }
  }

  bool update(Acts::TrigFTF_GNN_Edge<external_spacepoint_t>* pS,
              TrigFTF_GNN_EdgeState<external_spacepoint_t>& ts) {
    const float sigma_t = 0.0003;
    const float sigma_w = 0.00009;

    const float sigmaMS = 0.016;

    const float sigma_x = 0.25;  // was 0.22
    const float sigma_y = 2.5;   // was 1.7

    const float weight_x = 0.5;
    const float weight_y = 0.5;

    const float maxDChi2_x = 60.0;  // 35.0;
    const float maxDChi2_y = 60.0;  // 31.0;

    const float add_hit = 14.0;

    if (ts.m_Cx[2][2] < 0.0 || ts.m_Cx[1][1] < 0.0 || ts.m_Cx[0][0] < 0.0) {
      std::cout << "Negative cov_x" << std::endl;
    }

    if (ts.m_Cy[1][1] < 0.0 || ts.m_Cy[0][0] < 0.0) {
      std::cout << "Negative cov_y" << std::endl;
    }

    // add ms.

    ts.m_Cx[2][2] += sigma_w * sigma_w;
    ts.m_Cx[1][1] += sigma_t * sigma_t;

    int type1 = getLayerType(pS->m_n1->m_sp_FTF.combined_ID);

    float t2 = type1 == 0 ? 1.0 + ts.m_Y[1] * ts.m_Y[1]
                          : 1.0 + 1.0 / (ts.m_Y[1] * ts.m_Y[1]);
    float s1 = sigmaMS * t2;
    float s2 = s1 * s1;

    s2 *= std::sqrt(t2);

    ts.m_Cy[1][1] += s2;

    // extrapolation

    float X[3], Y[2];
    float Cx[3][3], Cy[2][2];

    float refX{}, refY{}, mx{}, my{};

    float x{}, y{}, z{}, r{};

    x = pS->m_n1->m_sp_FTF.SP->x();
    y = pS->m_n1->m_sp_FTF.SP->y();
    z = pS->m_n1->m_sp_FTF.SP->z();
    r = pS->m_n1->m_sp_FTF.SP->r();

    refX = x * ts.m_c + y * ts.m_s;
    mx = -x * ts.m_s + y * ts.m_c;  // measured X[0]
    refY = r;
    my = z;  // measured Y[0]

    float A = refX - ts.m_refX;
    float B = 0.5 * A * A;
    float dr = refY - ts.m_refY;

    X[0] = ts.m_X[0] + ts.m_X[1] * A + ts.m_X[2] * B;
    X[1] = ts.m_X[1] + ts.m_X[2] * A;
    X[2] = ts.m_X[2];

    Cx[0][0] = ts.m_Cx[0][0] + 2 * ts.m_Cx[0][1] * A + 2 * ts.m_Cx[0][2] * B +
               A * A * ts.m_Cx[1][1] + 2 * A * B * ts.m_Cx[1][2] +
               B * B * ts.m_Cx[2][2];
    Cx[0][1] = Cx[1][0] = ts.m_Cx[0][1] + ts.m_Cx[1][1] * A +
                          ts.m_Cx[1][2] * B + ts.m_Cx[0][2] * A +
                          A * A * ts.m_Cx[1][2] + A * B * ts.m_Cx[2][2];
    Cx[0][2] = Cx[2][0] = ts.m_Cx[0][2] + ts.m_Cx[1][2] * A + ts.m_Cx[2][2] * B;

    Cx[1][1] = ts.m_Cx[1][1] + 2 * A * ts.m_Cx[1][2] + A * A * ts.m_Cx[2][2];
    Cx[1][2] = Cx[2][1] = ts.m_Cx[1][2] + ts.m_Cx[2][2] * A;

    Cx[2][2] = ts.m_Cx[2][2];

    Y[0] = ts.m_Y[0] + ts.m_Y[1] * dr;
    Y[1] = ts.m_Y[1];

    Cy[0][0] = ts.m_Cy[0][0] + 2 * ts.m_Cy[0][1] * dr + dr * dr * ts.m_Cy[1][1];
    Cy[0][1] = Cy[1][0] = ts.m_Cy[0][1] + dr * ts.m_Cy[1][1];
    Cy[1][1] = ts.m_Cy[1][1];

    // chi2 test

    float resid_x = mx - X[0];
    float resid_y = my - Y[0];

    float CHx[3] = {Cx[0][0], Cx[0][1], Cx[0][2]};
    float CHy[2] = {Cy[0][0], Cy[0][1]};

    float sigma_rz = 0.0;

    int type = getLayerType(pS->m_n1->m_sp_FTF.combined_ID);

    if (type == 0) {  // barrel TO-DO: split into barrel Pixel and barrel SCT
      sigma_rz = sigma_y * sigma_y;
    } else {
      sigma_rz = sigma_y * ts.m_Y[1];
      sigma_rz = sigma_rz * sigma_rz;
    }

    float Dx = 1.0 / (Cx[0][0] + sigma_x * sigma_x);

    float Dy = 1.0 / (Cy[0][0] + sigma_rz);

    float dchi2_x = resid_x * resid_x * Dx;
    float dchi2_y = resid_y * resid_y * Dy;

    if (dchi2_x > maxDChi2_x || dchi2_y > maxDChi2_y) {
      return false;
    }

    ts.m_J += add_hit - dchi2_x * weight_x - dchi2_y * weight_y;

    // state update

    float Kx[3] = {Dx * Cx[0][0], Dx * Cx[0][1], Dx * Cx[0][2]};
    float Ky[2] = {Dy * Cy[0][0], Dy * Cy[0][1]};

    for (int i = 0; i < 3; i++) {
      ts.m_X[i] = X[i] + Kx[i] * resid_x;
    }
    for (int i = 0; i < 2; i++) {
      ts.m_Y[i] = Y[i] + Ky[i] * resid_y;
    }

    for (int i = 0; i < 3; i++) {
      for (int j = 0; j < 3; j++) {
        ts.m_Cx[i][j] = Cx[i][j] - Kx[i] * CHx[j];
      }
    }

    for (int i = 0; i < 2; i++) {
      for (int j = 0; j < 2; j++) {
        ts.m_Cy[i][j] = Cy[i][j] - Ky[i] * CHy[j];
      }
    }
    ts.m_refX = refX;
    ts.m_refY = refY;
    return true;
  }

  int getLayerType(int l) {
    auto iterator = find_if(m_geo.begin(), m_geo.end(), [l](auto n) {
      return n.m_subdet == l;
    });  // iterator to vector member with this id
    int index = std::distance(m_geo.begin(), iterator);

    return m_geo.at(index).m_type;
  }

  const std::vector<Acts::TrigInDetSiLayer>& m_geo;

  std::vector<Acts::TrigFTF_GNN_Edge<external_spacepoint_t>>& m_segStore;

  std::vector<TrigFTF_GNN_EdgeState<external_spacepoint_t>*> m_stateVec;

  TrigFTF_GNN_EdgeState<external_spacepoint_t> m_stateStore[MAX_EDGE_STATE];

  int m_globalStateCounter{0};
};<|MERGE_RESOLUTION|>--- conflicted
+++ resolved
@@ -28,17 +28,9 @@
     }
   };
 
-<<<<<<< HEAD
-  TrigFTF_GNN_EdgeState() {}
+  TrigFTF_GNN_EdgeState() = default;
 
   TrigFTF_GNN_EdgeState(bool f) : m_initialized(f) {}
-
-  ~TrigFTF_GNN_EdgeState() {}
-=======
-  TrigFTF_GNN_EdgeState() = default;
-
-  TrigFTF_GNN_EdgeState(bool f) : m_initialized(f) {}
->>>>>>> 9b6cf2fc
 
   void initialize(Acts::TrigFTF_GNN_Edge<external_spacepoint_t>* pS) {
     m_initialized = true;
@@ -123,10 +115,6 @@
       const std::vector<Acts::TrigInDetSiLayer>& g,
       std::vector<Acts::TrigFTF_GNN_Edge<external_spacepoint_t>>& sb)
       : m_geo(g), m_segStore(sb) {}
-<<<<<<< HEAD
-  ~TrigFTF_GNN_TrackingFilter() {}
-=======
->>>>>>> 9b6cf2fc
 
   void followTrack(Acts::TrigFTF_GNN_Edge<external_spacepoint_t>* pS,
                    TrigFTF_GNN_EdgeState<external_spacepoint_t>& output) {
