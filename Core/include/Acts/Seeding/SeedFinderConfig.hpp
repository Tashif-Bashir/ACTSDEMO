--- conflicted
+++ resolved
@@ -174,36 +174,12 @@
   int nTrplPerSpBLimit = 100;
   int nAvgTrplPerSpBLimit = 2;
 
-<<<<<<< HEAD
-  bool useDetailedDoubleMeasurementInfo = false;
-=======
   /// Delegates for accessors to detailed information on double measurement that
   /// produced the space point.
   /// This is mainly referring to space points produced when combining
   /// measurement from strips on back-to-back modules.
   /// Enables setting of the following delegates.
   bool useDetailedDoubleMeasurementInfo = false;
-  /// Returns half of the length of the top strip.
-  Delegate<float(const SpacePoint&)> getTopHalfStripLength;
-  /// Returns half of the length of the bottom strip.
-  Delegate<float(const SpacePoint&)> getBottomHalfStripLength;
-  /// Returns direction of the top strip.
-  Delegate<Acts::Vector3(const SpacePoint&)> getTopStripDirection;
-  /// Returns direction of the bottom strip.
-  Delegate<Acts::Vector3(const SpacePoint&)> getBottomStripDirection;
-  /// Returns distance between the centers of the two strips.
-  Delegate<Acts::Vector3(const SpacePoint&)> getStripCenterDistance;
-  /// Returns position of the center of the top strip.
-  Delegate<Acts::Vector3(const SpacePoint&)> getTopStripCenterPosition;
-  /// Tolerance parameter used to check the compatibility of space-point
-  /// coordinates in xyz. This is only used in a detector specific check for
-  /// strip modules
-  float toleranceParam = 1.1 * Acts::UnitConstants::mm;
-
-  // Delegate to apply experiment specific cuts
-  Delegate<bool(float /*bottomRadius*/, float /*cotTheta*/)> experimentCuts{
-      DelegateFuncTag<&noopExperimentCuts>{}};
->>>>>>> d8e46ff6
 
   bool isInInternalUnits = false;
 
