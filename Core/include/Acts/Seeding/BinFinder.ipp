// This file is part of the Acts project.
//
// Copyright (C) 2018 CERN for the benefit of the Acts project
//
// This Source Code Form is subject to the terms of the Mozilla Public
// License, v. 2.0. If a copy of the MPL was not distributed with this
// file, You can obtain one at http://mozilla.org/MPL/2.0/.

template <typename external_spacepoint_t>
Acts::BinFinder<external_spacepoint_t>::BinFinder(
    const std::vector<std::vector<size_t> >&& indicesVector,
    const size_t&& numPhiNeighbors)
    : m_indicesVector(std::move(indicesVector)),
      m_numPhiNeighbors(std::move(numPhiNeighbors)) {}

template <typename external_spacepoint_t>
boost::container::small_vector<size_t, 10>
Acts::BinFinder<external_spacepoint_t>::findBins(
    size_t phiBin, size_t zBin,
    const Acts::SpacePointGrid<external_spacepoint_t>* binnedSP) {
  boost::container::small_vector<size_t, 9> indices;
  // if indicesVector is not defined, get the indices using neighborHoodIndices
  if (m_indicesVector.empty()) {
    indices = binnedSP->neighborHoodIndices({phiBin, zBin}).collect();
  }
  // if the indicesVector is defined, get the indices from there
  else {
    // loop over the phi range defined by m_numPhiNeighbors
    int phiNeighborRange = m_numPhiNeighbors;
    for (int phiBinIndex = -phiNeighborRange; phiBinIndex <= phiNeighborRange;
         phiBinIndex++) {
      // loop over the z bins inside indicesVector
      for (size_t zBinIndex = 0; zBinIndex < m_indicesVector[zBin - 1].size();
           zBinIndex++) {
        // get z bin local index from indicesVector
        auto zBinLocalIndex = m_indicesVector[zBin - 1][zBinIndex];
        // get phi bin local index
        int maxPhiBin = (binnedSP->numLocalBins())[0];
<<<<<<< HEAD
        // wrap around phi
        size_t phiBinLocalIndex =
            1 + (phiBin + phiBinIndex + (maxPhiBin - 1)) % (maxPhiBin);
=======
        // check if phiBin + phiBinIndex is outside of the grid: If phiBin +
        // phiBinIndex is smalle than the first bin, phiBinLocalIndex goes to
        // the end of the grid. If phiBin + phiBinIndex is greater than the last
        // bin, phiBinLocalIndex goes back to the first bins of the grid
        if (phiBinLocalIndex < 1) {
          phiBinLocalIndex += maxPhiBin;
        } else if (phiBinLocalIndex > maxPhiBin) {
          phiBinLocalIndex -= maxPhiBin;
        }
>>>>>>> 1ee77f53
        const std::array<size_t, 2> localIndexArray = {phiBinLocalIndex,
                                                       zBinLocalIndex};
        // get the global bin index from local bin index
        auto globalIndex = binnedSP->globalBinFromLocalBins(localIndexArray);
        indices.push_back(globalIndex);
      }
    }
  }

  return {indices.begin(), indices.end()};
}<|MERGE_RESOLUTION|>--- conflicted
+++ resolved
@@ -36,21 +36,9 @@
         auto zBinLocalIndex = m_indicesVector[zBin - 1][zBinIndex];
         // get phi bin local index
         int maxPhiBin = (binnedSP->numLocalBins())[0];
-<<<<<<< HEAD
         // wrap around phi
         size_t phiBinLocalIndex =
             1 + (phiBin + phiBinIndex + (maxPhiBin - 1)) % (maxPhiBin);
-=======
-        // check if phiBin + phiBinIndex is outside of the grid: If phiBin +
-        // phiBinIndex is smalle than the first bin, phiBinLocalIndex goes to
-        // the end of the grid. If phiBin + phiBinIndex is greater than the last
-        // bin, phiBinLocalIndex goes back to the first bins of the grid
-        if (phiBinLocalIndex < 1) {
-          phiBinLocalIndex += maxPhiBin;
-        } else if (phiBinLocalIndex > maxPhiBin) {
-          phiBinLocalIndex -= maxPhiBin;
-        }
->>>>>>> 1ee77f53
         const std::array<size_t, 2> localIndexArray = {phiBinLocalIndex,
                                                        zBinLocalIndex};
         // get the global bin index from local bin index
