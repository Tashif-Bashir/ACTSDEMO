// This file is part of the Acts project.
//
// Copyright (C) 2023 CERN for the benefit of the Acts project
//
// This Source Code Form is subject to the terms of the Mozilla Public
// License, v. 2.0. If a copy of the MPL was not distributed with this
// file, You can obtain one at http://mozilla.org/MPL/2.0/.

#pragma once

#include "Acts/Definitions/Units.hpp"
#include "Acts/Detector/Detector.hpp"
#include "Acts/Detector/DetectorVolume.hpp"
#include "Acts/Detector/Portal.hpp"
#include "Acts/Geometry/BoundarySurfaceT.hpp"
#include "Acts/Geometry/GeometryIdentifier.hpp"
#include "Acts/Geometry/Layer.hpp"
#include "Acts/Navigation/NavigationState.hpp"
#include "Acts/Propagator/Propagator.hpp"
#include "Acts/Surfaces/BoundaryCheck.hpp"
#include "Acts/Surfaces/Surface.hpp"
#include "Acts/Utilities/Logger.hpp"

#include <iomanip>
#include <iterator>
#include <sstream>
#include <string>

#include <boost/algorithm/string.hpp>
#include <boost/container/small_vector.hpp>

namespace Acts {
namespace Experimental {

class DetectorNavigator {
 public:
  struct Config {
    /// Detector for this Navigation
    const Detector* detector = nullptr;

    /// Configuration for this Navigator
    /// stop at every sensitive surface (whether it has material or not)
    bool resolveSensitive = true;
    /// stop at every material surface (whether it is passive or not)
    bool resolveMaterial = true;
    /// stop at every surface regardless what it is
    bool resolvePassive = false;
  };

  /// Nested State struct
  ///
  /// It acts as an internal state which is
  /// created for every propagation/extrapolation step
  /// and keep thread-local navigation information
  struct State : public NavigationState {
    /// Navigation state - external state: the start surface
    const Surface* startSurface = nullptr;
    /// Navigation state - external state: the current surface
    const Surface* currentSurface = nullptr;
    /// Navigation state - external state: the target surface
    const Surface* targetSurface = nullptr;
    /// Indicator if the target is reached
    bool targetReached = false;
    /// Navigation state : a break has been detected
    bool navigationBreak = false;
  };

  /// Constructor with configuration object
  ///
  /// @param cfg The navigator configuration
  /// @param _logger a logger instance
  explicit DetectorNavigator(Config cfg,
                             std::shared_ptr<const Logger> _logger =
                                 getDefaultLogger("DetectorNavigator",
                                                  Logging::Level::INFO))
      : m_cfg{cfg}, m_logger{std::move(_logger)} {}

  State makeState(const Surface* startSurface,
                  const Surface* targetSurface) const {
    State result;
    result.startSurface = startSurface;
    result.targetSurface = targetSurface;
    return result;
  }

  void resetState(State& state, const GeometryContext& /*geoContext*/,
                  const Vector3& /*pos*/, const Vector3& /*dir*/,
                  const Surface* /*ssurface*/,
                  const Surface* /*tsurface*/) const {
    // Reset everything first
    state = State();

    // TODO fill state
  }

  const Surface* currentSurface(const State& state) const {
    return state.currentSurface;
  }

  const TrackingVolume* currentVolume(const State& /*state*/) const {
    return nullptr;  // TODO we do not have a tracking volume
  }

  const IVolumeMaterial* currentVolumeMaterial(const State& state) const {
    return state.currentVolume->volumeMaterial();
  }

  const Surface* startSurface(const State& state) const {
    return state.startSurface;
  }

  const Surface* targetSurface(const State& state) const {
    return state.targetSurface;
  }

  bool targetReached(const State& state) const { return state.targetReached; }

  bool endOfWorldReached(State& state) const {
    return state.currentVolume == nullptr;
  }

  bool navigationBreak(const State& state) const {
    return state.navigationBreak;
  }

  void currentSurface(State& state, const Surface* surface) const {
    state.currentSurface = surface;
  }

  void targetReached(State& state, bool targetReached) const {
    state.targetReached = targetReached;
  }

  void navigationBreak(State& state, bool navigationBreak) const {
    state.navigationBreak = navigationBreak;
  }

  void insertExternalSurface(State& /*state*/,
                             GeometryIdentifier /*geoid*/) const {
    // TODO what about external surfaces?
  }

  /// Initialize call - start of propagation
  ///
  /// @tparam propagator_state_t The state type of the propagator
  /// @tparam stepper_t The type of stepper used for the propagation
  ///
  /// @param [in,out] state is the propagation state object
  /// @param [in] stepper Stepper in use
  ///
  /// @return boolean return triggers exit to stepper
  template <typename propagator_state_t, typename stepper_t>
  void initialize(propagator_state_t& state, const stepper_t& stepper) const {
    ACTS_VERBOSE(volInfo(state) << posInfo(state, stepper) << "initialize");

    auto& nState = state.navigation;

    if (nState.currentDetector == nullptr) {
      ACTS_VERBOSE("assigning detector from the config.");
      nState.currentDetector = m_cfg.detector;
    }

    if (nState.currentDetector == nullptr) {
      ACTS_ERROR("panic: no detector");
      return;
    }
  }

  /// @brief Navigator pre step call
  ///
  /// This will invalid the current surface and current portal in order
  /// to navigate to the next ones.
  ///
  /// @tparam propagator_state_t is the type of Propagatgor state
  /// @tparam stepper_t is the used type of the Stepper by the Propagator
  ///
  /// @param [in,out] state is the mutable propagator state object
  /// @param [in] stepper Stepper in use
  template <typename propagator_state_t, typename stepper_t>
  void preStep(propagator_state_t& state, const stepper_t& stepper) const {
    ACTS_VERBOSE(volInfo(state)
                 << posInfo(state, stepper) << "Entering navigator::preStep.");

    auto& nState = state.navigation;
    fillNavigationState(state, stepper, nState);

    if (inactive()) {
      ACTS_VERBOSE(volInfo(state)
                   << posInfo(state, stepper) << "navigator inactive");
      return;
    }

    if (nState.currentVolume == nullptr) {
      initializeTarget(state, stepper);
    }

    if (nState.currentSurface != nullptr) {
      ACTS_VERBOSE(volInfo(state)
                   << posInfo(state, stepper) << "stepping through surface");
    } else if (nState.currentPortal != nullptr) {
      ACTS_VERBOSE(volInfo(state)
                   << posInfo(state, stepper) << "stepping through portal");

      nState.surfaceCandidates.clear();
      nState.surfaceCandidate = nState.surfaceCandidates.cend();

      nState.currentPortal->updateDetectorVolume(state.geoContext, nState);

      initializeTarget(state, stepper);
    }

    for (; nState.surfaceCandidate != nState.surfaceCandidates.cend();
         ++nState.surfaceCandidate) {
      // Screen output how much is left to try
      ACTS_VERBOSE(volInfo(state)
                   << posInfo(state, stepper)
                   << std::distance(nState.surfaceCandidate,
                                    nState.surfaceCandidates.cend())
                   << " out of " << nState.surfaceCandidates.size()
                   << " surfaces remain to try.");
      // Take the surface
      const auto& c = *(nState.surfaceCandidate);
      const auto& surface =
          (c.surface != nullptr) ? (*c.surface) : (c.portal->surface());
      // Screen output which surface you are on
      ACTS_VERBOSE(volInfo(state) << posInfo(state, stepper)
                                  << "next surface candidate will be "
                                  << surface.geometryId());
      // Estimate the surface status
      bool boundaryCheck = c.boundaryCheck;
      auto surfaceStatus = stepper.updateSurfaceStatus(
<<<<<<< HEAD
          state.stepping, surface, state.options.direction,
          BoundaryCheck(boundaryCheck), state.options.targetTolerance,
=======
          state.stepping, surface, c.objectIntersection.index(),
          state.options.direction, boundaryCheck, state.options.targetTolerance,
>>>>>>> 3fd6166d
          logger());
      if (surfaceStatus == Intersection3D::Status::reachable) {
        ACTS_VERBOSE(volInfo(state)
                     << posInfo(state, stepper)
                     << "surface reachable, step size updated to "
                     << stepper.outputStepSize(state.stepping));
        break;
      }
    }

    nState.currentSurface = nullptr;
    nState.currentPortal = nullptr;
  }

  /// @brief Navigator post step call
  ///
  /// @tparam propagator_state_t is the type of Propagatgor state
  /// @tparam stepper_t is the used type of the Stepper by the Propagator
  ///
  /// @param [in,out] state is the mutable propagator state object
  /// @param [in] stepper Stepper in use
  template <typename propagator_state_t, typename stepper_t>
  void postStep(propagator_state_t& state, const stepper_t& stepper) const {
    ACTS_VERBOSE(volInfo(state)
                 << posInfo(state, stepper) << "Entering navigator::postStep.");

    auto& nState = state.navigation;
    fillNavigationState(state, stepper, nState);

    if (inactive()) {
      ACTS_VERBOSE(volInfo(state)
                   << posInfo(state, stepper) << "navigator inactive");
      return;
    }

    if (nState.currentDetector == nullptr) {
      initialize(state, stepper);
      return;
    }

    if (nState.surfaceCandidate == nState.surfaceCandidates.cend()) {
      ACTS_VERBOSE(volInfo(state)
                   << posInfo(state, stepper)
                   << "no surface candidates - waiting for target call");
      return;
    }

    const Portal* nextPortal = nullptr;
    const Surface* nextSurface = nullptr;
    bool isPortal = false;
    bool boundaryCheck = nState.surfaceCandidate->boundaryCheck;

    if (nState.surfaceCandidate->surface != nullptr) {
      nextSurface = nState.surfaceCandidate->surface;
    } else if (nState.surfaceCandidate->portal != nullptr) {
      nextPortal = nState.surfaceCandidate->portal;
      nextSurface = &nextPortal->surface();
      isPortal = true;
    } else {
      ACTS_ERROR(volInfo(state)
                 << posInfo(state, stepper)
                 << "panic: not a surface not a portal - what is it?");
      return;
    }

    // TODO not sure about the boundary check
    auto surfaceStatus = stepper.updateSurfaceStatus(
<<<<<<< HEAD
        state.stepping, *nextSurface, state.options.direction,
        BoundaryCheck(boundaryCheck), state.options.targetTolerance, logger());
=======
        state.stepping, *nextSurface,
        nState.surfaceCandidate->objectIntersection.index(),
        state.options.direction, boundaryCheck, state.options.targetTolerance,
        logger());
>>>>>>> 3fd6166d

    // Check if we are at a surface
    if (surfaceStatus == Intersection3D::Status::onSurface) {
      ACTS_VERBOSE(volInfo(state)
                   << posInfo(state, stepper) << "landed on surface");

      if (isPortal) {
        ACTS_VERBOSE(volInfo(state) << posInfo(state, stepper)
                                    << "this is a portal, storing it.");

        nState.currentPortal = nextPortal;

        ACTS_VERBOSE(volInfo(state)
                     << posInfo(state, stepper) << "current portal set to "
                     << nState.currentPortal->surface().geometryId());
      } else {
        ACTS_VERBOSE(volInfo(state) << posInfo(state, stepper)
                                    << "this is a surface, storing it.");

        // If we are on the surface pointed at by the iterator, we can make
        // it the current one to pass it to the other actors
        nState.currentSurface = nextSurface;
        ACTS_VERBOSE(volInfo(state)
                     << posInfo(state, stepper) << "current surface set to "
                     << nState.currentSurface->geometryId());
        ++nState.surfaceCandidate;
      }
    }
  }

 private:
  Config m_cfg;

  std::shared_ptr<const Logger> m_logger;

  template <typename propagator_state_t>
  std::string volInfo(const propagator_state_t& state) const {
    auto& nState = state.navigation;

    return (nState.currentVolume ? nState.currentVolume->name() : "No Volume") +
           " | ";
  }

  template <typename propagator_state_t, typename stepper_t>
  std::string posInfo(const propagator_state_t& state,
                      const stepper_t& stepper) const {
    std::stringstream ss;
    ss << stepper.position(state.stepping).transpose();
    ss << " | ";
    return ss.str();
  }

  const Logger& logger() const { return *m_logger; }

  /// This checks if a navigation break had been triggered or navigator
  /// is misconfigured
  ///
  /// boolean return triggers exit to stepper
  bool inactive() const {
    if (m_cfg.detector == nullptr) {
      return true;
    }

    if (!m_cfg.resolveSensitive && !m_cfg.resolveMaterial &&
        !m_cfg.resolvePassive) {
      return true;
    }

    return false;
  }

  /// @brief Navigation (re-)initialisation for the target
  ///
  /// @note This is only called a few times every propagation/extrapolation
  ///
  /// As a straight line estimate can lead you to the wrong destination
  /// Volume, this will be called at:
  /// - initialization
  /// - attempted volume switch
  /// Target finding by association will not be done again
  ///
  /// @tparam propagator_state_t The state type of the propagator
  /// @tparam stepper_t The type of stepper used for the propagation
  ///
  /// @param [in,out] state is the propagation state object
  /// @param [in] stepper Stepper in use
  ///
  /// boolean return triggers exit to stepper
  template <typename propagator_state_t, typename stepper_t>
  void initializeTarget(propagator_state_t& state,
                        const stepper_t& stepper) const {
    ACTS_VERBOSE(volInfo(state)
                 << posInfo(state, stepper) << "initialize target");

    auto& nState = state.navigation;

    if (nState.currentVolume == nullptr) {
      nState.currentVolume = nState.currentDetector->findDetectorVolume(
          state.geoContext, nState.position);

      if (nState.currentVolume != nullptr) {
        ACTS_VERBOSE(volInfo(state)
                     << posInfo(state, stepper) << "switched detector volume");
      }
    }

    if (nState.currentVolume == nullptr) {
      ACTS_ERROR(volInfo(state)
                 << posInfo(state, stepper) << "panic: no current volume");
      return;
    }

    nState.currentVolume->updateNavigationState(state.geoContext, nState);

    // Sort properly the surface candidates
    auto& nCandidates = nState.surfaceCandidates;
    std::sort(nCandidates.begin(), nCandidates.end(),
              [&](const auto& a, const auto& b) {
                // The two path lengths
                ActsScalar pathToA = a.objectIntersection.pathLength();
                ActsScalar pathToB = b.objectIntersection.pathLength();
                return pathToA < pathToB;
              });
    // Set the surface candidate
    nState.surfaceCandidate = nCandidates.begin();
  }

  template <typename propagator_state_t, typename stepper_t>
  void fillNavigationState(propagator_state_t& state, const stepper_t& stepper,
                           NavigationState& nState) const {
    nState.position = stepper.position(state.stepping);
    nState.direction = stepper.direction(state.stepping);
    nState.absMomentum = stepper.absoluteMomentum(state.stepping);
    auto fieldResult = stepper.getField(state.stepping, nState.position);
    if (!fieldResult.ok()) {
      ACTS_ERROR(volInfo(state) << posInfo(state, stepper)
                                << "could not read from the magnetic field");
    }
    nState.magneticField = *fieldResult;
  }
};

}  // namespace Experimental
}  // namespace Acts<|MERGE_RESOLUTION|>--- conflicted
+++ resolved
@@ -229,14 +229,9 @@
       // Estimate the surface status
       bool boundaryCheck = c.boundaryCheck;
       auto surfaceStatus = stepper.updateSurfaceStatus(
-<<<<<<< HEAD
-          state.stepping, surface, state.options.direction,
-          BoundaryCheck(boundaryCheck), state.options.targetTolerance,
-=======
           state.stepping, surface, c.objectIntersection.index(),
-          state.options.direction, boundaryCheck, state.options.targetTolerance,
->>>>>>> 3fd6166d
-          logger());
+          state.options.direction, BoundaryCheck(boundaryCheck),
+          state.options.targetTolerance, logger());
       if (surfaceStatus == Intersection3D::Status::reachable) {
         ACTS_VERBOSE(volInfo(state)
                      << posInfo(state, stepper)
@@ -303,15 +298,10 @@
 
     // TODO not sure about the boundary check
     auto surfaceStatus = stepper.updateSurfaceStatus(
-<<<<<<< HEAD
-        state.stepping, *nextSurface, state.options.direction,
-        BoundaryCheck(boundaryCheck), state.options.targetTolerance, logger());
-=======
         state.stepping, *nextSurface,
         nState.surfaceCandidate->objectIntersection.index(),
-        state.options.direction, boundaryCheck, state.options.targetTolerance,
-        logger());
->>>>>>> 3fd6166d
+        state.options.direction, BoundaryCheck(boundaryCheck),
+        state.options.targetTolerance, logger());
 
     // Check if we are at a surface
     if (surfaceStatus == Intersection3D::Status::onSurface) {
