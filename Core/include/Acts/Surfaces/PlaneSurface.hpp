--- conflicted
+++ resolved
@@ -40,11 +40,7 @@
 ///
 /// @image html PlaneSurface.png
 ///
-<<<<<<< HEAD
 class PlaneSurface : public RegularSurface {
-=======
-class PlaneSurface : public Surface {
->>>>>>> de6b9403
   friend class Surface;
 
  protected:
