// This file is part of the Acts project.
//
// Copyright (C) 2018 CERN for the benefit of the Acts project
//
// This Source Code Form is subject to the terms of the Mozilla Public
// License, v. 2.0. If a copy of the MPL was not distributed with this
// file, You can obtain one at http://mozilla.org/MPL/2.0/.

#include "Acts/Definitions/Algebra.hpp"
#include "Acts/Surfaces/ConeSurface.hpp"
#include "Acts/Surfaces/PlaneSurface.hpp"
#include "Acts/Surfaces/Surface.hpp"
#include "Acts/Utilities/Helpers.hpp"

#include <cmath>
#include <iostream>  // just for tests
#include <limits>
#include <variant>

namespace Acts {
namespace detail {
/// @brief Storage container for variables related to the calculation of space
/// points
struct SpacePointParameters {
  /// Vector pointing from bottom to top end of first SDE
  Vector3 q;
  /// Vector pointing from bottom to top end of second SDE
  Vector3 r;
  /// Twice the vector pointing from vertex to to midpoint of first SDE
  Vector3 s;
  /// Twice the vector pointing from vertex to to midpoint of second SDE
  Vector3 t;
  /// Cross product between SpacePointParameters::q and
  /// SpacePointParameters::s
  Vector3 qs;
  /// Cross product between SpacePointParameters::r and
  /// SpacePointParameters::t
  Vector3 rt;
  /// Magnitude of SpacePointParameters::q
  double qmag = 0.;
  /// Parameter that determines the hit position on the first SDE
  double m = 0.;
  /// Parameter that determines the hit position on the second SDE
  double n = 0.;
  /// Regular limit of the absolut values of SpacePointParameters::m and
  /// SpacePointParameters::n
  double limit = 1.;
  /// Limit of SpacePointParameters::m and SpacePointParameters::n in case of
  /// variable vertex
  double limitExtended = 0.;
};

/// @brief Calculates (Delta theta)^2 + (Delta phi)^2 between two clusters
///
/// @param [in] pos1 position of the first cluster
/// @param [in] pos2 position the second cluster
/// @param [in] maxDistance Maximum distance between two clusters
/// @param [in] maxAngleTheta2 Maximum squared theta angle between two
/// clusters
/// @param [in] maxAnglePhi2 Maximum squared phi angle between two clusters
///
/// @return The squared sum within configuration parameters, otherwise -1
inline double differenceOfClustersChecked(const Vector3& pos1,
                                          const Vector3& pos2,
                                          const Vector3& posVertex,
                                          const double maxDistance,
                                          const double maxAngleTheta2,
                                          const double maxAnglePhi2) {
  // Check if clusters are close enough to each other
  if ((pos1 - pos2).norm() > maxDistance) {
    return -1.;
  }

  // Calculate the angles of the vectors
  double phi1, theta1, phi2, theta2;
  phi1 = VectorHelpers::phi(pos1 - posVertex);
  theta1 = VectorHelpers::theta(pos1 - posVertex);
  phi2 = VectorHelpers::phi(pos2 - posVertex);
  theta2 = VectorHelpers::theta(pos2 - posVertex);

  // Calculate the squared difference between the theta angles
  double diffTheta2 = (theta1 - theta2) * (theta1 - theta2);
  if (diffTheta2 > maxAngleTheta2) {
    return -1.;
  }
  // Calculate the squared difference between the phi angles
  double diffPhi2 = (phi1 - phi2) * (phi1 - phi2);
  if (diffPhi2 > maxAnglePhi2) {
    return -1.;
  }
  // Return the squared distance between both vector
  return diffTheta2 + diffPhi2;
}

/// @brief This function finds the top and bottom end of a detector segment in
/// local coordinates
///
/// @param [in] local Local position of the Cluster
/// @param [in] segment Segmentation of the detector element
///
/// @return Pair containing the top and bottom end
inline std::pair<Vector2, Vector2> findLocalTopAndBottomEnd(
    const Vector2& local, const CartesianSegmentation* segment) {
  // std::cout << "findLocalTopAndBottomEnd" << std::endl;
  auto& binData = segment->binUtility().binningData();
  auto& boundariesX = binData[0].boundaries();
  auto& boundariesY = binData[1].boundaries();

  // Search the x-/y-bin of the Cluster
  size_t binX = binData[0].searchLocal(local);
  size_t binY = binData[1].searchLocal(local);

  // Storage of the local top (first) and bottom (second) end
  std::pair<Vector2, Vector2> topBottomLocal;

  if (boundariesX[binX + 1] - boundariesX[binX] <
      boundariesY[binY + 1] - boundariesY[binY]) {
    topBottomLocal.first = Vector2(
        (boundariesX[binX] + boundariesX[binX + 1]) / 2, boundariesY[binY + 1]);
    topBottomLocal.second = {(boundariesX[binX] + boundariesX[binX + 1]) / 2,
                             boundariesY[binY]};
  } else {
    // Set the top and bottom end of the strip in local coordinates
    topBottomLocal.first = {boundariesX[binX],
                            (boundariesY[binY] + boundariesY[binY + 1]) / 2};
    topBottomLocal.second = {boundariesX[binX + 1],
                             (boundariesY[binY] + boundariesY[binY + 1]) / 2};
  }

  return topBottomLocal;
}

/// template <typename cluster_t>
// inline double calcErrors(const cluster_t &clus_front, const cluster_t
// &clusback){

//}

/// @brief Calculates a space point whithout using the vertex
/// @note This is mostly to resolve space points from cosmic data
/// @param a vector to the top end of the first SDE
/// @param c vector to the top end of the second SDE
/// @param q vector from the bottom to the top end of the first SDE
/// @param r vector from the bottom to the top end of the second SDE
/// @return parameter that indicates the location of the space point; returns
/// 1. if it failed
/// @note The meaning of the parameter is explained in more detail in the
/// function body
inline double calcPerpendicularProjection(const Vector3& a, const Vector3& c,
                                          const Vector3& q, const Vector3& r) {
  /// This approach assumes that no vertex is available. This option aims to
  /// approximate the space points from cosmic data.
  /// The underlying assumption is that the best point is given by the closest
  /// distance between both lines describing the SDEs.
  /// The point x on the first SDE is parametrized as a + lambda0 * q with the
  /// top end a of the strip and the vector q = a - b(ottom end of the strip).
  /// An analogous parametrization is performed of the second SDE with y = c +
  /// lambda1 * r.
  /// x get resolved by resolving lambda0 from the condition that |x-y| is the
  /// shortest distance between two skew lines.
  Vector3 ac = c - a;
  double qr = q.dot(r);
  double denom = q.dot(q) - qr * qr;

  // Check for numerical stability
  if (fabs(denom) > 10e-7) {
    // Return lambda0
    return (ac.dot(r) * qr - ac.dot(q) * r.dot(r)) / denom;
  }
  // lambda0 is in the interval [-1,0]. This return serves as error check.
  return 1.;
}

/// @brief This function tests if a space point can be estimated by a more
/// tolerant treatment of construction. In fact, this function indirectly
/// allows shifts of the vertex.
///
/// @param [in] spaPoPa container that stores geometric parameters and rules of
/// the space point formation
/// @param [in] stripLengthGapTolerance Tolerance scaling factor of the gap
/// between strip detector elements
///
/// @return indicator if the test was successful
inline bool recoverSpacePoint(SpacePointParameters& spaPoPa,
                              double stripLengthGapTolerance) {
  /// Consider some cases that would allow an easy exit
  // Check if the limits are allowed to be increased
  if (stripLengthGapTolerance <= 0.) {
    return false;
  }
  spaPoPa.qmag = spaPoPa.q.norm();
  // Increase the limits. This allows a check if the point is just slightly
  // outside the SDE
  spaPoPa.limitExtended =
      spaPoPa.limit + stripLengthGapTolerance / spaPoPa.qmag;
  // Check if m is just slightly outside
  if (fabs(spaPoPa.m) > spaPoPa.limitExtended) {
    return false;
  }
  // Calculate n if not performed previously
  if (spaPoPa.n == 0.) {
    spaPoPa.n = -spaPoPa.t.dot(spaPoPa.qs) / spaPoPa.r.dot(spaPoPa.qs);
  }
  // Check if n is just slightly outside
  if (fabs(spaPoPa.n) > spaPoPa.limitExtended) {
    return false;
  }

  /// The following code considers an overshoot of m and n in the same direction
  /// of their SDE. The term "overshoot" represents the amount of m or n outside
  /// its regular interval (-1, 1).
  /// It calculates which overshoot is worse. In order to compare both, the
  /// overshoot in n is projected onto the first surface by considering the
  /// normalized projection of r onto q.
  /// This allows a rescaling of the overshoot. The worse overshoot will be set
  /// to +/-1, the parameter with less overshoot will be moved towards 0 by the
  /// worse overshoot.
  /// In order to treat both SDEs equally, the rescaling eventually needs to be
  /// performed several times. If these shifts allows m and n to be in the
  /// limits, the space point can be stored.
  /// @note This shift can be understood as a shift of the particle's
  /// trajectory. This is leads to a shift of the vertex. Since these two points
  /// are treated independently from other cluster, it is also possible to
  /// consider this as a change in the slope of the particle's trajectory. The
  /// would also move the vertex position.

  // Calculate the scaling factor to project lengths of the second SDE on the
  // first SDE
  double secOnFirstScale =
      spaPoPa.q.dot(spaPoPa.r) / (spaPoPa.qmag * spaPoPa.qmag);
  // Check if both overshoots are in the same direction
  if (spaPoPa.m > 1. && spaPoPa.n > 1.) {
    // Calculate the overshoots
    double mOvershoot = spaPoPa.m - 1.;
    double nOvershoot =
        (spaPoPa.n - 1.) * secOnFirstScale;  // Perform projection
    // Resolve worse overshoot
    double biggerOvershoot = std::max(mOvershoot, nOvershoot);
    // Move m and n towards 0
    spaPoPa.m -= biggerOvershoot;
    spaPoPa.n -= (biggerOvershoot / secOnFirstScale);
    // Check if this recovered the space point
    return fabs(spaPoPa.m) < spaPoPa.limit && fabs(spaPoPa.n) < spaPoPa.limit;
  }
  // Check if both overshoots are in the same direction
  if (spaPoPa.m < -1. && spaPoPa.n < -1.) {
    // Calculate the overshoots
    double mOvershoot = -(spaPoPa.m + 1.);
    double nOvershoot =
        -(spaPoPa.n + 1.) * secOnFirstScale;  // Perform projection
    // Resolve worse overshoot
    double biggerOvershoot = std::max(mOvershoot, nOvershoot);
    // Move m and n towards 0
    spaPoPa.m += biggerOvershoot;
    spaPoPa.n += (biggerOvershoot / secOnFirstScale);
    // Check if this recovered the space point
    return fabs(spaPoPa.m) < spaPoPa.limit && fabs(spaPoPa.n) < spaPoPa.limit;
  }
  // No solution could be found
  return false;
}

/// @brief This function performs a straight forward calculation of a space
/// point and returns whether it was succesful or not.
///
/// @param [in] stripEnds1 Top and bottom end of the first strip detector
/// element
/// @param [in] stripEnds1 Top and bottom end of the second strip detector
/// element
/// @param [in] posVertex Position of the vertex
/// @param [in, out] spaPoPa Data container of the calculations
/// @param [in] stripLengthTolerance Tolerance scaling factor on the strip
/// detector element length
///
/// @return Boolean statement whether the space point calculation was succesful
inline bool calculateSpacePoint(const std::pair<Vector3, Vector3>& stripEnds1,
                                const std::pair<Vector3, Vector3>& stripEnds2,
                                const Vector3& posVertex,
                                SpacePointParameters& spaPoPa,
                                const double stripLengthTolerance) {
  /// The following algorithm is meant for finding the position on the first
  /// strip if there is a corresponding Cluster on the second strip. The
  /// resulting point is a point x on the first surfaces. This point is
  /// along a line between the points a (top end of the strip)
  /// and b (bottom end of the strip). The location can be parametrized as
  /// 	2 * x = (1 + m) a + (1 - m) b
  /// as function of the scalar m. m is a parameter in the interval
  /// -1 < m < 1 since the hit was on the strip. Furthermore, the vector
  /// from the vertex to the Cluster on the second strip y is needed to be a
  /// multiple k of the vector from vertex to the hit on the first strip x.
  /// As a consequence of this demand y = k * x needs to be on the
  /// connecting line between the top (c) and bottom (d) end of
  /// the second strip. If both clusters correspond to each other, the
  /// condition
  /// 	y * (c X d) = k * x (c X d) = 0 ("X" represents a cross product)
  /// needs to be fulfilled. Inserting the first equation into this
  /// equation leads to the condition for m as given in the following
  /// algorithm and therefore to the calculation of x.
  /// The same calculation can be repeated for y. Its corresponding
  /// parameter will be named n.

  spaPoPa.s = stripEnds1.first + stripEnds1.second - 2 * posVertex;
  spaPoPa.t = stripEnds2.first + stripEnds2.second - 2 * posVertex;
  spaPoPa.qs = spaPoPa.q.cross(spaPoPa.s);
  spaPoPa.rt = spaPoPa.r.cross(spaPoPa.t);
  spaPoPa.m = -spaPoPa.s.dot(spaPoPa.rt) / spaPoPa.q.dot(spaPoPa.rt);

  // Set the limit for the parameter
  if (spaPoPa.limit == 1. && stripLengthTolerance != 0.) {
    spaPoPa.limit = 1. + stripLengthTolerance;
  }

  // Check if m and n can be resolved in the interval (-1, 1)
  return (fabs(spaPoPa.m) <= spaPoPa.limit &&
          fabs(spaPoPa.n = -spaPoPa.t.dot(spaPoPa.qs) /
                           spaPoPa.r.dot(spaPoPa.qs)) <= spaPoPa.limit);
}
}  // namespace detail
}  // namespace Acts

///
/// @note Used abbreviation: "Strip Detector Element" -> SDE
///
template <typename spacepoint_t, typename cluster_t>
Acts::DoubleHitSpacePointBuilder<spacepoint_t, cluster_t>::
    DoubleHitSpacePointBuilder(DoubleHitSpacePointBuilderConfig cfg)
    : m_cfg(std::move(cfg)) {}

template <typename spacepoint_t, typename cluster_t>
// Acts::Vector2//
std::pair<Acts::Vector2, Acts::SymMatrix2>
Acts::DoubleHitSpacePointBuilder<spacepoint_t, cluster_t>::localCoords(
    const cluster_t& cluster) const {
  // Local position information
  const auto measurement = cluster.measurement();

  auto [localPos, localCov] = std::visit(
      [](const auto& meas) {
        auto expander = meas.expander();
        Acts::BoundVector par = expander * meas.parameters();

        Acts::BoundSymMatrix cov =
            expander * meas.covariance() * expander.transpose();
        // extract local position
        Acts::Vector2 lpar(par[Acts::eBoundLoc0], par[Acts::eBoundLoc1]);
        // extract local position covariance.
        Acts::SymMatrix2 lcov =
            cov.block<2, 2>(Acts::eBoundLoc0, Acts::eBoundLoc0);
        return std::make_pair(lpar, lcov);
      },
      measurement);
  return std::make_pair(localPos, localCov);
}

template <typename spacepoint_t, typename cluster_t>
std::pair<Acts::Vector3, Acts::Vector2>
Acts::DoubleHitSpacePointBuilder<spacepoint_t, cluster_t>::globalCoords(
    const Acts::GeometryContext& gctx, const cluster_t& clus) const {
  // Receive corresponding surface
  const auto meas = clus.measurement();
  auto slink = std::visit([](const auto& x) { return x.sourceLink(); }, meas);
  const auto geoId = slink.geometryId();

  const Acts::Surface* surface = m_cfg.trackingGeometry->findSurface(geoId);

  auto [localPos, localCov] = std::visit(
      [](const auto& measurement) {
        auto expander = measurement.expander();
        Acts::BoundVector par = expander * measurement.parameters();
        Acts::BoundSymMatrix cov =
            expander * measurement.covariance() * expander.transpose();
        // extract local position
        Acts::Vector2 lpar(par[Acts::eBoundLoc0], par[Acts::eBoundLoc1]);
        // extract local position covariance.
        Acts::SymMatrix2 lcov =
            cov.block<2, 2>(Acts::eBoundLoc0, Acts::eBoundLoc0);
        return std::make_pair(lpar, lcov);
      },
      meas);

  // transform local position to global coordinates
  Acts::Vector3 globalFakeMom(1, 1, 1);

  Acts::Vector3 globalPos =
      surface->localToGlobal(gctx, localPos, globalFakeMom);
  Acts::RotationMatrix3 rotLocalToGlobal =
      surface->referenceFrame(gctx, globalPos, globalFakeMom);

  auto x = globalPos[Acts::ePos0];
  auto y = globalPos[Acts::ePos1];
  auto scale = 2 / std::hypot(x, y);
  Acts::ActsMatrix<2, 3> jacXyzToRhoZ = Acts::ActsMatrix<2, 3>::Zero();
  jacXyzToRhoZ(0, Acts::ePos0) = scale * x;
  jacXyzToRhoZ(0, Acts::ePos1) = scale * y;
  jacXyzToRhoZ(1, Acts::ePos2) = 1;
  // compute Jacobian from local coordinates to rho/z
  Acts::ActsMatrix<2, 2> jac =
      jacXyzToRhoZ * rotLocalToGlobal.block<3, 2>(Acts::ePos0, Acts::ePos0);
  // compute rho/z variance
  Acts::ActsVector<2> var = (jac * localCov * jac.transpose()).diagonal();

  auto gcov = Acts::Vector2(var[0], var[1]);
  return std::make_pair(globalPos, gcov);
}

template <typename spacepoint_t, typename cluster_t>
void Acts::DoubleHitSpacePointBuilder<spacepoint_t, cluster_t>::
    makeClusterPairs(const Acts::GeometryContext& gctx,
                     const std::vector<const cluster_t*>& clustersFront,
                     const std::vector<const cluster_t*>& clustersBack,
                     std::vector<std::pair<const cluster_t*, const cluster_t*>>&
                         clusterPairs) const {
  // Return if no Clusters are given in a vector
  if (clustersFront.empty() || clustersBack.empty()) {
    return;
  }
  // Declare helper variables
  double currentDiff;
  double diffMin;
  unsigned int clusterMinDist;

  // Walk through all Clusters on both surfaces
  for (unsigned int iClustersFront = 0; iClustersFront < clustersFront.size();
       iClustersFront++) {
    // Set the closest distance to the maximum of double
    diffMin = std::numeric_limits<double>::max();
    // Set the corresponding index to an element not in the list of Clusters
    clusterMinDist = clustersBack.size();
    for (unsigned int iClustersBack = 0; iClustersBack < clustersBack.size();
         iClustersBack++) {
      auto gpos_front = globalCoords(gctx, *clustersFront[iClustersFront]);
      auto gpos_back = globalCoords(gctx, *clustersBack[iClustersBack]);

      currentDiff = detail::differenceOfClustersChecked(
          gpos_front.first, gpos_back.first, m_cfg.vertex, m_cfg.diffDist,
          m_cfg.diffPhi2, m_cfg.diffTheta2);

      // Store the closest Clusters (distance and index) calculated so far
      if (currentDiff < diffMin && currentDiff >= 0.) {
        diffMin = currentDiff;
        clusterMinDist = iClustersBack;
      }
    }

    // Store the best (=closest) result
    if (clusterMinDist < clustersBack.size()) {
      std::pair<const cluster_t*, const cluster_t*> clusterPair;
      clusterPair = std::make_pair(clustersFront[iClustersFront],
                                   clustersBack[clusterMinDist]);
      clusterPairs.push_back(clusterPair);
    }
  }
}

template <typename spacepoint_t, typename cluster_t>
std::pair<Acts::Vector3, Acts::Vector3>
Acts::DoubleHitSpacePointBuilder<spacepoint_t, cluster_t>::endsOfStrip(
    const Acts::GeometryContext& gctx, const cluster_t& cluster) const {
  // Calculate the local coordinates of the Cluster

  auto [localPos, localCov] = localCoords(cluster);

  // Receive the binning
  const auto segment = dynamic_cast<const Acts::CartesianSegmentation*>(
      &(cluster.segmentation()));

  std::pair<Vector2, Vector2> topBottomLocal =
      detail::findLocalTopAndBottomEnd(localPos, segment);

  // Calculate the global coordinates of the top and bottom end of the strip

  Acts::Vector3 globalFakeMom(1, 1, 1);

  auto meas = cluster.measurement();
  auto slink = std::visit([](const auto& x) { return x.sourceLink(); }, meas);
  const auto geoId = slink.geometryId();

  const Acts::Surface* surface = m_cfg.trackingGeometry->findSurface(geoId);
  Acts::Vector3 topGlobal =
      surface->localToGlobal(gctx, topBottomLocal.first, globalFakeMom);
  Acts::Vector3 bottomGlobal =
      surface->localToGlobal(gctx, topBottomLocal.second, globalFakeMom);
  // Return the top and bottom end of the strip in global coordinates

  return std::make_pair(topGlobal, bottomGlobal);
}

template <typename spacepoint_t, typename cluster_t>
size_t Acts::DoubleHitSpacePointBuilder<spacepoint_t, cluster_t>::getMeasurementId(const cluster_t& clus)const {
  const auto meas = clus.measurement();
  auto slink =  std::visit([](const auto &x){return x.sourceLink();},meas);
  return slink.index();
}



template <typename spacepoint_t, typename cluster_t>
void Acts::DoubleHitSpacePointBuilder<spacepoint_t, cluster_t>::
    calculateSpacePoints(
        const Acts::GeometryContext& gctx,
        const std::vector<std::pair<const cluster_t*, const cluster_t*>>&
            clusterPairs,
        std::vector<spacepoint_t>& spacePoints) const {
  // Source of algorithm: Athena, SiSpacePointMakerTool::makeSCT_SpacePoint()

  detail::SpacePointParameters spaPoPa;

  // Walk over every found candidate pair
  for (const auto& cp : clusterPairs) {
    // Calculate the ends of the SDEs

    const auto& ends1 = endsOfStrip(gctx, *(cp.first));

    const auto& ends2 = endsOfStrip(gctx, *(cp.second));

    spaPoPa.q = ends1.first - ends1.second;
    spaPoPa.r = ends2.first - ends2.second;
    //const auto clus_front = (cp.first)->measurement();
    //const auto clus_back = *(cp.second);
    const auto id_front = getMeasurementId(*(cp.first));
    const auto id_back = getMeasurementId(*(cp.first));

<<<<<<< HEAD
    std::vector<size_t> measurementIndices = {id_front,id_back};
    double resultPerpProj;
    
=======
    double resultPerpProj;

>>>>>>> 11e40e74
    if (m_cfg.usePerpProj) {
      resultPerpProj = detail::calcPerpendicularProjection(
          ends1.first, ends2.first, spaPoPa.q, spaPoPa.r);
      if (resultPerpProj <= 0.) {
        Vector3 pos = ends1.first + resultPerpProj * spaPoPa.q;
        double varRho = 0.;  // TODO implement variance rho and z
<<<<<<< HEAD
        double varZ = 0.; 
        //size_t measurementIndex = 0;  // should be indices
        
        auto sp = spacepoint_t(pos, varRho, varZ, std::move(measurementIndices));
        //auto sp = spacepoint_t(pos, varRho, varZ, std::move(measurementIndex));
=======
        double varZ = 0.;
        size_t measurementIndex = 0;  // should be indices
        std::vector<size_t> measurementIndices = {0, 1};
        auto sp = spacepoint_t(pos, varRho, varZ, std::move(measurementIndex));
>>>>>>> 11e40e74
        spacePoints.push_back(std::move(sp));
        continue;
      }
    }

    bool spFound = calculateSpacePoint(ends1, ends2, m_cfg.vertex, spaPoPa,
                                       m_cfg.stripLengthTolerance);

    if (!spFound)
      spFound =
          detail::recoverSpacePoint(spaPoPa, m_cfg.stripLengthGapTolerance);

    if (spFound) {
      Vector3 pos = 0.5 * (ends1.first + ends1.second + spaPoPa.m * spaPoPa.q);
      double varRho = 0.;  // TODO impriment variance rho and z
      double varZ = 0.;
<<<<<<< HEAD
      
      auto sp = spacepoint_t(pos, varRho, varZ, std::move(measurementIndices));
      
      double theta = acos(spaPoPa.q.dot(spaPoPa.r)/(spaPoPa.q.norm()*spaPoPa.r.norm()));
=======

      std::vector<size_t> measurementIndices = {0, 1};  // Fix me

      auto sp = spacepoint_t(pos, varRho, varZ, 0);

      double theta = acos(spaPoPa.q.dot(spaPoPa.r) /
                          (spaPoPa.q.norm() * spaPoPa.r.norm()));
>>>>>>> 11e40e74

      std::cout << "theta " << theta << std::endl;

      spacePoints.push_back(std::move(sp));
    }
  }
}<|MERGE_RESOLUTION|>--- conflicted
+++ resolved
@@ -520,32 +520,23 @@
     const auto id_front = getMeasurementId(*(cp.first));
     const auto id_back = getMeasurementId(*(cp.first));
 
-<<<<<<< HEAD
     std::vector<size_t> measurementIndices = {id_front,id_back};
     double resultPerpProj;
     
-=======
-    double resultPerpProj;
-
->>>>>>> 11e40e74
+
+
     if (m_cfg.usePerpProj) {
       resultPerpProj = detail::calcPerpendicularProjection(
           ends1.first, ends2.first, spaPoPa.q, spaPoPa.r);
       if (resultPerpProj <= 0.) {
         Vector3 pos = ends1.first + resultPerpProj * spaPoPa.q;
         double varRho = 0.;  // TODO implement variance rho and z
-<<<<<<< HEAD
+
         double varZ = 0.; 
         //size_t measurementIndex = 0;  // should be indices
         
         auto sp = spacepoint_t(pos, varRho, varZ, std::move(measurementIndices));
         //auto sp = spacepoint_t(pos, varRho, varZ, std::move(measurementIndex));
-=======
-        double varZ = 0.;
-        size_t measurementIndex = 0;  // should be indices
-        std::vector<size_t> measurementIndices = {0, 1};
-        auto sp = spacepoint_t(pos, varRho, varZ, std::move(measurementIndex));
->>>>>>> 11e40e74
         spacePoints.push_back(std::move(sp));
         continue;
       }
@@ -562,20 +553,11 @@
       Vector3 pos = 0.5 * (ends1.first + ends1.second + spaPoPa.m * spaPoPa.q);
       double varRho = 0.;  // TODO impriment variance rho and z
       double varZ = 0.;
-<<<<<<< HEAD
+
       
       auto sp = spacepoint_t(pos, varRho, varZ, std::move(measurementIndices));
       
       double theta = acos(spaPoPa.q.dot(spaPoPa.r)/(spaPoPa.q.norm()*spaPoPa.r.norm()));
-=======
-
-      std::vector<size_t> measurementIndices = {0, 1};  // Fix me
-
-      auto sp = spacepoint_t(pos, varRho, varZ, 0);
-
-      double theta = acos(spaPoPa.q.dot(spaPoPa.r) /
-                          (spaPoPa.q.norm() * spaPoPa.r.norm()));
->>>>>>> 11e40e74
 
       std::cout << "theta " << theta << std::endl;
 
