// This file is part of the Acts project.
//
// Copyright (C) 2018-2021 CERN for the benefit of the Acts project
//
// This Source Code Form is subject to the terms of the Mozilla Public
// License, v. 2.0. If a copy of the MPL was not distributed with this
// file, You can obtain one at http://mozilla.org/MPL/2.0/.

template <typename spacepoint_t, typename cluster_t>
Acts::Vector2
Acts::SingleHitSpacePointBuilder<spacepoint_t, cluster_t>::localCoords(
    const cluster_t& clus) const {
  // Local position information
  auto par = clus.parameters();
  Acts::Vector2 local(par[Acts::BoundIndices::eBoundLoc0],
                      par[Acts::BoundIndices::eBoundLoc1]);
  return local;
}

template <typename spacepoint_t, typename cluster_t>
Acts::SingleHitSpacePointBuilder<spacepoint_t, cluster_t>::
    SingleHitSpacePointBuilder(Acts::SingleHitSpacePointBuilderConfig cfg)
    : m_config(cfg) {}

template <typename spacepoint_t, typename cluster_t>
std::pair<Acts::Vector3, Acts::Vector2>
Acts::SingleHitSpacePointBuilder<spacepoint_t, cluster_t>::globalCoords(
    const GeometryContext& gctx, const cluster_t& clus) const {
  auto meas = clus.measurement();
  auto slink = std::visit([](const auto& x) { return x.sourceLink(); }, meas);
  const auto geoId = slink.geometryId();
  const Acts::Surface* surface = m_config.trackingGeometry->findSurface(geoId);
  std::cout << geoId << std::endl;
  auto [localPos, localCov] = std::visit(
      [](const auto& measurement) {
        auto expander = measurement.expander();
        Acts::BoundVector par = expander * measurement.parameters();
        std::cout << "measurement parameters" << std::endl << par << std::endl;
        Acts::BoundSymMatrix cov =
            expander * measurement.covariance() * expander.transpose();
        // extract local position
        Acts::Vector2 lpar(par[Acts::eBoundLoc0], par[Acts::eBoundLoc1]);
        // extract local position covariance.
        Acts::SymMatrix2 lcov =
            cov.block<2, 2>(Acts::eBoundLoc0, Acts::eBoundLoc0);
        return std::make_pair(lpar, lcov);
      },
      meas);
<<<<<<< HEAD
    // transform local position to global coordinates
=======
  // transform local position to global coordinates
>>>>>>> 11e40e74
  Acts::Vector3 globalFakeMom(1, 1, 1);

  Acts::Vector3 globalPos =
      surface->localToGlobal(gctx, localPos, globalFakeMom);
  Acts::RotationMatrix3 rotLocalToGlobal =
      surface->referenceFrame(gctx, globalPos, globalFakeMom);

  // the space point requires only the variance of the transverse and
  // longitudinal position. reduce computations by transforming the
  // covariance directly from local to rho/z.
  //
  // compute Jacobian from global coordinates to rho/z
  //
  //         rho = sqrt(x² + y²)
  // drho/d{x,y} = (1 / sqrt(x² + y²)) * 2 * {x,y}
  //             = 2 * {x,y} / r
  //       dz/dz = 1 (duuh!)
  //
  auto x = globalPos[Acts::ePos0];
  auto y = globalPos[Acts::ePos1];
  auto scale = 2 / std::hypot(x, y);
  Acts::ActsMatrix<2, 3> jacXyzToRhoZ = Acts::ActsMatrix<2, 3>::Zero();
  jacXyzToRhoZ(0, Acts::ePos0) = scale * x;
  jacXyzToRhoZ(0, Acts::ePos1) = scale * y;
  jacXyzToRhoZ(1, Acts::ePos2) = 1;
  // compute Jacobian from local coordinates to rho/z
  Acts::ActsMatrix<2, 2> jac =
      jacXyzToRhoZ * rotLocalToGlobal.block<3, 2>(Acts::ePos0, Acts::ePos0);
  // compute rho/z variance
  Acts::ActsVector<2> var = (jac * localCov * jac.transpose()).diagonal();

  auto gcov = Acts::Vector2(var[0], var[1]);
  return std::make_pair(globalPos, gcov);
}

template <typename spacepoint_t, typename cluster_t>
void Acts::SingleHitSpacePointBuilder<spacepoint_t, cluster_t>::
    calculateSpacePoints(const GeometryContext& gctx,
                         const std::vector<cluster_t>& clusters,
                         std::vector<spacepoint_t>& spacePointStorage) const {
  // Set the space point for all stored hits
  for (const auto& clus : clusters) {
    auto measurement = clus.measurement();
    auto [gPos, gCov] = globalCoords(gctx, measurement);
<<<<<<< HEAD

=======
>>>>>>> 11e40e74
    auto slink =
        std::visit([](const auto& x) { return x.sourceLink(); }, measurement);
 
     auto sp = spacepoint_t(gPos,gCov[0],gCov[1],{slink.index()});

<<<<<<< HEAD
  spacePointStorage.emplace_back(sp);   
    
=======
    spacePointStorage.emplace_back(gPos, gCov[0], gCov[1], slink.index());
>>>>>>> 11e40e74
  }
}<|MERGE_RESOLUTION|>--- conflicted
+++ resolved
@@ -46,11 +46,8 @@
         return std::make_pair(lpar, lcov);
       },
       meas);
-<<<<<<< HEAD
+
     // transform local position to global coordinates
-=======
-  // transform local position to global coordinates
->>>>>>> 11e40e74
   Acts::Vector3 globalFakeMom(1, 1, 1);
 
   Acts::Vector3 globalPos =
@@ -95,20 +92,13 @@
   for (const auto& clus : clusters) {
     auto measurement = clus.measurement();
     auto [gPos, gCov] = globalCoords(gctx, measurement);
-<<<<<<< HEAD
-
-=======
->>>>>>> 11e40e74
     auto slink =
         std::visit([](const auto& x) { return x.sourceLink(); }, measurement);
  
      auto sp = spacepoint_t(gPos,gCov[0],gCov[1],{slink.index()});
 
-<<<<<<< HEAD
+
   spacePointStorage.emplace_back(sp);   
     
-=======
-    spacePointStorage.emplace_back(gPos, gCov[0], gCov[1], slink.index());
->>>>>>> 11e40e74
   }
 }