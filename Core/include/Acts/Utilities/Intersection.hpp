--- conflicted
+++ resolved
@@ -251,32 +251,20 @@
 /// @param nearLimit The minimum distance for an intersection to be considered
 /// @param farLimit The maximum distance for an intersection to be considered
 /// @param logger A optionally supplied logger which prints out a lot of infos
-<<<<<<< HEAD
-/// at VERBOSE level
-template <typename intersection_t, typename logger_t = std::false_type>
-=======
 ///               at VERBOSE level
 template <typename intersection_t>
->>>>>>> 601c0418
 bool checkIntersection(const intersection_t& intersection, double nearLimit,
                        double farLimit,
                        const Logger& logger = getDummyLogger()) {
   const double distance = intersection.pathLength();
-<<<<<<< HEAD
-=======
   // TODO why?
   const double tolerance = s_onSurfaceTolerance;
->>>>>>> 601c0418
 
   ACTS_VERBOSE(" -> near limit, far limit, distance: "
                << nearLimit << ", " << farLimit << ", " << distance);
 
   const bool coCriterion = distance > nearLimit;
-<<<<<<< HEAD
-  const bool cpCriterion = distance < farLimit;
-=======
   const bool cpCriterion = std::abs(distance) < std::abs(farLimit) + tolerance;
->>>>>>> 601c0418
 
   const bool accept = coCriterion && cpCriterion;
 
@@ -289,15 +277,10 @@
                    << distance << " <= near limit " << nearLimit);
     }
     if (!cpCriterion) {
-<<<<<<< HEAD
-      ACTS_VERBOSE("- intersection path length " << distance << " >= far limit "
-                                                 << farLimit);
-=======
       ACTS_VERBOSE("- intersection path length "
                    << std::abs(distance) << " is over the far limit "
                    << (std::abs(farLimit) + tolerance)
                    << " (including tolerance of " << tolerance << ")");
->>>>>>> 601c0418
     }
   }
 
