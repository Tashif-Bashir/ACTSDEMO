// This file is part of the Acts project.
//
// Copyright (C) 2016-2024 CERN for the benefit of the Acts project
//
// This Source Code Form is subject to the terms of the Mozilla Public
// License, v. 2.0. If a copy of the MPL was not distributed with this
// file, You can obtain one at http://mozilla.org/MPL/2.0/.

#pragma once

#include "Acts/Utilities/Grid.hpp"
#include "Acts/Utilities/Holders.hpp"

#include <array>

namespace Acts {

/// @class GridGlobalIterator
/// Grid iterator using the global position. This iterates on all
/// the bins in the grid, including under- and over-flows
/// @tparam T The type stored in the grid bins
/// @tparam Axes ... The types of the axes in the grid
template <typename T, class... Axes>
class GridGlobalIterator {
 public:
  static constexpr std::size_t DIM = sizeof...(Axes);

  using iterator_category = std::random_access_iterator_tag;
  using value_type = T;
  using difference_type = std::ptrdiff_t;
  using pointer = value_type*;
  using reference = value_type&;

  /// @brief Default constructor
  GridGlobalIterator() = default;
  /// @brief Constructor taking ownership of the grid is not allowed
  /// @param [in] grid The grid
  /// @param [in] idx The global bin
  GridGlobalIterator(Acts::Grid<T, Axes...>&& grid, std::size_t idx) = delete;
  /// @brief Constructor not taking ownership of the grid
  /// @param [in] grid The grid
  /// @param [in] idx The global bin
  ///
  /// @pre Global bin index must be a valid index for the grid
  GridGlobalIterator(const Acts::Grid<T, Axes...>& grid, std::size_t idx = 0ul);

  /// @brief Copy constructor
  /// @param [in] other The GlobalBinIterator to be copied
  GridGlobalIterator(const GridGlobalIterator<T, Axes...>& other) = default;
  /// @brief Copy assignment
  /// @param [in] other The GlobalBinIterator to be copied
  /// @return The new global bin iterator
  GridGlobalIterator<T, Axes...>& operator=(
      const GridGlobalIterator<T, Axes...>& other) = default;

  /// @brief Move constructor
  /// @param [in] other The GlobalBinIterator to be moved
  ///
  /// This will invalidate the other GlobalBinIterator
  GridGlobalIterator(GridGlobalIterator<T, Axes...>&& other) noexcept;
  /// @brief Move assignment
  /// @param [in] other The GlobalBinIterator to be moved
  /// @return The new global bin iterator
  ///
  /// This will invalidate the other GlobalBinIterator
  GridGlobalIterator<T, Axes...>& operator=(
      GridGlobalIterator<T, Axes...>&& other) noexcept;

  /// @brief Default destructor
  ~GridGlobalIterator() = default;

  /// @brief Equality operator
  /// @param [in] other The other GridGlobalIterator to be compared against this one
  /// @return The result of the comparison
  bool operator==(const GridGlobalIterator<T, Axes...>& other) const;
  /// @brief (In-)Equality operator
  /// @param [in] other The other GridGlobalIterator to be compared against this one
  /// @return The result of the comparison
  bool operator!=(const GridGlobalIterator<T, Axes...>& other) const;

  /// @brief Comparison (<) opetator
  /// @param [in] other The other GridGlobalIterator to be compared against this one
  /// @return The result of the comparison
  bool operator<(const GridGlobalIterator<T, Axes...>& other) const;
  /// @brief Comparison (>) opetator
  /// @param [in] other The other GridGlobalIterator to be compared against this one
  /// @return The result of the comparison
  bool operator>(const GridGlobalIterator<T, Axes...>& other) const;
  /// @brief Comparison (<=) opetator
  /// @param [in] other The other GridGlobalIterator to be compared against this one
  /// @return The result of the comparison
  bool operator<=(const GridGlobalIterator<T, Axes...>& other) const;
  /// @brief Comparison (>=) opetator
  /// @param [in] other The other GridGlobalIterator to be compared against this one
  /// @return The result of the comparison
  bool operator>=(const GridGlobalIterator<T, Axes...>& other) const;

  /// @brief Increment this iterator with an offset
  /// @param [in] offset The increment value
  /// @return The incremented iterator
  GridGlobalIterator<T, Axes...>& operator+=(const std::size_t offset);
  /// @brief Decrement this iterator with an offset
  /// @param [in] offset The decrement value
  /// @return The decremented iterator
  GridGlobalIterator<T, Axes...>& operator-=(const std::size_t offset);
  /// @brief Create incremented iterator
  /// @param [in] offset The increment value
  /// @return The incremented iterator
  GridGlobalIterator<T, Axes...> operator+(const std::size_t offset) const;
  /// @brief Create decremented iterator
  /// @param [in] offset The decrement value
  /// @return The decremented iterator
  GridGlobalIterator<T, Axes...> operator-(const std::size_t offset) const;

<<<<<<< HEAD
  /// @brief Distance between two GridGlobalIterator
=======
  /// @brief Distance between two GridGlobalIterators
>>>>>>> 58930045
  /// @param [in] other The other GridGlobalIterator
  /// @return The distance between the two iterators
  ///
  /// This will compute the distance by comparing the global positions in the
  /// two iterators
  ///
  /// @pre The two iterators must have the same grid
  difference_type operator-(const GridGlobalIterator<T, Axes...>& other) const;
  /// @brief Return stored value at given global position
  /// @return The stored value in the grid from that given global position
  const value_type& operator*() const;

  /// @brief Increment operator (pre)
  /// @return The global iterator after the increment
  ///
  /// This will increase the global position by one
  GridGlobalIterator<T, Axes...>& operator++();
  /// @brief Increment operator (post)
  /// @return The global iterator before the increment
  ///
  /// This will increase the global position by one
  GridGlobalIterator<T, Axes...> operator++(int);

<<<<<<< HEAD
  /// @brief Retrieve the global position
  /// @return The current global position in the grid
  std::size_t globalPosition() const;
  /// @brief Retrieve the local position
  /// @return The current local position in the grid
  std::array<std::size_t, DIM> localPosition() const;
=======
  /// @brief Retrieve the global bin index
  /// @return The current global bin index in the grid
  std::size_t globalBinIndex() const;
  /// @brief Retrieve the local bins indices
  /// @return The current local bins indexed in the grid
  std::array<std::size_t, DIM> localBinsIndices() const;
>>>>>>> 58930045

 private:
  /// @brief The grid on which we are iterating
  ///
  /// The iterator never takes ownership of the grid. If the grid gets
  /// invalidated (e.g. in a move operation) we can get undefined behaviours
  /// if the iterator gets used after being invalidated
  Acts::detail::RefHolder<const Acts::Grid<T, Axes...>> m_grid{nullptr};
  /// @brief The iteration index, corresponding to the global bin in the grid
  std::size_t m_idx{0ul};
};

/// @class GridLocalIterator
/// Grid iterator using the local position. This iterates on all
/// local bins in the grid, and can exclude under- and over-flows
/// Can also allow for custom navigation pattern along axes
/// @tparam T The type stored in the grid bins
/// @tparam Axes ... The types of the axes in the grid
template <typename T, class... Axes>
class GridLocalIterator {
 public:
  static constexpr std::size_t DIM = sizeof...(Axes);

  using iterator_category = std::bidirectional_iterator_tag;
  using value_type = T;
  using difference_type = std::ptrdiff_t;
  using pointer = value_type*;
  using reference = value_type&;

  /// @brief Default constructor
  GridLocalIterator() = default;
  /// @brief Constructor taking ownership of the grid is not allowed
  /// @param [in] grid The grid
<<<<<<< HEAD
  /// @param [in] indexes The local position
  GridLocalIterator(Acts::Grid<T, Axes...>&& grid,
                    const std::array<std::size_t, DIM>& indexes) = delete;
  /// @brief Constructor taking ownership of the grid is not allowed
  /// @param [in] grid The grid
  /// @brief [in] indexes The local position
  /// @brief [in] navigation The custom navigation pattern for each axis
=======
  /// @param [in] indices The local position
  GridLocalIterator(Acts::Grid<T, Axes...>&& grid,
                    const std::array<std::size_t, DIM>& indices) = delete;
  /// @brief Constructor taking ownership of the grid is not allowed
  /// @param [in] grid The grid
  /// @param [in] indices The local position
  /// @param [in] navigation The custom navigation pattern for each axis
>>>>>>> 58930045
  ///
  /// @pre None of the navigation vectors is allowed to be an empty vector
  GridLocalIterator(Acts::Grid<T, Axes...>&& grid,
                    const std::array<std::size_t, DIM>& indices,
                    std::array<std::vector<std::size_t>, DIM> navigation) =
      delete;
  /// @brief Constructor
  /// @param [in] grid The grid
<<<<<<< HEAD
  /// @param [in] indexes The local position
  ///
  /// @pre The local bins representing the local bins must be a valid local position in the grid
  GridLocalIterator(const Acts::Grid<T, Axes...>& grid,
                    const std::array<std::size_t, DIM>& indexes);
  /// @brief Constructor with custom navigation pattern
  /// @param [in] grid The grid
  /// @param [in] indexes The local position
  /// @param [in] navigation The custom navigation pattern for each axis
  ///
  /// @pre The local bins representing the local bins must be a valid local position in the grid.
=======
  /// @param [in] indices The local position
  ///
  /// @pre The local bins must be a valid local position in the grid
  GridLocalIterator(const Acts::Grid<T, Axes...>& grid,
                    const std::array<std::size_t, DIM>& indices);
  /// @brief Constructor with custom navigation pattern
  /// @param [in] grid The grid
  /// @param [in] indices The local position
  /// @param [in] navigation The custom navigation pattern for each axis
  ///
  /// @pre The local bins must be a valid local position in the grid.
>>>>>>> 58930045
  /// The navigation pattern must be consistent with the local bins (i.e. size
  /// <= num bins in the axis) in the grid and have no repetitions.
  ///
  /// @pre None of the navigation vectors is allowed to be an empty vector
  GridLocalIterator(const Acts::Grid<T, Axes...>& grid,
                    const std::array<std::size_t, DIM>& indices,
                    std::array<std::vector<std::size_t>, DIM> navigation);

  /// @brief Copy constructor
  /// @param [in] other The GridLocalIterator to be copied
  GridLocalIterator(const GridLocalIterator<T, Axes...>& other) = default;
  /// @brief Copy assignment operator
  /// @param [in] other The GridLocalIterator to be copied
  /// @return The copied GridLocalIterator
  GridLocalIterator<T, Axes...>& operator=(
      const GridLocalIterator<T, Axes...>& other) = default;

  /// @brief Move constructor
  /// @param [in] other The GridLocalIterator to be moved
  ///
  /// This will invalidate the other GridLocalIterator
  GridLocalIterator(GridLocalIterator<T, Axes...>&& other) noexcept;
  /// @brief Move assignment operator
  /// @param [in] other The GridLocalIterator to be moved
  /// @return The moved GridLocalIterator
  ///
  /// This will invalidate the other GridLocalIterator
  GridLocalIterator<T, Axes...>& operator=(
      GridLocalIterator<T, Axes...>&& other) noexcept;

  /// @brief Default destructor
  ~GridLocalIterator() = default;

  /// @brief Equality operator
  /// @param [in] other The other GridLocalIterator to be compared against this one
  /// @return The result of the comparison
  bool operator==(const Acts::GridLocalIterator<T, Axes...>& other) const;
  /// @brief (In-)Equality operator
  /// @param [in] other The other GridLocalIterator to be compared against this one
  /// @return The result of the comparison
  bool operator!=(const Acts::GridLocalIterator<T, Axes...>& other) const;

  /// @brief Return stored value at given local position
  /// @return The stored value in the grid from that given local position
  const value_type& operator*() const;

  /// @brief Increment operator (pre)
  /// @return The local iterator after the increment
  ///
  /// This will increase the local position by one
  GridLocalIterator<T, Axes...>& operator++();
  /// @brief Increment operator (post)
  /// @return The local iterator before the increment
  ///
  /// This will increase the local position by one
  GridLocalIterator<T, Axes...> operator++(int);

<<<<<<< HEAD
  /// @brief Retrieve the global position
  /// @return The current global position in the grid
  std::size_t globalPosition() const;
  /// @brief Retrieve the local position
  /// @return The current local position in the grid
  std::array<std::size_t, DIM> localPosition() const;
=======
  /// @brief Retrieve the global bin index
  /// @return The current global bin index in the grid
  std::size_t globalBinIndex() const;
  /// @brief Retrieve the local position
  /// @return The current local position in the grid
  std::array<std::size_t, DIM> localBinsIndices() const;
>>>>>>> 58930045

 private:
  /// @brief Increment the local position
  /// @tparam N Current dimension
  template <std::size_t N>
  void increment();

 private:
  /// @brief The grid on which we are iterating
  ///
  /// The iterator never takes ownership of the grid. If the grid gets
  /// invalidated (e.g. in a move operation) we can get undefined behaviours
  /// if the iterator gets used after being invalidated
  Acts::detail::RefHolder<const Acts::Grid<T, Axes...>> m_grid{nullptr};
  /// @brief The maximum number of local bins in the grid. This does not include
  /// under- and over-flow bins
  std::array<std::size_t, DIM> m_numLocalBins{};
  /// @brief The current iteration position.
  ///
  /// This represent the position in the navigation pattern.
  /// For each axis, the current index goes from 0ul to the size of the
  /// corresponding navigation
  ///
  /// The local position in the gris is then obtained, for each axis i,
  /// via m_navigationIndex[m_currentIndex[i]]
  std::array<std::size_t, DIM> m_currentIndex{};
  /// @brief The custom navigation pattern in the grid
  ///
<<<<<<< HEAD
  /// This allows user to define any custom iteration sequence in all the
=======
  /// This allows users to define any custom iteration sequence in all the
>>>>>>> 58930045
  /// different axes of the grid. If nothing is defined by the user, then
  /// a std::iota is used as the default starting with the 1ul bin (0ul) is
  /// the under-flow in the axis
  std::array<std::vector<std::size_t>, DIM> m_navigationIndex{};
};

}  // namespace Acts

#include "Acts/Utilities/GridIterator.ipp"<|MERGE_RESOLUTION|>--- conflicted
+++ resolved
@@ -112,11 +112,7 @@
   /// @return The decremented iterator
   GridGlobalIterator<T, Axes...> operator-(const std::size_t offset) const;
 
-<<<<<<< HEAD
-  /// @brief Distance between two GridGlobalIterator
-=======
   /// @brief Distance between two GridGlobalIterators
->>>>>>> 58930045
   /// @param [in] other The other GridGlobalIterator
   /// @return The distance between the two iterators
   ///
@@ -140,21 +136,12 @@
   /// This will increase the global position by one
   GridGlobalIterator<T, Axes...> operator++(int);
 
-<<<<<<< HEAD
-  /// @brief Retrieve the global position
-  /// @return The current global position in the grid
-  std::size_t globalPosition() const;
-  /// @brief Retrieve the local position
-  /// @return The current local position in the grid
-  std::array<std::size_t, DIM> localPosition() const;
-=======
   /// @brief Retrieve the global bin index
   /// @return The current global bin index in the grid
   std::size_t globalBinIndex() const;
   /// @brief Retrieve the local bins indices
   /// @return The current local bins indexed in the grid
   std::array<std::size_t, DIM> localBinsIndices() const;
->>>>>>> 58930045
 
  private:
   /// @brief The grid on which we are iterating
@@ -188,15 +175,6 @@
   GridLocalIterator() = default;
   /// @brief Constructor taking ownership of the grid is not allowed
   /// @param [in] grid The grid
-<<<<<<< HEAD
-  /// @param [in] indexes The local position
-  GridLocalIterator(Acts::Grid<T, Axes...>&& grid,
-                    const std::array<std::size_t, DIM>& indexes) = delete;
-  /// @brief Constructor taking ownership of the grid is not allowed
-  /// @param [in] grid The grid
-  /// @brief [in] indexes The local position
-  /// @brief [in] navigation The custom navigation pattern for each axis
-=======
   /// @param [in] indices The local position
   GridLocalIterator(Acts::Grid<T, Axes...>&& grid,
                     const std::array<std::size_t, DIM>& indices) = delete;
@@ -204,7 +182,6 @@
   /// @param [in] grid The grid
   /// @param [in] indices The local position
   /// @param [in] navigation The custom navigation pattern for each axis
->>>>>>> 58930045
   ///
   /// @pre None of the navigation vectors is allowed to be an empty vector
   GridLocalIterator(Acts::Grid<T, Axes...>&& grid,
@@ -213,19 +190,6 @@
       delete;
   /// @brief Constructor
   /// @param [in] grid The grid
-<<<<<<< HEAD
-  /// @param [in] indexes The local position
-  ///
-  /// @pre The local bins representing the local bins must be a valid local position in the grid
-  GridLocalIterator(const Acts::Grid<T, Axes...>& grid,
-                    const std::array<std::size_t, DIM>& indexes);
-  /// @brief Constructor with custom navigation pattern
-  /// @param [in] grid The grid
-  /// @param [in] indexes The local position
-  /// @param [in] navigation The custom navigation pattern for each axis
-  ///
-  /// @pre The local bins representing the local bins must be a valid local position in the grid.
-=======
   /// @param [in] indices The local position
   ///
   /// @pre The local bins must be a valid local position in the grid
@@ -237,7 +201,6 @@
   /// @param [in] navigation The custom navigation pattern for each axis
   ///
   /// @pre The local bins must be a valid local position in the grid.
->>>>>>> 58930045
   /// The navigation pattern must be consistent with the local bins (i.e. size
   /// <= num bins in the axis) in the grid and have no repetitions.
   ///
@@ -295,21 +258,12 @@
   /// This will increase the local position by one
   GridLocalIterator<T, Axes...> operator++(int);
 
-<<<<<<< HEAD
-  /// @brief Retrieve the global position
-  /// @return The current global position in the grid
-  std::size_t globalPosition() const;
-  /// @brief Retrieve the local position
-  /// @return The current local position in the grid
-  std::array<std::size_t, DIM> localPosition() const;
-=======
   /// @brief Retrieve the global bin index
   /// @return The current global bin index in the grid
   std::size_t globalBinIndex() const;
   /// @brief Retrieve the local position
   /// @return The current local position in the grid
   std::array<std::size_t, DIM> localBinsIndices() const;
->>>>>>> 58930045
 
  private:
   /// @brief Increment the local position
@@ -338,11 +292,7 @@
   std::array<std::size_t, DIM> m_currentIndex{};
   /// @brief The custom navigation pattern in the grid
   ///
-<<<<<<< HEAD
-  /// This allows user to define any custom iteration sequence in all the
-=======
   /// This allows users to define any custom iteration sequence in all the
->>>>>>> 58930045
   /// different axes of the grid. If nothing is defined by the user, then
   /// a std::iota is used as the default starting with the 1ul bin (0ul) is
   /// the under-flow in the axis
