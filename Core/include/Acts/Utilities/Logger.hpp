// This file is part of the Acts project.
//
// Copyright (C) 2016-2018 CERN for the benefit of the Acts project
//
// This Source Code Form is subject to the terms of the Mozilla Public
// License, v. 2.0. If a copy of the MPL was not distributed with this
// file, You can obtain one at http://mozilla.org/MPL/2.0/.

#pragma once
// STL include(s)
#include <cassert>
#include <ctime>
#include <exception>
#include <functional>
#include <iomanip>
#include <iostream>
#include <memory>
#include <sstream>
#include <string>
#include <thread>

// clang-format off
/// @brief macro to use a local Acts::Logger object
/// @ingroup Logging
///
/// @param log_object logger instance of type
//         <tt>std::unique_ptr<const Acts::Logger></tt>
///
/// @pre In the current scope, the symbol @c logger is not yet defined.
/// @post The ownership of the given @c log_object is transferred and
///       @c log_object should not be used directly any more.
///
/// This macro allows to use a locally defined logging object with the ACTS_*
/// logging macros. The envisaged usage is the following:
///
/// @code{.cpp}
/// void myFunction() {
///    std::unique_ptr<const Acts::Logger> myLogger
///        = /* .. your initialization .. */;
///    ACTS_LOCAL_LOGGER(std::move(myLogger));
///
///    ACTS_VERBOSE("hello world!");
/// }
/// @endcode
#define ACTS_LOCAL_LOGGER(log_object)                                          \
  struct __local_acts_logger                                                   \
  {                                                                            \
    __local_acts_logger(std::unique_ptr<const ::Acts::Logger> logger):         \
      m_logger(std::move(logger))                                              \
    {}                                                                         \
                                                                               \
    const ::Acts::Logger& operator()() const                                   \
    {                                                                          \
      return *m_logger;                                                        \
    }                                                                          \
                                                                               \
    std::unique_ptr<const ::Acts::Logger> m_logger;                            \
  };                                                                           \
  __local_acts_logger logger(log_object);

// Debug level agnostic implementation of the ACTS_XYZ logging macros
#define ACTS_LOG(level, x)                                                     \
  if (logger().doPrint(level)) {                                               \
    std::ostringstream os;                                                     \
    os << x;                                                                   \
    logger().log(level, os.str());                                             \
  }

/// @brief macro for verbose debug output
/// @ingroup Logging
///
/// @param x debug message
///
/// @pre @c logger() must be a valid expression in the scope where this
///      macro is used and it must return a Acts::Logger object.
///
/// The debug message is printed if the current Acts::Logging::Level <=
/// Acts::Logging::VERBOSE.
#define ACTS_VERBOSE(x)  ACTS_LOG(Acts::Logging::VERBOSE, x)

/// @brief macro for debug debug output
/// @ingroup Logging
///
/// @param x debug message
///
/// @pre @c logger() must be a valid expression in the scope where this
///      macro is used and it must return a Acts::Logger object.
///
/// The debug message is printed if the current Acts::Logging::Level <=
/// Acts::Logging::DEBUG.
#define ACTS_DEBUG(x)  ACTS_LOG(Acts::Logging::DEBUG, x)

/// @brief macro for info debug output
/// @ingroup Logging
///
/// @param x debug message
///
/// @pre @c logger() must be a valid expression in the scope where this
///      macro is used and it must return a Acts::Logger object.
///
/// The debug message is printed if the current Acts::Logging::Level <=
/// Acts::Logging::INFO.
#define ACTS_INFO(x)  ACTS_LOG(Acts::Logging::INFO, x)

/// @brief macro for warning debug output
/// @ingroup Logging
///
/// @param x debug message
///
/// @pre @c logger() must be a valid expression in the scope where this
///      macro is used and it must return a Acts::Logger object.
///
/// The debug message is printed if the current Acts::Logging::Level <=
/// Acts::Logging::WARNING.
#define ACTS_WARNING(x)  ACTS_LOG(Acts::Logging::WARNING, x)

/// @brief macro for error debug output
/// @ingroup Logging
///
/// @param x debug message
///
/// @pre @c logger() must be a valid expression in the scope where this
///      macro is used and it must return a Acts::Logger object.
///
/// The debug message is printed if the current Acts::Logging::Level <=
/// Acts::Logging::ERROR.
#define ACTS_ERROR(x)  ACTS_LOG(Acts::Logging::ERROR, x)

/// @brief macro for fatal debug output
/// @ingroup Logging
///
/// @param x debug message
///
/// @pre @c logger() must be a valid expression in the scope where this
///      macro is used and it must return a Acts::Logger object.
///
/// The debug message is printed if the current Acts::Logging::Level <=
/// Acts::Logging::FATAL.
#define ACTS_FATAL(x)  ACTS_LOG(Acts::Logging::FATAL, x)
// clang-format on

namespace Acts {

/// @brief debug output related helper classes and functions
/// @ingroup Logging
namespace Logging {
/// @brief constants steering the debug output
///
/// All messages with a debug level equal or higher than the currently set
/// debug output level will be printed.
enum Level {
  VERBOSE = 0,  ///< VERBOSE level
  DEBUG,        ///< DEBUG level
  INFO,         ///< INFO level
  WARNING,      ///< WARNING level
  ERROR,        ///< ERROR level
  FATAL,        ///< FATAL level
  MAX           ///< Must be kept above the maximum supported debug level
};

/// @brief debug level above which an exception will be thrown after logging
///
/// All messages with a debug level equal or higher than FAILURE_THRESHOLD will
/// cause an exception to be thrown after log emission. This behavior, which is
/// controlled via the ACTS_LOG_FAILURE_THRESHOLD preprocessor define, enables
/// reliably catching non-fatal errors in automated Acts tests.
constexpr Level FAILURE_THRESHOLD =
#ifdef ACTS_LOG_FAILURE_THRESHOLD
    static_cast<Level>(ACTS_LOG_FAILURE_THRESHOLD);
#else
    Level::MAX;
#endif

<<<<<<< HEAD
=======
/// Function which returns the failure threshold for log messages.
/// This can either be from a compilation option or from an environment
/// variable.
/// @return The log level failure threshold
>>>>>>> 1674bceb
inline Level getFailureThreshold() {
  static const Level threshold{[]() -> Level {
    Level level = FAILURE_THRESHOLD;
    const char* envvar = std::getenv("ACTS_LOG_FAILURE_THRESHOLD");
    if (envvar == nullptr) {
      return level;
    }
    std::string slevel = envvar;
    if (slevel == "VERBOSE") {
      level = std::min(level, Level::VERBOSE);
    } else if (slevel == "DEBUG") {
      level = std::min(level, Level::DEBUG);
    } else if (slevel == "INFO") {
      level = std::min(level, Level::INFO);
    } else if (slevel == "WARNING") {
      level = std::min(level, Level::WARNING);
    } else if (slevel == "ERROR") {
      level = std::min(level, Level::ERROR);
    } else if (slevel == "FATAL") {
      level = std::min(level, Level::FATAL);
    } else {
      std::cerr << "ACTS_LOG_FAILURE_THRESHOLD environment variable is set to "
                   "unknown value: "
                << slevel << std::endl;
    }
    return level;
  }()};

  return threshold;
}

/// @brief abstract base class for printing debug output
///
/// Implementations of this interface need to define how and where to @a print
/// debug messages (e.g. to a file, to a stream into a database etc).
class OutputPrintPolicy {
 public:
  /// virtual default destructor
  virtual ~OutputPrintPolicy() = default;

  /// @brief handle output of debug message
  ///
  /// @param [in] lvl   debug output level of message
  /// @param [in] input text of debug message
  virtual void flush(const Level& lvl, const std::string& input) = 0;
};

/// @brief abstract base class for filtering debug output
///
/// Implementations of this interface need to define whether a debug message
/// with a certain debug level is processed or filtered out.
class OutputFilterPolicy {
 public:
  /// virtual default destructor
  virtual ~OutputFilterPolicy() = default;

  /// @brief decide whether a debug message should be processed
  ///
  /// @param [in] lvl debug level of debug message
  ///
  /// @return @c true of debug message should be processed, @c false if debug
  ///         message should be skipped
  virtual bool doPrint(const Level& lvl) const = 0;
};

/// @brief default filter policy for debug messages
///
/// All debug messages with a debug level equal or larger to the specified
/// threshold level are processed.
class DefaultFilterPolicy final : public OutputFilterPolicy {
 public:
  /// @brief constructor
  ///
  /// @param [in] lvl threshold debug level
  explicit DefaultFilterPolicy(const Level& lvl) : m_level(lvl) {
    if (lvl > getFailureThreshold()) {
      throw std::runtime_error(
          "Requested debug level is incompatible with "
          "the ACTS_LOG_FAILURE_THRESHOLD configuration");
    }
  }

  /// virtual default destructor
  ~DefaultFilterPolicy() override = default;

  /// @brief decide whether a debug message should be processed
  ///
  /// @param [in] lvl debug level of debug message
  ///
  /// @return @c true if @p lvl >= #m_level, otherwise @c false
  bool doPrint(const Level& lvl) const override { return m_level <= lvl; }

 private:
  /// threshold debug level for messages to be processed
  Level m_level;
};

/// @brief base class for decorating the debug output
///
/// Derived classes may augment the debug message with additional information.
/// Chaining different decorators is possible to customize the output to your
/// needs.
class OutputDecorator : public OutputPrintPolicy {
 public:
  /// @brief constructor wrapping actual output print policy
  ///
  /// @param [in] wrappee output print policy object which is wrapped by this
  ///        decorator object
  explicit OutputDecorator(std::unique_ptr<OutputPrintPolicy> wrappee)
      : m_wrappee(std::move(wrappee)) {}

  /// @brief flush the debug message to the destination stream
  ///
  /// @param [in] lvl   debug level of debug message
  /// @param [in] input text of debug message
  ///
  /// This function delegates the flushing of the debug message to its wrapped
  /// object.
  void flush(const Level& lvl, const std::string& input) override {
    m_wrappee->flush(lvl, input);
  }

 private:
  /// wrapped object for printing the debug message
  std::unique_ptr<OutputPrintPolicy> m_wrappee;
};

/// @brief decorate debug message with a name
///
/// The debug message is complemented with a name.
class NamedOutputDecorator final : public OutputDecorator {
 public:
  /// @brief constructor
  ///
  /// @param [in] wrappee  output print policy object to be wrapped
  /// @param [in] name     name to be added to debug message
  /// @param [in] maxWidth maximum width of field used for name
  NamedOutputDecorator(std::unique_ptr<OutputPrintPolicy> wrappee,
                       const std::string& name, unsigned int maxWidth = 15)
      : OutputDecorator(std::move(wrappee)),
        m_name(name),
        m_maxWidth(maxWidth) {}

  /// @brief flush the debug message to the destination stream
  ///
  /// @param [in] lvl   debug level of debug message
  /// @param [in] input text of debug message
  ///
  /// This function prepends the given name to the debug message and then
  /// delegates the flushing of the whole message to its wrapped object.
  void flush(const Level& lvl, const std::string& input) override {
    std::ostringstream os;
    os << std::left << std::setw(m_maxWidth) << m_name.substr(0, m_maxWidth - 3)
       << input;
    OutputDecorator::flush(lvl, os.str());
  }

 private:
  /// name to be prepended
  std::string m_name;

  /// maximum width of field for printing the name
  unsigned int m_maxWidth;
};

/// @brief decorate debug message with a time stamp
///
/// The debug message is complemented with a time stamp.
class TimedOutputDecorator final : public OutputDecorator {
 public:
  /// @brief constructor
  ///
  /// @param [in] wrappee output print policy object to be wrapped
  /// @param [in] format  format of time stamp (see std::strftime)
  TimedOutputDecorator(std::unique_ptr<OutputPrintPolicy> wrappee,
                       const std::string& format = "%X")
      : OutputDecorator(std::move(wrappee)), m_format(format) {}

  /// @brief flush the debug message to the destination stream
  ///
  /// @param [in] lvl   debug level of debug message
  /// @param [in] input text of debug message
  ///
  /// This function prepends a time stamp to the debug message and then
  /// delegates the flushing of the whole message to its wrapped object.
  void flush(const Level& lvl, const std::string& input) override {
    std::ostringstream os;
    os << std::left << std::setw(12) << now() << input;
    OutputDecorator::flush(lvl, os.str());
  }

 private:
  /// @brief get current time stamp
  ///
  /// @return current time stamp as string
  std::string now() const {
    char buffer[20];
    time_t t;
    std::time(&t);
    std::strftime(buffer, sizeof(buffer), m_format.c_str(), localtime(&t));
    return buffer;
  }

  /// format of the time stamp (see std::strftime for details)
  std::string m_format;
};

/// @brief decorate debug message with a thread ID
///
/// The debug message is complemented with a thread ID.
class ThreadOutputDecorator final : public OutputDecorator {
 public:
  /// @brief constructor
  ///
  /// @param [in] wrappee output print policy object to be wrapped
  explicit ThreadOutputDecorator(std::unique_ptr<OutputPrintPolicy> wrappee)
      : OutputDecorator(std::move(wrappee)) {}

  /// @brief flush the debug message to the destination stream
  ///
  /// @param [in] lvl   debug level of debug message
  /// @param [in] input text of debug message
  ///
  /// This function prepends the thread ID to the debug message and then
  /// delegates the flushing of the whole message to its wrapped object.
  void flush(const Level& lvl, const std::string& input) override {
    std::ostringstream os;
    os << std::left << std::setw(20) << std::this_thread::get_id() << input;
    OutputDecorator::flush(lvl, os.str());
  }
};

/// @brief decorate debug message with its debug level
///
/// The debug message is complemented with its debug level.
class LevelOutputDecorator final : public OutputDecorator {
 public:
  /// @brief constructor
  ///
  /// @param [in] wrappee output print policy object to be wrapped
  explicit LevelOutputDecorator(std::unique_ptr<OutputPrintPolicy> wrappee)
      : OutputDecorator(std::move(wrappee)) {}

  /// @brief flush the debug message to the destination stream
  ///
  /// @param [in] lvl   debug level of debug message
  /// @param [in] input text of debug message
  ///
  /// This function prepends the debug level to the debug message and then
  /// delegates the flushing of the whole message to its wrapped object.
  void flush(const Level& lvl, const std::string& input) override {
    std::ostringstream os;
    os << std::left << std::setw(10) << toString(lvl) << input;
    OutputDecorator::flush(lvl, os.str());
  }

 private:
  /// @brief convert debug level to string
  ///
  /// @param [in] lvl debug level
  ///
  /// @return string representation of debug level
  std::string toString(const Level& lvl) const {
    static const char* const buffer[] = {"VERBOSE", "DEBUG", "INFO",
                                         "WARNING", "ERROR", "FATAL"};
    return buffer[lvl];
  }
};

/// @brief default print policy for debug messages
///
/// This class allows to print debug messages without further modifications to
/// a specified output stream.
class DefaultPrintPolicy final : public OutputPrintPolicy {
 public:
  /// @brief constructor
  ///
  /// @param [in] out pointer to output stream object
  ///
  /// @pre @p out is non-zero
  explicit DefaultPrintPolicy(std::ostream* out = &std::cout) : m_out(out) {}

  /// @brief flush the debug message to the destination stream
  ///
  /// @param [in] lvl   debug level of debug message
  /// @param [in] input text of debug message
  void flush(const Level& lvl, const std::string& input) final {
    (*m_out) << input << std::endl;
    if (lvl >= getFailureThreshold()) {
      throw std::runtime_error(
          "Previous debug message exceeds the "
          "ACTS_LOG_FAILURE_THRESHOLD configuration, bailing out");
    }
  }

 private:
  /// pointer to destination output stream
  std::ostream* m_out;
};
}  // namespace Logging

/// @brief class for printing debug output
///
/// This class provides the user interface for printing debug messages with
/// different levels of severity.
///
/// @ingroup Logging
class Logger {
 public:
  /// @brief construct from output print and filter policy
  ///
  /// @param [in] pPrint  policy for printing debug messages
  /// @param [in] pFilter policy for filtering debug messages
  Logger(std::unique_ptr<Logging::OutputPrintPolicy> pPrint,
         std::unique_ptr<Logging::OutputFilterPolicy> pFilter)
      : m_printPolicy(std::move(pPrint)), m_filterPolicy(std::move(pFilter)) {}

  /// @brief decide whether a message with a given debug level has to be printed
  ///
  /// @param [in] lvl debug level of debug message
  ///
  /// @return @c true if debug message should be printed, otherwise @c false
  bool doPrint(const Logging::Level& lvl) const {
    return m_filterPolicy->doPrint(lvl);
  }

  /// @brief log a debug message
  ///
  /// @param [in] lvl debug level of debug message
  /// @param [in] input text of debug message
  void log(const Logging::Level& lvl, const std::string& input) const {
    if (doPrint(lvl)) {
      m_printPolicy->flush(lvl, input);
    }
  }

 private:
  /// policy object for printing debug messages
  std::unique_ptr<Logging::OutputPrintPolicy> m_printPolicy;

  /// policy object for filtering debug messages
  std::unique_ptr<Logging::OutputFilterPolicy> m_filterPolicy;
};

/// @brief Class that contains (but doesn't own) a logger instance. Is callable
/// so can be used with the logging macros.
class LoggerWrapper {
 public:
  LoggerWrapper() = delete;

  /// @brief Constructor ensuring a logger instance is given
  ///
  /// @param logger
  explicit LoggerWrapper(const Logger& logger);

  /// Directly expose whether the contained logger will print at a level.
  ///
  /// @param lvl The level to check
  /// @return Whether to print at this level or not.
  bool doPrint(const Logging::Level& lvl) const {
    assert(m_logger != nullptr);
    return m_logger->doPrint(lvl);
  }

  /// Add a logging message at a given level
  /// @param lvl The level to print at
  /// @param input text of debug message
  void log(const Logging::Level& lvl, const std::string& input) const;

  /// Call operator that returns the contained logger instance.
  /// Enables using the logging macros `ACTS_*` when an instance of this class
  /// is assigned to a local variable `logger`.
  /// @return Reference to the logger instance.
  const Logger& operator()() const {
    assert(m_logger != nullptr);
    return *m_logger;
  }

 private:
  const Logger* m_logger;
};

/// @brief get default debug output logger
///
/// @param [in] name       name of the logger instance
/// @param [in] lvl        debug threshold level
/// @param [in] log_stream output stream used for printing debug messages
///
/// This function returns a pointer to a Logger instance with the following
/// decorations enabled:
/// - time stamps
/// - name of logging instance
/// - debug level
///
/// @return pointer to logging instance
std::unique_ptr<const Logger> getDefaultLogger(
    const std::string& name, const Logging::Level& lvl,
    std::ostream* log_stream = &std::cout);

LoggerWrapper getDummyLogger();

}  // namespace Acts<|MERGE_RESOLUTION|>--- conflicted
+++ resolved
@@ -171,13 +171,10 @@
     Level::MAX;
 #endif
 
-<<<<<<< HEAD
-=======
 /// Function which returns the failure threshold for log messages.
 /// This can either be from a compilation option or from an environment
 /// variable.
 /// @return The log level failure threshold
->>>>>>> 1674bceb
 inline Level getFailureThreshold() {
   static const Level threshold{[]() -> Level {
     Level level = FAILURE_THRESHOLD;
