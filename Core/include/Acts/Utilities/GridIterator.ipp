--- conflicted
+++ resolved
@@ -29,17 +29,10 @@
 template <typename T, class... Axes>
 bool GridGlobalIterator<T, Axes...>::operator==(
     const GridGlobalIterator<T, Axes...>& other) const {
-<<<<<<< HEAD
-  /// This will always return false if we are comparing two iterators from
-  /// different grids.
-  /// As such a loop from itrStart (from grid A) to itrStop (from grid B) will
-  /// never complete since itrStop will not be reachable from itrStart
-=======
   // This will always return false if we are comparing two iterators from
   // different grids.
   // As such a loop from itrStart (from grid A) to itrStop (from grid B) will
   // never complete since itrStop will not be reachable from itrStart
->>>>>>> 58930045
   return (m_grid.ptr == other.m_grid.ptr) && m_idx == other.m_idx;
 }
 
@@ -52,13 +45,8 @@
 template <typename T, class... Axes>
 bool GridGlobalIterator<T, Axes...>::operator<(
     const GridGlobalIterator<T, Axes...>& other) const {
-<<<<<<< HEAD
-  /// This operator only makes sense if the two iterators we are comparing
-  /// are using the same grid
-=======
   // This operator only makes sense if the two iterators we are comparing
   // are using the same grid
->>>>>>> 58930045
   assert(m_grid.ptr == other.m_grid.ptr);
   return m_idx < other.m_idx;
 }
@@ -66,13 +54,8 @@
 template <typename T, class... Axes>
 bool GridGlobalIterator<T, Axes...>::operator>(
     const GridGlobalIterator<T, Axes...>& other) const {
-<<<<<<< HEAD
-  /// This operator only makes sense if the two iterators we are comparing
-  /// are using the same grid
-=======
   // This operator only makes sense if the two iterators we are comparing
   // are using the same grid
->>>>>>> 58930045
   assert(m_grid.ptr == other.m_grid.ptr);
   return m_idx > other.m_idx;
 }
@@ -143,21 +126,13 @@
 }
 
 template <typename T, class... Axes>
-<<<<<<< HEAD
-std::size_t GridGlobalIterator<T, Axes...>::globalPosition() const {
-=======
 std::size_t GridGlobalIterator<T, Axes...>::globalBinIndex() const {
->>>>>>> 58930045
   return m_idx;
 }
 
 template <typename T, class... Axes>
 std::array<std::size_t, GridGlobalIterator<T, Axes...>::DIM>
-<<<<<<< HEAD
-GridGlobalIterator<T, Axes...>::localPosition() const {
-=======
 GridGlobalIterator<T, Axes...>::localBinsIndices() const {
->>>>>>> 58930045
   return m_grid->localBinsFromGlobalBin(m_idx);
 }
 
@@ -168,17 +143,10 @@
     const std::array<std::size_t, DIM>& indices)
     : m_grid(&grid),
       m_numLocalBins(grid.numLocalBins()),
-<<<<<<< HEAD
-      m_currentIndex(indexes) {
-  /// Since the user has not defined a custom navigation pattern, we tell the
-  /// iterator we want to iterate on all the local bins in ascending order from
-  /// 1ul to numLocalBin for that specific axis.
-=======
       m_currentIndex(indices) {
   // Since the user has not defined a custom navigation pattern, we tell the
   // iterator we want to iterate on all the local bins in ascending order from
   // 1ul to numLocalBin for that specific axis.
->>>>>>> 58930045
   for (std::size_t i(0); i < DIM; ++i) {
     m_navigationIndex[i].resize(m_numLocalBins[i]);
     std::iota(m_navigationIndex[i].begin(), m_navigationIndex[i].end(), 1ul);
@@ -237,17 +205,10 @@
 template <typename T, class... Axes>
 bool Acts::GridLocalIterator<T, Axes...>::operator==(
     const Acts::GridLocalIterator<T, Axes...>& other) const {
-<<<<<<< HEAD
-  /// This will always return false if we are comparing two iterators from
-  /// different grids.
-  /// As such a loop from itrStart (from grid A) to itrStop (from grid B) will
-  /// never complete since itrStop will not be reachable from itrStart
-=======
   // This will always return false if we are comparing two iterators from
   // different grids.
   // As such a loop from itrStart (from grid A) to itrStop (from grid B) will
   // never complete since itrStop will not be reachable from itrStart
->>>>>>> 58930045
   if (m_grid.ptr != other.m_grid.ptr) {
     return false;
   }
@@ -293,15 +254,6 @@
 template <typename T, class... Axes>
 template <std::size_t N>
 void GridLocalIterator<T, Axes...>::increment() {
-<<<<<<< HEAD
-  /// Check if the current local bin can be incremented, or we reached the end
-  /// of bins in the axis
-  if (++m_currentIndex[N] < m_numLocalBins[N]) {
-    return;
-  }
-  /// We have reached the last bin in the axis, we set the position to 0ul and
-  /// try to increment another axis
-=======
   // Check if the current local bin can be incremented, or we reached the end
   // of bins in the axis
   if (++m_currentIndex[N] < m_numLocalBins[N]) {
@@ -309,7 +261,6 @@
   }
   // We have reached the last bin in the axis, we set the position to 0ul and
   // try to increment another axis
->>>>>>> 58930045
   if constexpr (N != 0) {
     m_currentIndex[N] = 0;
     increment<N - 1>();
@@ -319,13 +270,8 @@
 }
 
 template <typename T, class... Axes>
-<<<<<<< HEAD
-std::size_t GridLocalIterator<T, Axes...>::globalPosition() const {
-  return m_grid->globalBinFromLocalBins(localPosition());
-=======
 std::size_t GridLocalIterator<T, Axes...>::globalBinIndex() const {
   return m_grid->globalBinFromLocalBins(localBinsIndices());
->>>>>>> 58930045
 }
 
 template <typename T, class... Axes>
