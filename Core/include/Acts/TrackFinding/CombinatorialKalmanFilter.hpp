// This file is part of the Acts project.
//
// Copyright (C) 2016-2024 CERN for the benefit of the Acts project
//
// This Source Code Form is subject to the terms of the Mozilla Public
// License, v. 2.0. If a copy of the MPL was not distributed with this
// file, You can obtain one at http://mozilla.org/MPL/2.0/.

#pragma once

// Workaround for building on clang+libstdc++
#include "Acts/Utilities/detail/ReferenceWrapperAnyCompat.hpp"

#include "Acts/Definitions/Algebra.hpp"
#include "Acts/Definitions/Common.hpp"
#include "Acts/EventData/Measurement.hpp"
#include "Acts/EventData/MeasurementHelpers.hpp"
#include "Acts/EventData/MultiTrajectory.hpp"
#include "Acts/EventData/MultiTrajectoryHelpers.hpp"
#include "Acts/EventData/ProxyAccessor.hpp"
#include "Acts/EventData/TrackContainer.hpp"
#include "Acts/EventData/TrackHelpers.hpp"
#include "Acts/EventData/TrackParameters.hpp"
#include "Acts/EventData/TrackStatePropMask.hpp"
#include "Acts/Geometry/GeometryContext.hpp"
#include "Acts/MagneticField/MagneticFieldContext.hpp"
#include "Acts/Material/MaterialSlab.hpp"
#include "Acts/Propagator/AbortList.hpp"
#include "Acts/Propagator/ActionList.hpp"
#include "Acts/Propagator/ConstrainedStep.hpp"
#include "Acts/Propagator/Propagator.hpp"
#include "Acts/Propagator/StandardAborters.hpp"
#include "Acts/Propagator/detail/LoopProtection.hpp"
#include "Acts/Propagator/detail/PointwiseMaterialInteraction.hpp"
#include "Acts/Surfaces/BoundaryCheck.hpp"
#include "Acts/TrackFinding/CombinatorialKalmanFilterError.hpp"
#include "Acts/TrackFitting/KalmanFitter.hpp"
#include "Acts/TrackFitting/detail/VoidFitterComponents.hpp"
#include "Acts/Utilities/CalibrationContext.hpp"
#include "Acts/Utilities/Logger.hpp"
#include "Acts/Utilities/Result.hpp"
#include "Acts/Utilities/Zip.hpp"

#include <functional>
#include <limits>
#include <memory>
#include <string_view>
#include <type_traits>
#include <unordered_map>

namespace Acts {

/// Track quality summary for one trajectory.
///
/// This could be used to decide if a track is to be recorded when the
/// filtering is done or to be terminated due to its bad quality
/// @todo: add other useful info, e.g. chi2
struct CombinatorialKalmanFilterTipState {
  // Number of passed sensitive surfaces
  std::size_t nSensitiveSurfaces = 0;
  // Number of track states
  std::size_t nStates = 0;
  // Number of (non-outlier) measurements
  std::size_t nMeasurements = 0;
  // Number of outliers
  std::size_t nOutliers = 0;
  // Number of holes
  std::size_t nHoles = 0;
};

static constexpr std::string_view s_combinatorialKalmanFilterTipStateColumn =
    "CkfTipState";

enum class CombinatorialKalmanFilterBranchStopperResult {
  Continue,
  StopAndDrop,
  StopAndKeep,
};

/// Extension struct which holds the delegates to customize the CKF behavior
template <typename track_container_t>
struct CombinatorialKalmanFilterExtensions {
  using traj_t = typename track_container_t::TrackStateBackendContainer;
  using candidate_container_t =
      typename std::vector<typename track_container_t::TrackStateProxy>;

  using BranchStopperResult = CombinatorialKalmanFilterBranchStopperResult;

  using Calibrator = typename KalmanFitterExtensions<traj_t>::Calibrator;
  using Updater = typename KalmanFitterExtensions<traj_t>::Updater;
  using MeasurementSelector =
      Delegate<Result<std::pair<typename candidate_container_t::iterator,
                                typename candidate_container_t::iterator>>(
          candidate_container_t& trackStates, bool&, const Logger&)>;
  using BranchStopper = Delegate<BranchStopperResult(
      const CombinatorialKalmanFilterTipState&,
      const typename track_container_t::TrackProxy&,
      const typename track_container_t::TrackStateProxy&)>;

  /// The Calibrator is a dedicated calibration algorithm that allows to
  /// calibrate measurements using track information, this could be e.g. sagging
  /// for wires, module deformations, etc.
  Calibrator calibrator{
      DelegateFuncTag<detail::voidFitterCalibrator<traj_t>>{}};

  /// The updater incorporates measurement information into the track parameters
  Updater updater{DelegateFuncTag<detail::voidFitterUpdater<traj_t>>{}};

  /// The measurement selector is called during the filtering by the Actor.
  MeasurementSelector measurementSelector{
      DelegateFuncTag<voidMeasurementSelector>{}};

  /// The branch stopper is called during the filtering by the Actor.
  BranchStopper branchStopper{DelegateFuncTag<voidBranchStopper>{}};

 private:
  /// Default measurement selector which will return all measurements
  /// @param candidates Measurement track state candidates
  static Result<
      std::pair<typename std::vector<
                    typename track_container_t::TrackStateProxy>::iterator,
                typename std::vector<
                    typename track_container_t::TrackStateProxy>::iterator>>
  voidMeasurementSelector(
      typename std::vector<typename track_container_t::TrackStateProxy>&
          candidates,
      bool& /*isOutlier*/, const Logger& /*logger*/) {
    return std::pair{candidates.begin(), candidates.end()};
  };

  /// Default branch stopper which will never stop
  /// @return false
  static BranchStopperResult voidBranchStopper(
      const CombinatorialKalmanFilterTipState& /*tipState*/,
      const typename track_container_t::TrackProxy& /*track*/,
      const typename track_container_t::TrackStateProxy& /*trackState*/) {
    return BranchStopperResult::Continue;
  }
};

/// Delegate type that retrieves a range of source links to for a given surface
/// to be processed by the CKF
template <typename source_link_iterator_t>
using SourceLinkAccessorDelegate =
    Delegate<std::pair<source_link_iterator_t, source_link_iterator_t>(
        const Surface&)>;

/// Combined options for the combinatorial Kalman filter.
///
/// @tparam source_link_iterator_t Type of the source link iterator
/// @tparam track_container_t Type of the track container
template <typename source_link_iterator_t, typename track_container_t>
struct CombinatorialKalmanFilterOptions {
  using SourceLinkIterator = source_link_iterator_t;
  using SourceLinkAccessor = SourceLinkAccessorDelegate<source_link_iterator_t>;

  /// PropagatorOptions with context
  ///
  /// @param gctx The geometry context for this track finding/fitting
  /// @param mctx The magnetic context for this track finding/fitting
  /// @param cctx The calibration context for this track finding/fitting
  /// @param accessor_ The source link accessor
  /// @param extensions_ The extension struct
  /// @param pOptions The plain propagator options
  /// @param mScattering Whether to include multiple scattering
  /// @param eLoss Whether to include energy loss
  CombinatorialKalmanFilterOptions(
      const GeometryContext& gctx, const MagneticFieldContext& mctx,
      std::reference_wrapper<const CalibrationContext> cctx,
      SourceLinkAccessor accessor_,
      CombinatorialKalmanFilterExtensions<track_container_t> extensions_,
      const PropagatorPlainOptions& pOptions, bool mScattering = true,
      bool eLoss = true)
      : geoContext(gctx),
        magFieldContext(mctx),
        calibrationContext(cctx),
        sourcelinkAccessor(std::move(accessor_)),
        extensions(extensions_),
        propagatorPlainOptions(pOptions),
        multipleScattering(mScattering),
        energyLoss(eLoss) {}

  /// Contexts are required and the options must not be default-constructible.
  CombinatorialKalmanFilterOptions() = delete;

  /// Context object for the geometry
  std::reference_wrapper<const GeometryContext> geoContext;
  /// Context object for the magnetic field
  std::reference_wrapper<const MagneticFieldContext> magFieldContext;
  /// context object for the calibration
  std::reference_wrapper<const CalibrationContext> calibrationContext;

  /// The source link accessor
  SourceLinkAccessor sourcelinkAccessor;

  /// The filter extensions
  CombinatorialKalmanFilterExtensions<track_container_t> extensions;

  /// The trivial propagator options
  PropagatorPlainOptions propagatorPlainOptions;

  /// The target surface
  /// @note This is useful if the filtering should be terminated at a
  ///       certain surface
  const Surface* targetSurface = nullptr;

  /// Whether to consider multiple scattering.
  bool multipleScattering = true;

  /// Whether to consider energy loss.
  bool energyLoss = true;
};

template <typename track_container_t>
struct CombinatorialKalmanFilterResult {
  /// The track container to store the found tracks
  track_container_t* tracks{nullptr};

  /// Fitted states that the actor has handled.
  typename track_container_t::TrackStateBackendContainer* trackStates{nullptr};

  /// Indices into `tracks` which mark active branches
  std::vector<typename track_container_t::TrackProxy> activeBranches;

  /// Indices into `tracks` which mark active branches
  std::vector<typename track_container_t::TrackProxy> collectedTracks;

  /// This is used internally to store candidate trackstates
  std::shared_ptr<typename track_container_t::TrackStateBackendContainer>
      stateBuffer;

<<<<<<< HEAD
  /// Track state candidates buffer
  std::vector<typename track_container_t::TrackStateProxy> trackStateCandidates;

=======
>>>>>>> 2e0ebfed
  /// Indicator if track finding has been done
  bool finished = false;

  /// Last encountered error
  Result<void> lastError{Result<void>::success()};

  /// Path limit aborter
  PathLimitReached pathLimitReached;
};

/// Combinatorial Kalman filter to find tracks.
///
/// @tparam propagator_t Type of the propagator
///
/// The CombinatorialKalmanFilter contains an Actor and a Sequencer sub-class.
/// The Sequencer has to be part of the Navigator of the Propagator in order to
/// initialize and provide the measurement surfaces.
///
/// The Actor is part of the Propagation call and does the Kalman update and
/// eventually the smoothing. Updater and Calibrator are given to the Actor for
/// further use:
/// - The Updater is the implemented kalman updater formalism, it
///   runs via a visitor pattern through the measurements.
///
/// Measurements are not required to be ordered for the
/// CombinatorialKalmanFilter, measurement ordering needs to be figured out by
/// the navigation of the propagator.
///
/// The void components are provided mainly for unit testing.
///
template <typename propagator_t, typename track_container_t>
class CombinatorialKalmanFilter {
 public:
  /// Default constructor is deleted
  CombinatorialKalmanFilter() = delete;
  /// Constructor from arguments
  CombinatorialKalmanFilter(propagator_t pPropagator,
                            std::unique_ptr<const Logger> _logger =
                                getDefaultLogger("CKF", Logging::INFO))
      : m_propagator(std::move(pPropagator)),
        m_logger(std::move(_logger)),
        m_actorLogger{m_logger->cloneWithSuffix("Actor")},
        m_updaterLogger{m_logger->cloneWithSuffix("Updater")} {}

 private:
  using KalmanNavigator = typename propagator_t::Navigator;

  /// The propagator for the transport and material update
  propagator_t m_propagator;

  std::unique_ptr<const Logger> m_logger;
  std::shared_ptr<const Logger> m_actorLogger;
  std::shared_ptr<const Logger> m_updaterLogger;

  const Logger& logger() const { return *m_logger; }

  static constexpr ProxyAccessor<CombinatorialKalmanFilterTipState>
      tipStateAccessor = ProxyAccessor<CombinatorialKalmanFilterTipState>(
          hashString(s_combinatorialKalmanFilterTipStateColumn));

  /// @brief Propagator Actor plugin for the CombinatorialKalmanFilter
  ///
  /// @tparam source_link_accessor_t The type of source link accessor
  /// @tparam parameters_t The type of parameters used for "local" parameters.
  ///
  /// The CombinatorialKalmanFilter Actor does not rely on the measurements to
  /// be sorted along the track.
  template <typename source_link_accessor_t, typename parameters_t>
  class Actor {
   public:
    using TipState = CombinatorialKalmanFilterTipState;
    using BoundState = std::tuple<parameters_t, BoundMatrix, double>;
    using CurvilinearState =
        std::tuple<CurvilinearTrackParameters, BoundMatrix, double>;
    /// Broadcast the result_type
    using result_type = CombinatorialKalmanFilterResult<track_container_t>;

    /// The target surface aborter
    SurfaceReached targetReached{std::numeric_limits<double>::lowest()};

    /// Whether to consider multiple scattering.
    bool multipleScattering = true;

    /// Whether to consider energy loss.
    bool energyLoss = true;

    /// Calibration context for the finding run
    const CalibrationContext* calibrationContext{nullptr};

    /// @brief CombinatorialKalmanFilter actor operation
    ///
    /// @tparam propagator_state_t Type of the Propagator state
    /// @tparam stepper_t Type of the stepper
    ///
    /// @param state is the mutable propagator state object
    /// @param stepper is the stepper in use
    /// @param navigator is the navigator in use
    /// @param result is the mutable result state object
    template <typename propagator_state_t, typename stepper_t,
              typename navigator_t>
    void operator()(propagator_state_t& state, const stepper_t& stepper,
                    const navigator_t& navigator, result_type& result,
                    const Logger& /*logger*/) const {
      assert(result.trackStates && "No MultiTrajectory set");

      if (result.finished) {
        return;
      }

      ACTS_VERBOSE("CombinatorialKalmanFilter step");

      // Initialize path limit reached aborter
      if (result.pathLimitReached.internalLimit ==
          std::numeric_limits<double>::max()) {
        detail::setupLoopProtection(state, stepper, result.pathLimitReached,
                                    true, logger());
      }

      // Update:
      // - Waiting for a current surface
      if (auto surface = navigator.currentSurface(state.navigation);
          surface != nullptr) {
        // There are three scenarios:
        // 1) The surface is in the measurement map
        // -> Select source links
        // -> Perform the kalman update for selected non-outlier source links
        // -> Add track states in multitrajectory. Multiple states mean branch
        // splitting.
        // -> Call branch stopper to justify each branch
        // -> If there is non-outlier state, update stepper information
        // 2) The surface is not in the measurement map but with material or is
        // an active surface
        // -> Add a hole or passive material state in multitrajectory
        // -> Call branch stopper to justify the branch
        // 3) The surface is neither in the measurement map nor with material
        // -> Do nothing
        ACTS_VERBOSE("Perform filter step");
        auto res = filter(surface, state, stepper, navigator, result);
        if (!res.ok()) {
          ACTS_ERROR("Error in filter: " << res.error());
          result.lastError = res.error();
        }
      }

<<<<<<< HEAD
      bool isEndOfWorldReached =
          endOfWorldReached(state, stepper, navigator, logger());
      bool isPathLimitReached =
          result.pathLimitReached(state, stepper, navigator, logger());
      bool isTargetReached = targetReached(state, stepper, navigator, logger());
      if (isEndOfWorldReached || isPathLimitReached || isTargetReached) {
        if (isEndOfWorldReached) {
          ACTS_VERBOSE("End of world reached");
        }
        if (isPathLimitReached) {
          ACTS_VERBOSE("Path limit reached");
        }
        if (isTargetReached) {
=======
      const bool isEndOfWorldReached =
          endOfWorldReached(state, stepper, navigator, logger());
      const bool isPathLimitReached =
          result.pathLimitReached(state, stepper, navigator, logger());
      const bool isTargetReached =
          targetReached(state, stepper, navigator, logger());
      if (isEndOfWorldReached || isPathLimitReached || isTargetReached) {
        if (isEndOfWorldReached) {
          ACTS_VERBOSE("End of world reached");
        } else if (isPathLimitReached) {
          ACTS_VERBOSE("Path limit reached");
        } else if (isTargetReached) {
>>>>>>> 2e0ebfed
          ACTS_VERBOSE("Target surface reached");

          // Bind the parameter to the target surface
          auto res = stepper.boundState(state.stepping, *targetReached.surface);
          if (!res.ok()) {
            ACTS_ERROR("Error while acquiring bound state for target surface: "
                       << res.error() << " " << res.error().message());
            result.lastError = res.error();
          } else {
<<<<<<< HEAD
            auto& [boundParams, jacobian, pathLength] = *res;
            auto& currentBranch = result.activeBranches.back();
            // Assign the fitted parameters
            currentBranch.parameters() = boundParams.parameters();
            currentBranch.covariance() = *boundParams.covariance();
            currentBranch.setReferenceSurface(
                boundParams.referenceSurface().getSharedPtr());
=======
            const auto& fittedState = *res;
            std::size_t currentTip = result.activeTips.back().first;
            // Assign the fitted parameters
            result.fittedParameters.emplace(
                currentTip, std::get<BoundTrackParameters>(fittedState));
>>>>>>> 2e0ebfed
          }

          stepper.releaseStepSize(state.stepping, ConstrainedStep::actor);
        }

<<<<<<< HEAD
        if (!result.activeBranches.empty()) {
          // Record the active tip as trajectory entry indices and remove it
          // from the list
          storeLastActiveBranch(result);
          // Remove the tip from list of active tips
          result.activeBranches.pop_back();
        }
        // If no more active tip, done with filtering; Otherwise, reset
        // propagation state to track state at last tip of active tips
        if (result.activeBranches.empty()) {
          ACTS_VERBOSE("Kalman filtering finds "
                       << result.collectedTracks.size() << " tracks");
          result.finished = true;
        } else {
          ACTS_VERBOSE("Propagation jumps to branch with tip = "
                       << result.activeBranches.back().tipIndex());
=======
        if (!result.activeTips.empty()) {
          // Record the active tip as trajectory entry indices and remove it
          // from the list
          storeLastActiveTip(result);
          // Remove the tip from list of active tips
          result.activeTips.erase(result.activeTips.end() - 1);
        }
        // If no more active tip, done with filtering; Otherwise, reset
        // propagation state to track state at last tip of active tips
        if (result.activeTips.empty()) {
          ACTS_VERBOSE("Kalman filtering finds "
                       << result.lastTrackIndices.size() << " tracks");
          result.finished = true;
        } else {
          ACTS_VERBOSE("Propagation jumps to branch with tip = "
                       << result.activeTips.back().first);
>>>>>>> 2e0ebfed
          reset(state, stepper, navigator, result);
        }
      }
    }

    /// @brief CombinatorialKalmanFilter actor operation: reset propagation
    ///
    /// @tparam propagator_state_t Type of Propagator state
    /// @tparam stepper_t Type of the stepper
    /// @tparam navigator_t Type of the navigator
    ///
    /// @param state is the mutable propagator state object
    /// @param stepper is the stepper in use
    /// @param navigator is the navigator in use
    /// @param result is the mutable result state object
    template <typename propagator_state_t, typename stepper_t,
              typename navigator_t>
    void reset(propagator_state_t& state, const stepper_t& stepper,
               const navigator_t& navigator, result_type& result) const {
      auto currentState = result.trackStates->getTrackState(
          result.activeBranches.back().tipIndex());

      // Reset the stepping state
      stepper.resetState(state.stepping, currentState.filtered(),
                         currentState.filteredCovariance(),
                         currentState.referenceSurface(),
                         state.options.maxStepSize);

      // Reset the navigation state
      // Set targetSurface to nullptr for forward filtering; it's only needed
      // after smoothing
      state.navigation =
          navigator.makeState(&currentState.referenceSurface(), nullptr);
      navigator.initialize(state, stepper);

      // No Kalman filtering for the starting surface, but still need
      // to consider the material effects here
      materialInteractor(navigator.currentSurface(state.navigation), state,
                         stepper, navigator, MaterialUpdateStage::PostUpdate);

      detail::setupLoopProtection(state, stepper, result.pathLimitReached, true,
                                  logger());
    }

    /// @brief CombinatorialKalmanFilter actor operation:
    /// - filtering for all measurement(s) on surface
    /// - store selected track states in multiTrajectory
    /// - update propagator state to the (last) selected track state
    ///
    /// @tparam propagator_state_t Type of the Propagator state
    /// @tparam stepper_t Type of the stepper
    /// @tparam navigator_t Type of the navigator
    ///
    /// @param surface The surface where the update happens
    /// @param state The mutable propagator state object
    /// @param stepper The stepper in use
    /// @param navigator The navigator in use
    /// @param result The mutable result state object
    template <typename propagator_state_t, typename stepper_t,
              typename navigator_t>
    Result<void> filter(const Surface* surface, propagator_state_t& state,
                        const stepper_t& stepper, const navigator_t& navigator,
                        result_type& result) const {
      // Initialize the number of branches on current surface
      std::size_t nBranchesOnSurface = 0;

      // Count the number of source links on the surface
      auto [slBegin, slEnd] = m_sourcelinkAccessor(*surface);
      if (slBegin != slEnd) {
        // Screen output message
        ACTS_VERBOSE("Measurement surface " << surface->geometryId()
                                            << " detected.");

        // Transport the covariance to the surface
        stepper.transportCovarianceToBound(state.stepping, *surface);

        // Update state and stepper with pre material effects
        materialInteractor(surface, state, stepper, navigator,
                           MaterialUpdateStage::PreUpdate);

        // Bind the transported state to the current surface
        auto boundStateRes =
            stepper.boundState(state.stepping, *surface, false);
        if (!boundStateRes.ok()) {
          return boundStateRes.error();
        }
        auto& boundState = *boundStateRes;
        auto& [boundParams, jacobian, pathLength] = boundState;
        boundParams.covariance() = state.stepping.cov;

        // Retrieve the previous tip and its state
        // The states created on this surface will have the common previous tip
        const auto& currentBranch = result.activeBranches.back();
        std::size_t prevTip = currentBranch.tipIndex();
        const TipState& prevTipState = tipStateAccessor(currentBranch);

        // Create trackstates for all source links (will be filtered later)
        // Results are stored in result => no return value
        createSourceLinkTrackStates(state.geoContext, result, boundState,
                                    prevTip, slBegin, slEnd);

        // Invoke the measurement selector to select compatible measurements
        // with the predicted track parameter.
        // It can modify the trackStateCandidates vector, and will return a pair
        // of iterators marking the range of accepted measurements (track
        // states)
        bool isOutlier = false;
        auto selectorResult = m_extensions.measurementSelector(
            result.trackStateCandidates, isOutlier, logger());

        if (!selectorResult.ok()) {
          ACTS_ERROR("Selection of calibrated measurements failed: "
                     << selectorResult.error());
          return selectorResult.error();
        }
        auto selectedTrackStateRange = *selectorResult;

        auto procRes = processSelectedTrackStates(
            state.geoContext, selectedTrackStateRange.first,
            selectedTrackStateRange.second, result, isOutlier, prevTipState,
            nBranchesOnSurface);

        if (!procRes.ok()) {
          ACTS_ERROR(
              "Processing of selected track states failed: " << procRes.error())
          return procRes.error();
        }

        if (nBranchesOnSurface > 0 && !isOutlier) {
          // If there are measurement track states on this surface
          ACTS_VERBOSE("Filtering step successful with " << nBranchesOnSurface
                                                         << " branches");
          // Update stepping state using filtered parameters of last track
          // state on this surface
          auto ts = result.trackStates->getTrackState(
              result.activeBranches.back().tipIndex());
          stepper.update(state.stepping,
                         MultiTrajectoryHelpers::freeFiltered(
                             state.options.geoContext, ts),
                         ts.filtered(), ts.filteredCovariance(), *surface);
          ACTS_VERBOSE("Stepping state is updated with filtered parameter:");
          ACTS_VERBOSE("-> " << ts.filtered().transpose()
                             << " of track state with tip = " << ts.index());
        }

        // Update state and stepper with post material effects
        materialInteractor(surface, state, stepper, navigator,
                           MaterialUpdateStage::PostUpdate);
      } else if (surface->associatedDetectorElement() != nullptr ||
                 surface->surfaceMaterial() != nullptr) {
        // No splitting on the surface without source links. Set it to one
        // first, but could be changed later
        nBranchesOnSurface = 1;

        // Retrieve the previous tip and its state
        auto currentBranch = result.activeBranches.back();
        std::size_t prevTip = currentBranch.tipIndex();
        TipState& tipState = tipStateAccessor(currentBranch);

        // The surface could be either sensitive or passive
        bool isSensitive = (surface->associatedDetectorElement() != nullptr);
        bool isMaterial = (surface->surfaceMaterial() != nullptr);
        ACTS_VERBOSE("Detected " << (isSensitive ? "sensitive" : "passive")
                                 << " surface: " << surface->geometryId());
        if (isSensitive) {
          // Increment of number of passed sensitive surfaces
          tipState.nSensitiveSurfaces++;
        }
        // Add state if there is already measurement detected on this branch
        if (tipState.nMeasurements > 0 || isMaterial) {
          // No source links on surface, add either hole or passive material
          // TrackState. No storage allocation for uncalibrated/calibrated
          // measurement and filtered parameter
          auto stateMask =
              TrackStatePropMask::Predicted | TrackStatePropMask::Jacobian;

          // Increment of number of processed states
          tipState.nStates++;
          if (isSensitive) {
            // Increment of number of holes
            tipState.nHoles++;
          }

          // Transport the covariance to a curvilinear surface
          stepper.transportCovarianceToCurvilinear(state.stepping);

          // Update state and stepper with pre material effects
          materialInteractor(surface, state, stepper, navigator,
                             MaterialUpdateStage::PreUpdate);

          // Transport & bind the state to the current surface
          auto boundStateRes =
              stepper.boundState(state.stepping, *surface, false);
          if (!boundStateRes.ok()) {
            return boundStateRes.error();
          }
          auto& boundState = *boundStateRes;
          auto& [boundParams, jacobian, pathLength] = boundState;
          boundParams.covariance() = state.stepping.cov;

          // Add a hole or material track state to the multitrajectory
          std::size_t currentTip = addNonSourcelinkState(
              stateMask, boundState, result, isSensitive, prevTip);
          auto nonSourcelinkState =
              result.trackStates->getTrackState(currentTip);
          currentBranch.tipIndex() = currentTip;

          using BranchStopperResult =
              CombinatorialKalmanFilterBranchStopperResult;
          BranchStopperResult branchStopperResult = m_extensions.branchStopper(
              tipState, currentBranch, nonSourcelinkState);

          // Check the branch
          if (branchStopperResult == BranchStopperResult::Continue) {
            // Remembered the active tip and its state
          } else {
            // No branch on this surface
            nBranchesOnSurface = 0;

            if (branchStopperResult == BranchStopperResult::StopAndKeep) {
              storeLastActiveBranch(result);
            }

            // Remove the tip from list of active tips
            result.activeBranches.pop_back();
          }

          // Update state and stepper with post material effects
          materialInteractor(surface, state, stepper, navigator,
                             MaterialUpdateStage::PostUpdate);
        }
      } else {
        // Neither measurement nor material on surface, this branch is still
        // valid. Count the branch on current surface
        nBranchesOnSurface = 1;
      }

      // Reset current tip if there is no branch on current surface
      if (nBranchesOnSurface == 0) {
        ACTS_DEBUG("Branch on surface " << surface->geometryId()
                                        << " is stopped");
        if (!result.activeBranches.empty()) {
          ACTS_VERBOSE("Propagation jumps to branch with tip = "
                       << result.activeBranches.back().tipIndex());
          reset(state, stepper, navigator, result);
        } else {
          ACTS_VERBOSE("Stop Kalman filtering with "
<<<<<<< HEAD
                       << result.collectedTracks.size() << " found tracks");
=======
                       << result.lastMeasurementIndices.size()
                       << " found tracks");
>>>>>>> 2e0ebfed
          result.finished = true;
        }
      }

      return Result<void>::success();
    }

    /// Create and fill track states for all source links
    ///
    /// @param gctx The current geometry context
    /// @param result Reference to the result struct of the actor
    /// @param boundState Bound state from the propagation on this surface
    /// @param prevTip Index pointing at previous trajectory state (i.e. tip)
    /// @param slBegin Begin iterator for sourcelinks
    /// @param slEnd End iterator for sourcelinks
    template <typename source_link_iterator_t>
    void createSourceLinkTrackStates(const Acts::GeometryContext& gctx,
                                     result_type& result,
                                     const BoundState& boundState,
                                     std::size_t prevTip,
                                     source_link_iterator_t slBegin,
                                     source_link_iterator_t slEnd) const {
      const auto& [boundParams, jacobian, pathLength] = boundState;

      result.trackStateCandidates.clear();
      if constexpr (std::is_same_v<
                        typename std::iterator_traits<
                            source_link_iterator_t>::iterator_category,
                        std::random_access_iterator_tag>) {
        result.trackStateCandidates.reserve(std::distance(slBegin, slEnd));
      }

      result.stateBuffer->clear();

      using PM = TrackStatePropMask;

      // Calibrate all the source links on the surface since the selection has
      // to be done based on calibrated measurement
      for (auto it = slBegin; it != slEnd; ++it) {
        // get the source link
        const auto sourceLink = *it;

        // prepare the track state
        PM mask = PM::Predicted | PM::Jacobian | PM::Calibrated;

        if (it != slBegin) {
          // not the first TrackState, only need uncalibrated and calibrated
          mask = PM::Calibrated;
        }

        ACTS_VERBOSE("Create temp track state with mask: " << mask);
        // CAREFUL! This trackstate has a previous index that is not in this
        // MultiTrajectory Visiting brackwards from this track state will
        // fail!
        auto ts = result.stateBuffer->makeTrackState(mask, prevTip);

        if (it == slBegin) {
          // only set these for first
          ts.predicted() = boundParams.parameters();
          if (boundParams.covariance()) {
            ts.predictedCovariance() = *boundParams.covariance();
          }
          ts.jacobian() = jacobian;
        } else {
          // subsequent track states can reuse
          auto& first = result.trackStateCandidates.front();
          ts.shareFrom(first, PM::Predicted);
          ts.shareFrom(first, PM::Jacobian);
        }

        ts.pathLength() = pathLength;

        ts.setReferenceSurface(boundParams.referenceSurface().getSharedPtr());

        // now calibrate the track state
        m_extensions.calibrator(gctx, calibrationContext, sourceLink, ts);

        result.trackStateCandidates.push_back(ts);
      }
    }

    /// Handle the list of selected track states
    ///
    /// @param gctx The current geometry context
    /// @param begin The start iterator for selected track states
    /// @param end The end iterator for selected track states
    /// @param result Reference to the actor result struct
    /// @param isOutlier If this track state is a single outlier one
    /// @param prevTipState Tip state prior to this surface
    /// @param [in,out] nBranchesOnSurface Number of branches on surface, will be updated
    Result<void> processSelectedTrackStates(
        const Acts::GeometryContext& gctx,
        typename std::vector<
            typename track_container_t::TrackStateProxy>::const_iterator begin,
        typename std::vector<
            typename track_container_t::TrackStateProxy>::const_iterator end,
        result_type& result, bool isOutlier, const TipState& prevTipState,
        std::size_t& nBranchesOnSurface) const {
      using PM = TrackStatePropMask;

      std::optional<typename track_container_t::TrackStateProxy>
          firstTrackState{std::nullopt};
      for (auto it = begin; it != end; ++it) {
        auto& candidateTrackState = *it;

        PM mask = PM::Predicted | PM::Filtered | PM::Jacobian | PM::Calibrated;

        if (it != begin) {
          // subsequent track states don't need storage for these as they will
          // be shared
          mask &= ~PM::Predicted & ~PM::Jacobian;
        }

        if (isOutlier) {
          // outlier won't have separate filtered parameters
          mask &= ~PM::Filtered;
        }

        // copy this trackstate into fitted states MultiTrajectory
        typename track_container_t::TrackStateProxy trackState =
            result.trackStates->makeTrackState(mask,
                                               candidateTrackState.previous());
        ACTS_VERBOSE("Create SourceLink output track state #"
                     << trackState.index() << " with mask: " << mask);

        if (it != begin) {
          // assign indices pointing to first track state
          trackState.shareFrom(*firstTrackState, PM::Predicted);
          trackState.shareFrom(*firstTrackState, PM::Jacobian);
        } else {
          firstTrackState = trackState;
        }

        // either copy ALL or everything except for predicted and jacobian
        trackState.allocateCalibrated(candidateTrackState.calibratedSize());
        trackState.copyFrom(candidateTrackState, mask, false);

        auto typeFlags = trackState.typeFlags();
        if (trackState.referenceSurface().surfaceMaterial() != nullptr) {
          typeFlags.set(TrackStateFlag::MaterialFlag);
        }
        typeFlags.set(TrackStateFlag::ParameterFlag);

        // Inherit the tip state from the previous and will be updated
        // later
        TipState tipState = prevTipState;
        std::size_t currentTip = trackState.index();

        // Increment of number of processedState and passed sensitive surfaces
        tipState.nSensitiveSurfaces++;
        tipState.nStates++;

        if (isOutlier) {
          ACTS_VERBOSE(
              "Creating outlier track state with tip = " << currentTip);
          // Set the outlier flag
          typeFlags.set(TrackStateFlag::OutlierFlag);
          // Increment number of outliers
          tipState.nOutliers++;
          // No Kalman update for outlier
          // Set the filtered parameter index to be the same with predicted
          // parameter
          trackState.shareFrom(PM::Predicted, PM::Filtered);
        } else {
          // Kalman update
          auto updateRes = m_extensions.updater(
              gctx, trackState, Direction::Forward, *updaterLogger);
          if (!updateRes.ok()) {
            ACTS_ERROR("Update step failed: " << updateRes.error());
            return updateRes.error();
          }
          ACTS_VERBOSE(
              "Creating measurement track state with tip = " << currentTip);
          // Set the measurement flag
          typeFlags.set(TrackStateFlag::MeasurementFlag);
          // Increment number of measurements
          tipState.nMeasurements++;
        }

        auto newBranch = result.activeBranches.back();
        if (it != begin) {
          newBranch = result.tracks->makeTrack();
          result.activeBranches.push_back(newBranch);
        }
        newBranch.tipIndex() = currentTip;
        tipStateAccessor(newBranch) = tipState;

        using BranchStopperResult =
            CombinatorialKalmanFilterBranchStopperResult;
        BranchStopperResult branchStopperResult =
            m_extensions.branchStopper(tipState, newBranch, trackState);

        // Check if need to stop this branch
        if (branchStopperResult == BranchStopperResult::Continue) {
          // Record the number of branches on surface
          nBranchesOnSurface++;
        } else {
          if (branchStopperResult == BranchStopperResult::StopAndKeep) {
            storeLastActiveBranch(result);
          }

          result.activeBranches.pop_back();
        }
      }

      return Result<void>::success();
    }

    /// @brief CombinatorialKalmanFilter actor operation: add a hole or material track state
    ///
    /// @param stateMask The bitmask that instructs which components to allocate
    /// @param boundState The bound state on current surface
    /// @param result is the mutable result state object and which to leave invalid
    /// @param isSensitive The surface is sensitive or passive
    /// @param prevTip The index of the previous state
    ///
    /// @return The tip of added state
    std::size_t addNonSourcelinkState(TrackStatePropMask stateMask,
                                      const BoundState& boundState,
                                      result_type& result, bool isSensitive,
                                      std::size_t prevTip) const {
      // Add a track state
      auto trackStateProxy =
          result.trackStates->makeTrackState(stateMask, prevTip);
      ACTS_VERBOSE("Create " << (isSensitive ? "Hole" : "Material")
                             << " output track state #"
                             << trackStateProxy.index()
                             << " with mask: " << stateMask);

      const auto& [boundParams, jacobian, pathLength] = boundState;
      // Fill the track state
      trackStateProxy.predicted() = boundParams.parameters();
      trackStateProxy.predictedCovariance() = boundParams.covariance().value();
      trackStateProxy.jacobian() = jacobian;
      trackStateProxy.pathLength() = pathLength;
      // Set the surface
      trackStateProxy.setReferenceSurface(
          boundParams.referenceSurface().getSharedPtr());

      // Set the track state flags
      auto typeFlags = trackStateProxy.typeFlags();
      if (trackStateProxy.referenceSurface().surfaceMaterial() != nullptr) {
        typeFlags.set(TrackStateFlag::MaterialFlag);
      }
      typeFlags.set(TrackStateFlag::ParameterFlag);
      if (isSensitive) {
        typeFlags.set(TrackStateFlag::HoleFlag);
      }

      // Set the filtered parameter index to be the same with predicted
      // parameter
      trackStateProxy.shareFrom(TrackStatePropMask::Predicted,
                                TrackStatePropMask::Filtered);

      return trackStateProxy.index();
    }

    /// @brief CombinatorialKalmanFilter actor operation: material interaction
    ///
    /// @tparam propagator_state_t is the type of Propagator state
    /// @tparam stepper_t Type of the stepper
    /// @tparam navigator_t Type of the navigator
    ///
    /// @param surface The surface where the material interaction happens
    /// @param state The mutable propagator state object
    /// @param stepper The stepper in use
    /// @param navigator The navigator in use
    /// @param updateStage The material update stage
    ///
    template <typename propagator_state_t, typename stepper_t,
              typename navigator_t>
    void materialInteractor(const Surface* surface, propagator_state_t& state,
                            const stepper_t& stepper,
                            const navigator_t& navigator,
                            const MaterialUpdateStage& updateStage) const {
      if (surface == nullptr) {
        return;
      }

      // Indicator if having material
      bool hasMaterial = false;

      if (surface->surfaceMaterial() != nullptr) {
        // Prepare relevant input particle properties
        detail::PointwiseMaterialInteraction interaction(surface, state,
                                                         stepper);
        // Evaluate the material properties
        if (interaction.evaluateMaterialSlab(state, navigator, updateStage)) {
          // Surface has material at this stage
          hasMaterial = true;

          // Evaluate the material effects
          interaction.evaluatePointwiseMaterialInteraction(multipleScattering,
                                                           energyLoss);

          // Screen out material effects info
          ACTS_VERBOSE("Material effects on surface: "
                       << surface->geometryId()
                       << " at update stage: " << updateStage << " are :");
          ACTS_VERBOSE("eLoss = "
                       << interaction.Eloss * interaction.navDir << ", "
                       << "variancePhi = " << interaction.variancePhi << ", "
                       << "varianceTheta = " << interaction.varianceTheta
                       << ", "
                       << "varianceQoverP = " << interaction.varianceQoverP);

          // Update the state and stepper with material effects
          interaction.updateState(state, stepper, addNoise);
        }
      }

      if (!hasMaterial) {
        // Screen out message
        ACTS_VERBOSE("No material effects on surface: " << surface->geometryId()
                                                        << " at update stage: "
                                                        << updateStage);
      }
    }

    void storeLastActiveBranch(result_type& result) const {
      auto currentBranch = result.activeBranches.back();
      std::size_t currentTip = currentBranch.tipIndex();
      const TipState& tipState = tipStateAccessor(currentBranch);

      // @TODO: Keep information on tip state around so we don't have to
      //        recalculate it later
      ACTS_VERBOSE("Find track with entry index = "
                   << currentTip << " and there are nMeasurements = "
                   << tipState.nMeasurements
                   << ", nOutliers = " << tipState.nOutliers
                   << ", nHoles = " << tipState.nHoles << " on track");

      std::optional<typename track_container_t::TrackStateProxy>
          lastMeasurement;
      for (const auto& trackState : currentBranch.trackStatesReversed()) {
        if (trackState.typeFlags().test(TrackStateFlag::MeasurementFlag)) {
          lastMeasurement = trackState;
          break;
        }
      }

      if (lastMeasurement.has_value()) {
        currentBranch.tipIndex() = lastMeasurement->index();
        result.collectedTracks.push_back(currentBranch);
        ACTS_VERBOSE("Last measurement found on track with entry index = "
                     << currentTip << " and measurement index = "
                     << lastMeasurement->index());
      } else {
        ACTS_VERBOSE(
            "No measurement found on track with entry index = " << currentTip);
      }
    }

    CombinatorialKalmanFilterExtensions<track_container_t> m_extensions;

    /// The source link accessor
    source_link_accessor_t m_sourcelinkAccessor;

    /// End of world aborter
    EndOfWorldReached endOfWorldReached;

    /// Actor logger instance
    const Logger* actorLogger{nullptr};
    /// Updater logger instance
    const Logger* updaterLogger{nullptr};

    const Logger& logger() const { return *actorLogger; }
  };

  template <typename source_link_accessor_t, typename parameters_t>
  class Aborter {
   public:
    /// Broadcast the action type
    using action_type = Actor<source_link_accessor_t, parameters_t>;

    template <typename propagator_state_t, typename stepper_t,
              typename navigator_t, typename result_t>
    bool operator()(propagator_state_t& /*state*/, const stepper_t& /*stepper*/,
                    const navigator_t& /*navigator*/, const result_t& result,
                    const Logger& /*logger*/) const {
      if (result.finished) {
        return true;
      }
      return false;
    }
  };

  /// Void path limit reached aborter to replace the default since the path
  /// limit is handled in the CKF actor internally.
  struct StubPathLimitReached {
    double internalLimit{};

    template <typename propagator_state_t, typename stepper_t,
              typename navigator_t>
    bool operator()(propagator_state_t& /*state*/, const stepper_t& /*stepper*/,
                    const navigator_t& /*navigator*/,
                    const Logger& /*logger*/) const {
      return false;
    }
  };

 public:
  /// Combinatorial Kalman Filter implementation, calls the Kalman filter
  ///
  /// @tparam source_link_iterator_t Type of the source link iterator
  /// @tparam start_parameters_t Type of the initial parameters
  /// @tparam parameters_t Type of parameters used for local parameters
  ///
  /// @param initialParameters The initial track parameters
  /// @param tfOptions CombinatorialKalmanFilterOptions steering the track
  ///                  finding
  /// @param trackContainer Input track container to use
  /// @note The input measurements are given in the form of @c SourceLinks.
  ///       It's @c calibrator_t's job to turn them into calibrated measurements
  ///       used in the track finding.
  ///
  /// @return a container of track finding result for all the initial track
  /// parameters
  template <typename source_link_iterator_t, typename start_parameters_t,
            typename parameters_t = BoundTrackParameters>
  auto findTracks(const start_parameters_t& initialParameters,
                  const CombinatorialKalmanFilterOptions<
                      source_link_iterator_t, track_container_t>& tfOptions,
                  track_container_t& trackContainer) const
      -> Result<std::vector<
          typename std::decay_t<decltype(trackContainer)>::TrackProxy>> {
    using TrackContainer = typename std::decay_t<decltype(trackContainer)>;
    using SourceLinkAccessor =
        SourceLinkAccessorDelegate<source_link_iterator_t>;

    // Create the ActionList and AbortList
    using CombinatorialKalmanFilterAborter =
        Aborter<SourceLinkAccessor, parameters_t>;
    using CombinatorialKalmanFilterActor =
        Actor<SourceLinkAccessor, parameters_t>;
    using Actors = ActionList<CombinatorialKalmanFilterActor>;
    using Aborters = AbortList<CombinatorialKalmanFilterAborter>;

    // Create relevant options for the propagation options
    PropagatorOptions<Actors, Aborters> propOptions(tfOptions.geoContext,
                                                    tfOptions.magFieldContext);

    // Set the trivial propagator options
    propOptions.setPlainOptions(tfOptions.propagatorPlainOptions);

    // Catch the actor
    auto& combKalmanActor =
        propOptions.actionList.template get<CombinatorialKalmanFilterActor>();
    combKalmanActor.targetReached.surface = tfOptions.targetSurface;
    combKalmanActor.multipleScattering = tfOptions.multipleScattering;
    combKalmanActor.energyLoss = tfOptions.energyLoss;
    combKalmanActor.actorLogger = m_actorLogger.get();
    combKalmanActor.updaterLogger = m_updaterLogger.get();
    combKalmanActor.calibrationContext = &tfOptions.calibrationContext.get();

    // copy source link accessor, calibrator and measurement selector
    combKalmanActor.m_sourcelinkAccessor = tfOptions.sourcelinkAccessor;
    combKalmanActor.m_extensions = tfOptions.extensions;

    auto propState =
        m_propagator.template makeState(initialParameters, propOptions);

    auto& r =
        propState
            .template get<CombinatorialKalmanFilterResult<track_container_t>>();
    r.tracks = &trackContainer;
    r.trackStates = &trackContainer.trackStateContainer();
    r.stateBuffer = std::make_shared<
        typename track_container_t::TrackStateBackendContainer>();

    if (!trackContainer.hasColumn(tipStateAccessor.key)) {
      ACTS_ERROR(
          "Track container does not have the tip state column \"CkfTipState\"");
      trackContainer.template addColumn<CombinatorialKalmanFilterTipState>(
          s_combinatorialKalmanFilterTipStateColumn);
    }

    auto rootBranch = trackContainer.makeTrack();
    rootBranch.template component<CombinatorialKalmanFilterTipState,
                                  tipStateAccessor.key>() = {};

    r.activeBranches.push_back(rootBranch);

    auto propagationResult = m_propagator.propagate(propState);

    auto result = m_propagator.makeResult(
        std::move(propState), propagationResult, propOptions, false);

    if (!result.ok()) {
      ACTS_ERROR("Propagation failed: " << result.error() << " "
                                        << result.error().message()
                                        << " with the initial parameters: \n"
                                        << initialParameters.parameters());
      return result.error();
    }

    auto& propRes = *result;

    /// Get the result of the CombinatorialKalmanFilter
    auto combKalmanResult =
        std::move(propRes.template get<
                  CombinatorialKalmanFilterResult<track_container_t>>());

    /// The propagation could already reach max step size
    /// before the track finding is finished during two phases:
    // -> filtering for track finding;
    // -> surface targeting to get fitted parameters at target surface.
    // This is regarded as a failure.
    // @TODO: Implement distinguishment between the above two cases if
    // necessary
    if (combKalmanResult.lastError.ok() && !combKalmanResult.finished) {
      combKalmanResult.lastError = Result<void>(
          CombinatorialKalmanFilterError::PropagationReachesMaxSteps);
    }

    if (!combKalmanResult.lastError.ok()) {
      ACTS_ERROR("CombinatorialKalmanFilter failed: "
                 << combKalmanResult.lastError.error() << " "
                 << combKalmanResult.lastError.error().message()
                 << " with the initial parameters: \n"
                 << initialParameters.parameters());
    }

    for (const auto& track : combKalmanResult.collectedTracks) {
      calculateTrackQuantities(track);
    }

    return std::move(combKalmanResult.collectedTracks);
  }
};

}  // namespace Acts<|MERGE_RESOLUTION|>--- conflicted
+++ resolved
@@ -229,12 +229,9 @@
   std::shared_ptr<typename track_container_t::TrackStateBackendContainer>
       stateBuffer;
 
-<<<<<<< HEAD
   /// Track state candidates buffer
   std::vector<typename track_container_t::TrackStateProxy> trackStateCandidates;
 
-=======
->>>>>>> 2e0ebfed
   /// Indicator if track finding has been done
   bool finished = false;
 
@@ -379,21 +376,6 @@
         }
       }
 
-<<<<<<< HEAD
-      bool isEndOfWorldReached =
-          endOfWorldReached(state, stepper, navigator, logger());
-      bool isPathLimitReached =
-          result.pathLimitReached(state, stepper, navigator, logger());
-      bool isTargetReached = targetReached(state, stepper, navigator, logger());
-      if (isEndOfWorldReached || isPathLimitReached || isTargetReached) {
-        if (isEndOfWorldReached) {
-          ACTS_VERBOSE("End of world reached");
-        }
-        if (isPathLimitReached) {
-          ACTS_VERBOSE("Path limit reached");
-        }
-        if (isTargetReached) {
-=======
       const bool isEndOfWorldReached =
           endOfWorldReached(state, stepper, navigator, logger());
       const bool isPathLimitReached =
@@ -406,7 +388,6 @@
         } else if (isPathLimitReached) {
           ACTS_VERBOSE("Path limit reached");
         } else if (isTargetReached) {
->>>>>>> 2e0ebfed
           ACTS_VERBOSE("Target surface reached");
 
           // Bind the parameter to the target surface
@@ -416,7 +397,6 @@
                        << res.error() << " " << res.error().message());
             result.lastError = res.error();
           } else {
-<<<<<<< HEAD
             auto& [boundParams, jacobian, pathLength] = *res;
             auto& currentBranch = result.activeBranches.back();
             // Assign the fitted parameters
@@ -424,19 +404,11 @@
             currentBranch.covariance() = *boundParams.covariance();
             currentBranch.setReferenceSurface(
                 boundParams.referenceSurface().getSharedPtr());
-=======
-            const auto& fittedState = *res;
-            std::size_t currentTip = result.activeTips.back().first;
-            // Assign the fitted parameters
-            result.fittedParameters.emplace(
-                currentTip, std::get<BoundTrackParameters>(fittedState));
->>>>>>> 2e0ebfed
           }
 
           stepper.releaseStepSize(state.stepping, ConstrainedStep::actor);
         }
 
-<<<<<<< HEAD
         if (!result.activeBranches.empty()) {
           // Record the active tip as trajectory entry indices and remove it
           // from the list
@@ -453,24 +425,6 @@
         } else {
           ACTS_VERBOSE("Propagation jumps to branch with tip = "
                        << result.activeBranches.back().tipIndex());
-=======
-        if (!result.activeTips.empty()) {
-          // Record the active tip as trajectory entry indices and remove it
-          // from the list
-          storeLastActiveTip(result);
-          // Remove the tip from list of active tips
-          result.activeTips.erase(result.activeTips.end() - 1);
-        }
-        // If no more active tip, done with filtering; Otherwise, reset
-        // propagation state to track state at last tip of active tips
-        if (result.activeTips.empty()) {
-          ACTS_VERBOSE("Kalman filtering finds "
-                       << result.lastTrackIndices.size() << " tracks");
-          result.finished = true;
-        } else {
-          ACTS_VERBOSE("Propagation jumps to branch with tip = "
-                       << result.activeTips.back().first);
->>>>>>> 2e0ebfed
           reset(state, stepper, navigator, result);
         }
       }
@@ -718,12 +672,7 @@
           reset(state, stepper, navigator, result);
         } else {
           ACTS_VERBOSE("Stop Kalman filtering with "
-<<<<<<< HEAD
                        << result.collectedTracks.size() << " found tracks");
-=======
-                       << result.lastMeasurementIndices.size()
-                       << " found tracks");
->>>>>>> 2e0ebfed
           result.finished = true;
         }
       }
