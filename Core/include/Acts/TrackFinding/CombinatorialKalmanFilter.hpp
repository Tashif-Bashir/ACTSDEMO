// This file is part of the Acts project.
//
// Copyright (C) 2016-2021 CERN for the benefit of the Acts project
//
// This Source Code Form is subject to the terms of the Mozilla Public
// License, v. 2.0. If a copy of the MPL was not distributed with this
// file, You can obtain one at http://mozilla.org/MPL/2.0/.

#pragma once

// Workaround for building on clang+libstdc++
#include "Acts/Utilities/detail/ReferenceWrapperAnyCompat.hpp"

#include "Acts/Definitions/Algebra.hpp"
#include "Acts/Definitions/Common.hpp"
#include "Acts/EventData/Measurement.hpp"
#include "Acts/EventData/MeasurementHelpers.hpp"
#include "Acts/EventData/MultiTrajectory.hpp"
#include "Acts/EventData/MultiTrajectoryHelpers.hpp"
#include "Acts/EventData/TrackContainer.hpp"
#include "Acts/EventData/TrackHelpers.hpp"
#include "Acts/EventData/TrackParameters.hpp"
#include "Acts/EventData/TrackStatePropMask.hpp"
#include "Acts/Geometry/GeometryContext.hpp"
#include "Acts/MagneticField/MagneticFieldContext.hpp"
#include "Acts/Material/MaterialSlab.hpp"
#include "Acts/Propagator/AbortList.hpp"
#include "Acts/Propagator/ActionList.hpp"
#include "Acts/Propagator/ConstrainedStep.hpp"
#include "Acts/Propagator/Propagator.hpp"
#include "Acts/Propagator/StandardAborters.hpp"
#include "Acts/Propagator/detail/PointwiseMaterialInteraction.hpp"
#include "Acts/TrackFinding/CombinatorialKalmanFilterError.hpp"
#include "Acts/TrackFinding/SourceLinkAccessorConcept.hpp"
#include "Acts/TrackFitting/KalmanFitter.hpp"
#include "Acts/TrackFitting/detail/VoidKalmanComponents.hpp"
#include "Acts/Utilities/CalibrationContext.hpp"
#include "Acts/Utilities/Logger.hpp"
#include "Acts/Utilities/Result.hpp"
#include "Acts/Utilities/Zip.hpp"

#include <functional>
#include <memory>
#include <type_traits>
#include <unordered_map>

namespace Acts {

/// Track quality summary for one trajectory.
///
/// This could be used to decide if a track is to be recorded when the
/// filtering is done or to be terminated due to its bad quality
/// @todo: add other useful info, e.g. chi2
struct CombinatorialKalmanFilterTipState {
  // Number of passed sensitive surfaces
  size_t nSensitiveSurfaces = 0;
  // Number of track states
  size_t nStates = 0;
  // Number of (non-outlier) measurements
  size_t nMeasurements = 0;
  // Number of outliers
  size_t nOutliers = 0;
  // Number of holes
  size_t nHoles = 0;
};

/// Extension struct which holds the delegates to customize the CKF behavior
template <typename traj_t>
struct CombinatorialKalmanFilterExtensions {
  using candidate_container_t =
      typename std::vector<typename traj_t::TrackStateProxy>;
  using MeasurementSelector =
      Delegate<Result<std::pair<typename candidate_container_t::iterator,
                                typename candidate_container_t::iterator>>(
          candidate_container_t& trackStates, bool&, const Logger&)>;
  using BranchStopper =
      Delegate<bool(const CombinatorialKalmanFilterTipState&)>;

  /// The Calibrator is a dedicated calibration algorithm that allows
  /// to calibrate measurements using track information, this could be
  /// e.g. sagging for wires, module deformations, etc.
  typename KalmanFitterExtensions<traj_t>::Calibrator calibrator;

  /// The updater incorporates measurement information into the track parameters
  typename KalmanFitterExtensions<traj_t>::Updater updater;

  /// The smoother back-propagates measurement information along the track
  typename KalmanFitterExtensions<traj_t>::Smoother smoother;

  /// The measurement selector is called during the filtering by the Actor.
  MeasurementSelector measurementSelector;

  BranchStopper branchStopper;

  /// Default constructor which connects the default void components
  CombinatorialKalmanFilterExtensions() {
    calibrator.template connect<&voidKalmanCalibrator<traj_t>>();
    updater.template connect<&voidKalmanUpdater<traj_t>>();
    smoother.template connect<&voidKalmanSmoother<traj_t>>();
    branchStopper.connect<voidBranchStopper>();
    measurementSelector.template connect<voidMeasurementSelector>();
  }

 private:
  /// Default measurement selector which will return all measurements
  /// @param candidates Measurement track state candidates
  /// @param isOutlier Output variable indicating whether the returned state is an outlier (unused)
  /// @param logger A logger instance
  static Result<std::pair<
      typename std::vector<typename traj_t::TrackStateProxy>::iterator,
      typename std::vector<typename traj_t::TrackStateProxy>::iterator>>
  voidMeasurementSelector(
      typename std::vector<typename traj_t::TrackStateProxy>& candidates,
      bool& isOutlier, const Logger& logger) {
    (void)isOutlier;
    (void)logger;
    return std::pair{candidates.begin(), candidates.end()};
  };

  /// Default branch stopper which will never stop
  /// @param tipState The tip state to decide whether to stop (unused)
  /// @return false
  static bool voidBranchStopper(
      const CombinatorialKalmanFilterTipState& tipState) {
    (void)tipState;
    return false;
  }
};

/// Delegate type that retrieves a range of source links to for a given surface
/// to be processed by the CKF
template <typename source_link_iterator_t>
using SourceLinkAccessorDelegate =
    Delegate<std::pair<source_link_iterator_t, source_link_iterator_t>(
        const Surface&)>;

/// Combined options for the combinatorial Kalman filter.
///
/// @tparam source_link_accessor_t Source link accessor type, should be
/// semiregular.
template <typename source_link_iterator_t, typename traj_t>
struct CombinatorialKalmanFilterOptions {
  using SourceLinkIterator = source_link_iterator_t;
  using SourceLinkAccessor = SourceLinkAccessorDelegate<source_link_iterator_t>;

  /// PropagatorOptions with context
  ///
  /// @param gctx The geometry context for this track finding/fitting
  /// @param mctx The magnetic context for this track finding/fitting
  /// @param cctx The calibration context for this track finding/fitting
  /// @param accessor_ The source link accessor
  /// @param extensions_ The extension struct
  /// @param pOptions The plain propagator options
  /// @param rSurface The reference surface for the eventual track fitting to be
  /// expressed at
  /// @param mScattering Whether to include multiple scattering
  /// @param eLoss Whether to include energy loss
  /// @param rSmoothing Whether to run smoothing to get fitted parameter
  CombinatorialKalmanFilterOptions(
      const GeometryContext& gctx, const MagneticFieldContext& mctx,
      std::reference_wrapper<const CalibrationContext> cctx,
      SourceLinkAccessor accessor_,
      CombinatorialKalmanFilterExtensions<traj_t> extensions_,
      const PropagatorPlainOptions& pOptions, const Surface* rSurface = nullptr,
      bool mScattering = true, bool eLoss = true, bool rSmoothing = true)
      : geoContext(gctx),
        magFieldContext(mctx),
        calibrationContext(cctx),
        sourcelinkAccessor(std::move(accessor_)),
        extensions(extensions_),
        propagatorPlainOptions(pOptions),
        smoothingTargetSurface(rSurface),
        multipleScattering(mScattering),
        energyLoss(eLoss),
        smoothing(rSmoothing) {}

  /// Contexts are required and the options must not be default-constructible.
  CombinatorialKalmanFilterOptions() = delete;

  /// Context object for the geometry
  std::reference_wrapper<const GeometryContext> geoContext;
  /// Context object for the magnetic field
  std::reference_wrapper<const MagneticFieldContext> magFieldContext;
  /// context object for the calibration
  std::reference_wrapper<const CalibrationContext> calibrationContext;

  /// The source link accessor
  SourceLinkAccessor sourcelinkAccessor;

  /// The filter extensions
  CombinatorialKalmanFilterExtensions<traj_t> extensions;

  /// The trivial propagator options
  PropagatorPlainOptions propagatorPlainOptions;

  /// The filter target surface
  const Surface* filterTargetSurface = nullptr;

  /// The smoothing target surface
  const Surface* smoothingTargetSurface = nullptr;

  /// Whether to consider multiple scattering.
  bool multipleScattering = true;

  /// Whether to consider energy loss.
  bool energyLoss = true;

  /// Whether to run smoothing to get fitted parameter
  bool smoothing = true;
};

template <typename traj_t>
struct CombinatorialKalmanFilterResult {
  // Fitted states that the actor has handled.
  traj_t* fittedStates{nullptr};

  // These is used internally to store candidate trackstates
  std::shared_ptr<traj_t> stateBuffer;
  std::vector<typename traj_t::TrackStateProxy> trackStateCandidates;

  // This is the indices of the 'tip' of the tracks stored in multitrajectory.
  // This correspond to the last measurement state in the multitrajectory.
  std::vector<MultiTrajectoryTraits::IndexType> lastMeasurementIndices;

  // This is the indices of the 'tip' of the tracks stored in multitrajectory.
  // This correspond to the last state in the multitrajectory.
  std::vector<MultiTrajectoryTraits::IndexType> lastTrackIndices;

  // The Parameters at the provided surface for separate tracks
  std::unordered_map<MultiTrajectoryTraits::IndexType, BoundTrackParameters>
      fittedParameters;

  // The indices of the 'tip' of the unfinished tracks
  std::vector<std::pair<MultiTrajectoryTraits::IndexType,
                        CombinatorialKalmanFilterTipState>>
      activeTips;

  // The indices of track states and corresponding source links on different
  // surfaces
  std::unordered_map<const Surface*, std::unordered_map<size_t, size_t>>
      sourcelinkTips;

  // Indicator if filtering has been done
  bool filtered = false;

  // Indicator if smoothing has been done.
  bool smoothed = false;

  // The index for the current smoothing track
  MultiTrajectoryTraits::IndexType iSmoothed = 0;

  // Indicator if track finding has been done
  bool finished = false;

  Result<void> result{Result<void>::success()};

  // TODO place into options and make them accessible?
  AbortList<PathLimitReached, EndOfWorldReached, ParticleStopped> abortList;
};

/// Combinatorial Kalman filter to find tracks.
///
///
/// @tparam propagator_t Type of the propagator
///
/// The CombinatorialKalmanFilter contains an Actor and a Sequencer sub-class.
/// The Sequencer has to be part of the Navigator of the Propagator
/// in order to initialize and provide the measurement surfaces.
///
/// The Actor is part of the Propagation call and does the Kalman update
/// and eventually the smoothing.  Updater, Smoother and Calibrator are
/// given to the Actor for further use:
/// - The Updater is the implemented kalman updater formalism, it
///   runs via a visitor pattern through the measurements.
/// - The Smoother is called at the end of the filtering (track finding) by the
/// Actor.
///
/// Measurements are not required to be ordered for the
/// CombinatorialKalmanFilter, measurement ordering needs to be figured out by
/// the navigation of the propagator.
///
/// The void components are provided mainly for unit testing.
template <typename propagator_t, typename traj_t>
class CombinatorialKalmanFilter {
 public:
  /// Default constructor is deleted
  CombinatorialKalmanFilter() = delete;
  /// Constructor from arguments
  CombinatorialKalmanFilter(propagator_t pPropagator,
                            std::unique_ptr<const Logger> _logger =
                                getDefaultLogger("CKF", Logging::INFO))
      : m_propagator(std::move(pPropagator)),
        m_logger(std::move(_logger)),
        m_actorLogger{m_logger->cloneWithSuffix("Actor")},
        m_updaterLogger{m_logger->cloneWithSuffix("Updater")},
        m_smootherLogger{m_logger->cloneWithSuffix("Smoother")} {}

 private:
  using KalmanNavigator = typename propagator_t::Navigator;

  /// The propgator for the transport and material update
  propagator_t m_propagator;

  std::unique_ptr<const Logger> m_logger;
  std::shared_ptr<const Logger> m_actorLogger;
  std::shared_ptr<const Logger> m_updaterLogger;
  std::shared_ptr<const Logger> m_smootherLogger;

  const Logger& logger() const { return *m_logger; }

  /// @brief Propagator Actor plugin for the CombinatorialKalmanFilter
  ///
  /// @tparam source_link_accessor_t The type of source link accessor
  /// @tparam parameters_t The type of parameters used for "local" parameters.
  ///
  /// The CombinatorialKalmanFilter Actor does not rely on the measurements to
  /// be sorted along the track.
  template <typename source_link_accessor_t, typename parameters_t>
  class Actor {
   public:
    using TipState = CombinatorialKalmanFilterTipState;
    using BoundState = std::tuple<parameters_t, BoundMatrix, double>;
    using CurvilinearState =
        std::tuple<CurvilinearTrackParameters, BoundMatrix, double>;
    // The source link container type
    /// Broadcast the result_type
    using result_type = CombinatorialKalmanFilterResult<traj_t>;

    /// The filter target surface
    const Surface* filterTargetSurface = nullptr;

    /// The smoothing target surface
    const Surface* smoothingTargetSurface = nullptr;

    /// Whether to consider multiple scattering.
    bool multipleScattering = true;

    /// Whether to consider energy loss.
    bool energyLoss = true;

    /// Whether to run smoothing to get fitted parameter
    bool smoothing = true;

    /// @brief CombinatorialKalmanFilter actor operation
    ///
    /// @tparam propagator_state_t Type of the Propagagor state
    /// @tparam stepper_t Type of the stepper
    ///
    /// @param state is the mutable propagator state object
    /// @param stepper is the stepper in use
    /// @param navigator is the navigator in use
    /// @param result is the mutable result state object
    /// @param logger the logger object to be used
    template <typename propagator_state_t, typename stepper_t,
              typename navigator_t>
    void operator()(propagator_state_t& state, const stepper_t& stepper,
                    const navigator_t& navigator, result_type& result,
                    const Logger& logger) const {
      assert(result.fittedStates && "No MultiTrajectory set");

      if (result.finished) {
        return;
      }

      ACTS_VERBOSE("CombinatorialKalmanFilter step");

      if (not result.filtered and filterTargetSurface != nullptr and
          targetReached(state, stepper, navigator, *filterTargetSurface,
                        logger())) {
        navigator.navigationBreak(state.navigation, true);
        stepper.releaseStepSize(state.stepping);
      }

      // Update:
      // - Waiting for a current surface
      auto surface = navigator.currentSurface(state.navigation);
      if (surface != nullptr and not result.filtered) {
        // There are three scenarios:
        // 1) The surface is in the measurement map
        // -> Select source links
        // -> Perform the kalman update for selected non-outlier source links
        // -> Add track states in multitrajectory. Multiple states mean branch
        // splitting.
        // -> Call branch stopper to justify each branch
        // -> If there is non-outlier state, update stepper information
        // 2) The surface is not in the measurement map but with material or is
        // an active surface
        // -> Add a hole or passive material state in multitrajectory
        // -> Call branch stopper to justify the branch
        // 3) The surface is neither in the measurement map nor with material
        // -> Do nothing
        ACTS_VERBOSE("Perform filter step");
        auto res = filter(surface, state, stepper, navigator, result);
        if (!res.ok()) {
          ACTS_ERROR("Error in filter: " << res.error());
          result.result = res.error();
        }
      }

      // Reset propagation state:
      // - When navigation breaks and there is still active tip present after
      // recording&removing track tips on current surface
      if (navigator.navigationBreak(state.navigation) and not result.filtered) {
        // Record the tips on current surface as trajectory entry indices
        // (taking advantage of fact that those tips are consecutive in list of
        // active tips) and remove those tips from active tips
        if (not result.activeTips.empty()) {
          // The last active tip
          const auto& lastActiveTip = result.activeTips.back().first;
          // Get the index of previous state
          const auto& iprevious =
              result.fittedStates->getTrackState(lastActiveTip).previous();
          // Find the track states which have the same previous state and remove
          // them from active tips
          while (not result.activeTips.empty()) {
            const auto& [currentTip, tipState] = result.activeTips.back();
            if (result.fittedStates->getTrackState(currentTip).previous() !=
                iprevious) {
              break;
            }
            // Record the tips if there are measurements on the track
            if (tipState.nMeasurements > 0) {
              ACTS_VERBOSE("Find track with entry index = "
                           << currentTip << " and there are nMeasurements = "
                           << tipState.nMeasurements
                           << ", nOutliers = " << tipState.nOutliers
                           << ", nHoles = " << tipState.nHoles << " on track");
              result.lastTrackIndices.emplace_back(currentTip);
              // Set the lastMeasurementIndex to the last measurement
              // to ignore the states after it in the rest of the algorithm
              auto lastMeasurementIndex = currentTip;
              auto lastMeasurementState =
                  result.fittedStates->getTrackState(lastMeasurementIndex);
              bool isMeasurement = lastMeasurementState.typeFlags().test(
                  TrackStateFlag::MeasurementFlag);
              while (!isMeasurement) {
                lastMeasurementIndex = lastMeasurementState.previous();
                lastMeasurementState =
                    result.fittedStates->getTrackState(lastMeasurementIndex);
                isMeasurement = lastMeasurementState.typeFlags().test(
                    TrackStateFlag::MeasurementFlag);
              }
              result.lastMeasurementIndices.emplace_back(lastMeasurementIndex);
              // @TODO: Keep information on tip state around so we don't have to
              //        recalculate it later
            }
            // Remove the tip from list of active tips
            result.activeTips.erase(result.activeTips.end() - 1);
          }
        }
        // If no more active tip, done with filtering; Otherwise, reset
        // propagation state to track state at last tip of active tips
        if (result.activeTips.empty()) {
          ACTS_VERBOSE("Kalman filtering finds "
                       << result.lastTrackIndices.size() << " tracks");
          result.filtered = true;
        } else {
          ACTS_VERBOSE("Propagation jumps to branch with tip = "
                       << result.activeTips.back().first);
          reset(state, stepper, navigator, result);
        }
      }

      if (result.abortList(state, stepper, navigator, result, logger())) {
        navigator.targetReached(state.navigation, false);
        if (result.activeTips.empty()) {
          // we are already done
        } else if (result.activeTips.size() == 1) {
          // this was the last track - we are done
          ACTS_VERBOSE("Kalman filtering finds "
                       << result.lastTrackIndices.size() << " tracks");
          result.filtered = true;
        } else {
          // remove the active tip and continue with the next
          result.activeTips.erase(result.activeTips.end() - 1);
          reset(state, stepper, navigator, result);
        }
      }

      // Post-processing after filtering phase
      if (result.filtered) {
        // Return error if filtering finds no tracks
        if (result.lastTrackIndices.empty()) {
          // @TODO: Tracks like this should not be in the final output!
          ACTS_WARNING("No tracks found");
          result.finished = true;
        } else {
          if (not smoothing) {
            ACTS_VERBOSE("Finish Kalman filtering");
            // Remember that track finding is done
            result.finished = true;
          } else {
            // Iterate over the found tracks for smoothing and getting the
            // fitted parameter. This needs to be accomplished in different
            // propagation steps:
            // -> first run smoothing for found track indexed with iSmoothed
            if (not result.smoothed) {
              ACTS_VERBOSE(
                  "Finalize/run smoothing for track with last measurement "
                  "index = "
                  << result.lastMeasurementIndices.at(result.iSmoothed));
              // --> Search the starting state to run the smoothing
              // --> Call the smoothing
              // --> Set a stop condition when all track states have been
              // handled
              auto res = finalize(state, stepper, navigator, result);
              if (!res.ok()) {
                ACTS_ERROR("Error in finalize: " << res.error());
                result.result = res.error();
              }
              result.smoothed = true;
            }

            // -> then progress to target/reference surface and built the final
            // track parameters for found track indexed with iSmoothed
<<<<<<< HEAD
            if (result.smoothed and
                targetReached(state, stepper, navigator,
                              *smoothingTargetSurface, logger())) {
              ACTS_VERBOSE(
                  "Completing the track with last measurement index = "
                  << result.lastMeasurementIndices.at(result.iSmoothed));
              // Transport & bind the parameter to the final surface
              auto res =
                  stepper.boundState(state.stepping, *smoothingTargetSurface);
              if (!res.ok()) {
                ACTS_ERROR("Error in finalize: " << res.error());
                result.result = res.error();
                return;
=======
            if (result.smoothed and (targetSurface == nullptr or
                                     targetReached(state, stepper, navigator,
                                                   *targetSurface, logger()))) {
              ACTS_VERBOSE(
                  "Completing the track with last measurement index = "
                  << result.lastMeasurementIndices.at(result.iSmoothed));

              if (targetSurface != nullptr) {
                // Transport & bind the parameter to the final surface
                auto res = stepper.boundState(state.stepping, *targetSurface);
                if (!res.ok()) {
                  ACTS_ERROR("Error in finalize: " << res.error());
                  result.result = res.error();
                  return;
                }

                auto fittedState = *res;
                // Assign the fitted parameters
                result.fittedParameters.emplace(
                    result.lastMeasurementIndices.at(result.iSmoothed),
                    std::get<BoundTrackParameters>(fittedState));
>>>>>>> 9cdf2fe4
              }

              // If there are more trajectories to handle:
              // -> set the targetReached status to false
              // -> set the smoothed status to false
              // -> update the index of track to be smoothed
              if (result.iSmoothed < result.lastMeasurementIndices.size() - 1) {
                result.smoothed = false;
                result.iSmoothed++;
                // Reverse navigation direction to start targeting for the rest
                // tracks
                state.stepping.navDir = state.stepping.navDir.invert();

                // TODO this is kinda silly but I dont see a better solution
                // with the current CKF control flow
                operator()(state, stepper, navigator, result, logger);
              } else {
                ACTS_VERBOSE("Finish Kalman filtering and smoothing");
                // Remember that track finding is done
                result.finished = true;
              }
            }
          }  // if run smoothing
        }    // if there are found tracks
      }      // if filtering is done
    }

    /// @brief Kalman actor operation : reset propagation
    ///
    /// @tparam propagator_state_t Type of Propagagor state
    /// @tparam stepper_t Type of the stepper
    /// @tparam navigator_t Type of the navigator
    ///
    /// @param state is the mutable propagator state object
    /// @param stepper is the stepper in use
    /// @param navigator is the navigator in use
    /// @param result is the mutable result state object
    template <typename propagator_state_t, typename stepper_t,
              typename navigator_t>
    void reset(propagator_state_t& state, const stepper_t& stepper,
               const navigator_t& navigator, result_type& result) const {
      auto currentState =
          result.fittedStates->getTrackState(result.activeTips.back().first);

      // Update the stepping state
      stepper.resetState(state.stepping, currentState.filtered(),
                         currentState.filteredCovariance(),
                         currentState.referenceSurface(), state.stepping.navDir,
                         state.options.maxStepSize);

      // Reset the navigation state
      // Set targetSurface to nullptr for forward filtering; it's only needed
      // after smoothing
      navigator.resetState(
          state.navigation, state.geoContext, stepper.position(state.stepping),
          stepper.direction(state.stepping), state.stepping.navDir,
          &currentState.referenceSurface(), nullptr);

      // No Kalman filtering for the starting surface, but still need
      // to consider the material effects here
      materialInteractor(navigator.currentSurface(state.navigation), state,
                         stepper, navigator, MaterialUpdateStage::FullUpdate);

      detail::setupLoopProtection(
          state, stepper, result.abortList.template get<PathLimitReached>(),
          logger());
    }

    /// @brief CombinatorialKalmanFilter actor operation :
    /// - filtering for all measurement(s) on surface
    /// - store selected track states in multiTrajectory
    /// - update propagator state to the (last) selected track state
    ///
    /// @tparam propagator_state_t Type of the Propagagor state
    /// @tparam stepper_t Type of the stepper
    /// @tparam navigator_t Type of the navigator
    ///
    /// @param surface The surface where the update happens
    /// @param state The mutable propagator state object
    /// @param stepper The stepper in use
    /// @param navigator The navigator in use
    /// @param result The mutable result state object
    template <typename propagator_state_t, typename stepper_t,
              typename navigator_t>
    Result<void> filter(const Surface* surface, propagator_state_t& state,
                        const stepper_t& stepper, const navigator_t& navigator,
                        result_type& result) const {
      // Initialize the number of branches on current surface
      size_t nBranchesOnSurface = 0;

      // Count the number of source links on the surface
      auto [slBegin, slEnd] = m_sourcelinkAccessor(*surface);
      if (slBegin != slEnd) {
        // Screen output message
        ACTS_VERBOSE("Measurement surface " << surface->geometryId()
                                            << " detected.");

        // Transport the covariance to the surface
        stepper.transportCovarianceToBound(state.stepping, *surface);

        // Update state and stepper with pre material effects
        materialInteractor(surface, state, stepper, navigator,
                           MaterialUpdateStage::PreUpdate);

        // Bind the transported state to the current surface
        auto boundStateRes =
            stepper.boundState(state.stepping, *surface, false);
        if (!boundStateRes.ok()) {
          return boundStateRes.error();
        }
        auto boundState = *boundStateRes;

        // Retrieve the previous tip and its state
        // The states created on this surface will have the common previous tip
        size_t prevTip = SIZE_MAX;
        TipState prevTipState;
        if (not result.activeTips.empty()) {
          prevTip = result.activeTips.back().first;
          prevTipState = result.activeTips.back().second;
          // New state is to be added. Remove the last tip from active tips
          result.activeTips.erase(result.activeTips.end() - 1);
        }

        // Create trackstates for all source links (will be filtered later)
        // Results are stored in result => no return value
        createSourceLinkTrackStates(state.geoContext, result, boundState,
                                    prevTip, slBegin, slEnd);

        // Invoke the measurement selector to select compatible measurements
        // with the predicted track parameter.
        // It can modify the trackStateCandidates vector, and will return a pair
        // of iterators marking the range of accepted measurements (track
        // states)
        bool isOutlier = false;
        auto selectorResult = m_extensions.measurementSelector(
            result.trackStateCandidates, isOutlier, logger());

        if (!selectorResult.ok()) {
          ACTS_ERROR("Selection of calibrated measurements failed: "
                     << selectorResult.error());
          return selectorResult.error();
        }
        auto selectedTrackStateRange = *selectorResult;

        auto procRes = processSelectedTrackStates(
            state.geoContext, selectedTrackStateRange.first,
            selectedTrackStateRange.second, result, isOutlier, prevTipState,
            nBranchesOnSurface);

        if (!procRes.ok()) {
          ACTS_ERROR(
              "Processing of selected track states failed: " << procRes.error())
          return procRes.error();
        }

        if (nBranchesOnSurface > 0 and not isOutlier) {
          // If there are measurement track states on this surface
          ACTS_VERBOSE("Filtering step successful with " << nBranchesOnSurface
                                                         << " branches");
          // Update stepping state using filtered parameters of last track
          // state on this surface
          auto ts = result.fittedStates->getTrackState(
              result.activeTips.back().first);
          stepper.update(state.stepping,
                         MultiTrajectoryHelpers::freeFiltered(
                             state.options.geoContext, ts),
                         ts.filtered(), ts.filteredCovariance(), *surface);
          ACTS_VERBOSE("Stepping state is updated with filtered parameter:");
          ACTS_VERBOSE("-> " << ts.filtered().transpose()
                             << " of track state with tip = "
                             << result.activeTips.back().first);
        }
        // Update state and stepper with post material effects
        materialInteractor(surface, state, stepper, navigator,
                           MaterialUpdateStage::PostUpdate);
      } else if (surface->associatedDetectorElement() != nullptr ||
                 surface->surfaceMaterial() != nullptr) {
        // No splitting on the surface without source links. Set it to one
        // first, but could be changed later
        nBranchesOnSurface = 1;

        // Retrieve the previous tip and its state
        size_t prevTip = SIZE_MAX;
        TipState tipState;
        if (not result.activeTips.empty()) {
          prevTip = result.activeTips.back().first;
          tipState = result.activeTips.back().second;
        }

        // The surface could be either sensitive or passive
        bool isSensitive = (surface->associatedDetectorElement() != nullptr);
        bool isMaterial = (surface->surfaceMaterial() != nullptr);
        std::string type = isSensitive ? "sensitive" : "passive";
        ACTS_VERBOSE("Detected " << type
                                 << " surface: " << surface->geometryId());
        if (isSensitive) {
          // Increment of number of passed sensitive surfaces
          tipState.nSensitiveSurfaces++;
        }
        // Add state if there is already measurement detected on this branch
        // For in-sensitive surface, only add state when smoothing is
        // required
        bool createState = false;
        if (smoothing) {
          createState = (tipState.nMeasurements > 0 or isMaterial);
        } else {
          createState = (tipState.nMeasurements > 0 and isSensitive);
        }
        if (createState) {
          // New state is to be added. Remove the last tip from active tips now
          if (not result.activeTips.empty()) {
            result.activeTips.erase(result.activeTips.end() - 1);
          }
          // No source links on surface, add either hole or passive material
          // TrackState. No storage allocation for uncalibrated/calibrated
          // measurement and filtered parameter
          auto stateMask =
              ~(TrackStatePropMask::Calibrated | TrackStatePropMask::Filtered);

          // Increment of number of processed states
          tipState.nStates++;
          size_t currentTip = SIZE_MAX;
          if (isSensitive) {
            // Increment of number of holes
            tipState.nHoles++;
          }

          // Transport & bind the state to the current surface
          auto res = stepper.boundState(state.stepping, *surface);
          if (!res.ok()) {
            ACTS_ERROR("Error in filter: " << res.error());
            return res.error();
          }
          const auto boundState = *res;
          // Add a hole or material track state to the multitrajectory
          currentTip = addNonSourcelinkState(stateMask, boundState, result,
                                             isSensitive, prevTip);

          // Check the branch
          if (not m_extensions.branchStopper(tipState)) {
            // Remember the active tip and its state
            result.activeTips.emplace_back(currentTip, tipState);
          } else {
            // No branch on this surface
            nBranchesOnSurface = 0;
          }
        }
        if (surface->surfaceMaterial() != nullptr) {
          // Update state and stepper with material effects
          materialInteractor(surface, state, stepper, navigator,
                             MaterialUpdateStage::FullUpdate);
        }
      } else {
        // Neither measurement nor material on surface, this branch is still
        // valid. Count the branch on current surface
        nBranchesOnSurface = 1;
      }

      // Reset current tip if there is no branch on current surface
      if (nBranchesOnSurface == 0) {
        ACTS_DEBUG("Branch on surface " << surface->geometryId()
                                        << " is stopped");
        if (not result.activeTips.empty()) {
          ACTS_VERBOSE("Propagation jumps to branch with tip = "
                       << result.activeTips.back().first);
          reset(state, stepper, navigator, result);
        } else {
          ACTS_VERBOSE("Stop Kalman filtering with "
                       << result.lastMeasurementIndices.size()
                       << " found tracks");
          result.filtered = true;
        }
      }

      return Result<void>::success();
    }

    /// Create and fill track states for all source links
    /// @param gctx The current geometry context
    /// @param result Reference to the result struct of the actor
    /// @param boundState Bound state from the propagation on this surface
    /// @param prevTip Index pointing at previous trajectory state (i.e. tip)
    /// @param slBegin Begin iterator for sourcelinks
    /// @param slEnd End iterator for sourcelinks
    template <typename source_link_iterator_t>
    void createSourceLinkTrackStates(const Acts::GeometryContext& gctx,
                                     result_type& result,
                                     const BoundState& boundState,
                                     size_t prevTip,
                                     source_link_iterator_t slBegin,
                                     source_link_iterator_t slEnd) const {
      const auto& [boundParams, jacobian, pathLength] = boundState;

      result.trackStateCandidates.clear();
      if constexpr (std::is_same_v<
                        typename std::iterator_traits<
                            source_link_iterator_t>::iterator_category,
                        std::random_access_iterator_tag>) {
        result.trackStateCandidates.reserve(std::distance(slBegin, slEnd));
      }

      result.stateBuffer->clear();

      using PM = TrackStatePropMask;

      // Calibrate all the source links on the surface since the selection has
      // to be done based on calibrated measurement
      for (auto it = slBegin; it != slEnd; ++it) {
        // get the source link
        const auto sourceLink = *it;

        // prepare the track state
        PM mask = PM::Predicted | PM::Jacobian | PM::Calibrated;

        if (it != slBegin) {
          // not the first TrackState, only need uncalibrated and calibrated
          mask = PM::Calibrated;
        }

        ACTS_VERBOSE(
            "Create temp track state with mask: " << std::bitset<
                sizeof(std::underlying_type_t<TrackStatePropMask>) * 8>(
                static_cast<std::underlying_type_t<TrackStatePropMask>>(mask)));
        size_t tsi = result.stateBuffer->addTrackState(mask, prevTip);
        // CAREFUL! This trackstate has a previous index that is not in this
        // MultiTrajectory Visiting brackwards from this track state will
        // fail!
        auto ts = result.stateBuffer->getTrackState(tsi);

        if (it == slBegin) {
          // only set these for first
          ts.predicted() = boundParams.parameters();
          if (boundParams.covariance()) {
            ts.predictedCovariance() = *boundParams.covariance();
          }
          ts.jacobian() = jacobian;
        } else {
          // subsequent track states can reuse
          auto& first = result.trackStateCandidates.front();
          ts.shareFrom(first, PM::Predicted);
          ts.shareFrom(first, PM::Jacobian);
        }

        ts.pathLength() = pathLength;

        ts.setReferenceSurface(boundParams.referenceSurface().getSharedPtr());

        ts.setUncalibratedSourceLink(sourceLink);

        // now calibrate the track state
        m_extensions.calibrator(gctx, ts);

        result.trackStateCandidates.push_back(ts);
      }
    }

    /// Handle the list of selected track states
    /// @param gctx The current geometry context
    /// @param begin The start iterator for selected track states
    /// @param end The end iterator for selected track states
    /// @param result Reference to the actor result struct
    /// @param isOutlier If this track state is a single outlier one
    /// @param prevTipState Tip state prior to this surface
    /// @param [in,out] nBranchesOnSurface Number of branches on surface, will be updated
    Result<void> processSelectedTrackStates(
        const Acts::GeometryContext& gctx,
        typename std::vector<typename traj_t::TrackStateProxy>::const_iterator
            begin,
        typename std::vector<typename traj_t::TrackStateProxy>::const_iterator
            end,
        result_type& result, bool isOutlier, const TipState& prevTipState,
        size_t& nBranchesOnSurface) const {
      using PM = TrackStatePropMask;

      std::optional<typename traj_t::TrackStateProxy> firstTrackState{
          std::nullopt};
      for (auto it = begin; it != end; ++it) {
        auto& candidateTrackState = *it;

        PM mask = PM::All;

        if (it != begin) {
          // subsequent track states don't need storage for these
          mask = ~PM::Predicted & ~PM::Jacobian;
        }

        if (isOutlier) {
          mask &= ~PM::Filtered;  // outlier won't have separate filtered
                                  // parameters
        }

        // copy this trackstate into fitted states MultiTrajectory
        typename traj_t::TrackStateProxy trackState =
            result.fittedStates->getTrackState(
                result.fittedStates->addTrackState(
                    mask, candidateTrackState.previous()));
        ACTS_VERBOSE(
            "Create SourceLink output track state #"
            << trackState.index() << " with mask: "
            << std::bitset<sizeof(std::underlying_type_t<TrackStatePropMask>) *
                           8>{
                   static_cast<std::underlying_type_t<TrackStatePropMask>>(
                       mask)});

        if (it != begin) {
          // assign indices pointing to first track state
          trackState.shareFrom(*firstTrackState, PM::Predicted);
          trackState.shareFrom(*firstTrackState, PM::Jacobian);
        } else {
          firstTrackState = trackState;
        }

        // either copy ALL or everything except for predicted and jacobian
        trackState.allocateCalibrated(candidateTrackState.calibratedSize());
        trackState.copyFrom(candidateTrackState, mask, false);

        auto typeFlags = trackState.typeFlags();
        if (trackState.referenceSurface().surfaceMaterial() != nullptr) {
          typeFlags.set(TrackStateFlag::MaterialFlag);
        }
        typeFlags.set(TrackStateFlag::ParameterFlag);

        // Inherit the tip state from the previous and will be updated
        // later
        TipState tipState = prevTipState;
        size_t currentTip = trackState.index();

        // Increment of number of processedState and passed sensitive surfaces
        tipState.nSensitiveSurfaces++;
        tipState.nStates++;

        if (isOutlier) {
          ACTS_VERBOSE(
              "Creating outlier track state with tip = " << currentTip);
          // Set the outlier flag
          typeFlags.set(TrackStateFlag::OutlierFlag);
          // Increment number of outliers
          tipState.nOutliers++;
          // No Kalman update for outlier
          // Set the filtered parameter index to be the same with predicted
          // parameter
          trackState.shareFrom(PM::Predicted, PM::Filtered);

        } else {
          // Kalman update
          auto updateRes = m_extensions.updater(
              gctx, trackState, Direction::Forward, *updaterLogger);
          if (!updateRes.ok()) {
            ACTS_ERROR("Update step failed: " << updateRes.error());
            return updateRes.error();
          }
          ACTS_VERBOSE(
              "Creating measurement track state with tip = " << currentTip);
          // Set the measurement flag
          typeFlags.set(TrackStateFlag::MeasurementFlag);
          // Increment number of measurements
          tipState.nMeasurements++;
        }

        // Check if need to stop this branch
        if (not m_extensions.branchStopper(tipState)) {
          // Put tipstate back into active tips to continue with it
          result.activeTips.emplace_back(currentTip, tipState);
          // Record the number of branches on surface
          nBranchesOnSurface++;
        }
      }
      return Result<void>::success();
    }

    /// @brief CombinatorialKalmanFilter actor operation : add hole or material track state
    ///
    /// @param stateMask The bitmask that instructs which components to allocate
    /// @param boundState The bound state on current surface
    /// @param result is the mutable result state object
    /// and which to leave invalid
    /// @param isSensitive The surface is sensitive or passive
    /// @param prevTip The index of the previous state
    ///
    /// @return The tip of added state
    size_t addNonSourcelinkState(const TrackStatePropMask& stateMask,
                                 const BoundState& boundState,
                                 result_type& result, bool isSensitive,
                                 size_t prevTip) const {
      // Add a track state
      auto currentTip = result.fittedStates->addTrackState(stateMask, prevTip);
      ACTS_VERBOSE(
          "Create "
          << (isSensitive ? "Hole" : "Material") << " output track state #"
          << currentTip << " with mask: "
          << std::bitset<sizeof(std::underlying_type_t<TrackStatePropMask>) *
                         8>{
                 static_cast<std::underlying_type_t<TrackStatePropMask>>(
                     stateMask)});
      // now get track state proxy back
      auto trackStateProxy = result.fittedStates->getTrackState(currentTip);

      const auto& [boundParams, jacobian, pathLength] = boundState;
      // Fill the track state
      trackStateProxy.predicted() = boundParams.parameters();
      if (boundParams.covariance().has_value()) {
        trackStateProxy.predictedCovariance() = *boundParams.covariance();
      }
      trackStateProxy.jacobian() = jacobian;
      trackStateProxy.pathLength() = pathLength;
      // Set the surface
      trackStateProxy.setReferenceSurface(
          boundParams.referenceSurface().getSharedPtr());
      // Set the filtered parameter index to be the same with predicted
      // parameter

      // Set the track state flags
      auto typeFlags = trackStateProxy.typeFlags();
      if (trackStateProxy.referenceSurface().surfaceMaterial() != nullptr) {
        typeFlags.set(TrackStateFlag::MaterialFlag);
      }
      typeFlags.set(TrackStateFlag::ParameterFlag);
      if (isSensitive) {
        typeFlags.set(TrackStateFlag::HoleFlag);
      }

      trackStateProxy.shareFrom(TrackStatePropMask::Predicted,
                                TrackStatePropMask::Filtered);

      return currentTip;
    }

    /// @brief CombinatorialKalmanFilter actor operation : material interaction
    ///
    /// @tparam propagator_state_t is the type of Propagagor state
    /// @tparam stepper_t Type of the stepper
    /// @tparam navigator_t Type of the navigator
    ///
    /// @param surface The surface where the material interaction happens
    /// @param state The mutable propagator state object
    /// @param stepper The stepper in use
    /// @param navigator The navigator in use
    /// @param updateStage The materal update stage
    ///
    template <typename propagator_state_t, typename stepper_t,
              typename navigator_t>
    void materialInteractor(const Surface* surface, propagator_state_t& state,
                            const stepper_t& stepper,
                            const navigator_t& navigator,
                            const MaterialUpdateStage& updateStage) const {
      // Indicator if having material
      bool hasMaterial = false;

      if (surface and surface->surfaceMaterial()) {
        // Prepare relevant input particle properties
        detail::PointwiseMaterialInteraction interaction(surface, state,
                                                         stepper);
        // Evaluate the material properties
        if (interaction.evaluateMaterialSlab(state, navigator, updateStage)) {
          // Surface has material at this stage
          hasMaterial = true;

          // Evaluate the material effects
          interaction.evaluatePointwiseMaterialInteraction(multipleScattering,
                                                           energyLoss);

          // Screen out material effects info
          ACTS_VERBOSE("Material effects on surface: "
                       << surface->geometryId()
                       << " at update stage: " << updateStage << " are :");
          ACTS_VERBOSE("eLoss = "
                       << interaction.Eloss << ", "
                       << "variancePhi = " << interaction.variancePhi << ", "
                       << "varianceTheta = " << interaction.varianceTheta
                       << ", "
                       << "varianceQoverP = " << interaction.varianceQoverP);

          // Update the state and stepper with material effects
          interaction.updateState(state, stepper, addNoise);
        }
      }

      if (not hasMaterial) {
        // Screen out message
        ACTS_VERBOSE("No material effects on surface: " << surface->geometryId()
                                                        << " at update stage: "
                                                        << updateStage);
      }
    }

    /// @brief Kalman actor operation : finalize
    ///
    /// @tparam propagator_state_t is the type of Propagagor state
    /// @tparam stepper_t Type of the stepper
    /// @tparam navigator_t Type of the navigator
    ///
    /// @param state is the mutable propagator state object
    /// @param stepper The stepper in use
    /// @param navigator The navigator in use
    /// @param result is the mutable result state object
    template <typename propagator_state_t, typename stepper_t,
              typename navigator_t>
    Result<void> finalize(propagator_state_t& state, const stepper_t& stepper,
                          const navigator_t& navigator,
                          result_type& result) const {
      // The measurement tip of the track being smoothed
      const auto& lastMeasurementIndex =
          result.lastMeasurementIndices.at(result.iSmoothed);

      // Get the indices of the first states (can be either a measurement or
      // material);
      size_t firstStateIndex = lastMeasurementIndex;
      // Count track states to be smoothed
      size_t nStates = 0;
      result.fittedStates->applyBackwards(lastMeasurementIndex, [&](auto st) {
        bool isMeasurement =
            st.typeFlags().test(TrackStateFlag::MeasurementFlag);
        bool isMaterial = st.typeFlags().test(TrackStateFlag::MaterialFlag);
        if (isMeasurement || isMaterial) {
          firstStateIndex = st.index();
        }
        nStates++;
      });
      // Return error if the track has no measurement states (but this should
      // not happen)
      if (nStates == 0) {
        ACTS_ERROR("Smoothing for a track without measurements.");
        return CombinatorialKalmanFilterError::SmoothFailed;
      }
      // Screen output for debugging
      ACTS_VERBOSE("Apply smoothing on " << nStates
                                         << " filtered track states.");
      // Smooth the track states
      auto smoothRes =
          m_extensions.smoother(state.geoContext, *result.fittedStates,
                                lastMeasurementIndex, *smootherLogger);
      if (!smoothRes.ok()) {
        ACTS_ERROR("Smoothing step failed: " << smoothRes.error());
        return smoothRes.error();
      }

      // Return in case no target surface
      if (smoothingTargetSurface == nullptr) {
        return Result<void>::success();
      }

      // Obtain the smoothed parameters at first/last measurement state.
      // The first state can also be a material state
      auto firstCreatedState =
          result.fittedStates->getTrackState(firstStateIndex);
      auto lastCreatedMeasurement =
          result.fittedStates->getTrackState(lastMeasurementIndex);

      // Lambda to get the intersection of the free params on the target surface
      auto target = [&](const FreeVector& freeVector) -> SurfaceIntersection {
        return smoothingTargetSurface->intersect(
            state.geoContext, freeVector.segment<3>(eFreePos0),
            state.stepping.navDir * freeVector.segment<3>(eFreeDir0), true,
            state.options.targetTolerance);
      };

      // The smoothed free params at the first/last measurement state
      auto firstParams = MultiTrajectoryHelpers::freeSmoothed(
          state.options.geoContext, firstCreatedState);
      auto lastParams = MultiTrajectoryHelpers::freeSmoothed(
          state.options.geoContext, lastCreatedMeasurement);
      // Get the intersections of the smoothed free parameters with the target
      // surface
      const auto firstIntersection = target(firstParams);
      const auto lastIntersection = target(lastParams);

      // Update the stepping parameters - in order to progress to destination.
      // At the same time, reverse navigation direction for further
      // stepping if necessary.
      // @note The stepping parameters is updated to the smoothed parameters at
      // either the first measurement state or the last measurement state. It
      // assumes the target surface is not within the first and the last
      // smoothed measurement state. Also, whether the intersection is on
      // surface is not checked here.
      bool reverseDirection = false;
      bool closerToFirstCreatedState =
          (std::abs(firstIntersection.intersection.pathLength) <=
           std::abs(lastIntersection.intersection.pathLength));
      if (closerToFirstCreatedState) {
        stepper.update(state.stepping, firstParams,
                       firstCreatedState.smoothed(),
                       firstCreatedState.smoothedCovariance(),
                       firstCreatedState.referenceSurface());
        reverseDirection = (firstIntersection.intersection.pathLength < 0);
      } else {
        stepper.update(state.stepping, lastParams,
                       lastCreatedMeasurement.smoothed(),
                       lastCreatedMeasurement.smoothedCovariance(),
                       lastCreatedMeasurement.referenceSurface());
        reverseDirection = (lastIntersection.intersection.pathLength < 0);
      }
      const auto& surface = closerToFirstCreatedState
                                ? firstCreatedState.referenceSurface()
                                : lastCreatedMeasurement.referenceSurface();
      ACTS_VERBOSE(
          "Smoothing successful, updating stepping state to smoothed "
          "parameters at surface "
          << surface.geometryId() << ". Prepared to reach the target surface.");

      // Reverse the navigation direction if necessary
      if (reverseDirection) {
        ACTS_VERBOSE(
            "Reverse navigation direction after smoothing for reaching the "
            "target surface");
        state.stepping.navDir = state.stepping.navDir.invert();
      }
      // Reinitialize the stepping jacobian
      state.stepping.jacobian = BoundMatrix::Identity();
      state.stepping.jacTransport = FreeMatrix::Identity();
      state.stepping.derivative = FreeVector::Zero();
      // Reset the step size
      state.stepping.stepSize = ConstrainedStep(state.options.maxStepSize);
      // Set accumulatd path to zero before targeting surface
      state.stepping.pathAccumulated = 0.;

      // Reset the navigation state to enable propagation towards the target
      // surface
      navigator.targetReached(state.navigation, false);
      navigator.currentSurface(state.navigation, nullptr);

      return Result<void>::success();
    }

    CombinatorialKalmanFilterExtensions<traj_t> m_extensions;

    /// The source link accessor
    source_link_accessor_t m_sourcelinkAccessor;

    /// The Surface being targeted
    SurfaceReached targetReached;

    /// Actor logger instance
    const Logger* actorLogger{nullptr};
    /// Updater logger instance
    const Logger* updaterLogger{nullptr};
    /// Smoother logger instance
    const Logger* smootherLogger{nullptr};

    const Logger& logger() const { return *actorLogger; }
  };

  template <typename source_link_accessor_t, typename parameters_t>
  class Aborter {
   public:
    /// Broadcast the result_type
    using action_type = Actor<source_link_accessor_t, parameters_t>;

    template <typename propagator_state_t, typename stepper_t,
              typename navigator_t, typename result_t>
    bool operator()(propagator_state_t& /*state*/, const stepper_t& /*stepper*/,
                    const navigator_t& /*navigator*/, const result_t& result,
                    const Logger& /*logger*/) const {
      if (!result.result.ok() or result.finished) {
        return true;
      }
      return false;
    }
  };

 public:
  /// Combinatorial Kalman Filter implementation, calls the Kalman filter
  /// and smoother
  ///
  /// @tparam source_link_iterator_t Type of the source link iterator
  /// @tparam start_parameters_container_t Type of the initial parameters
  ///                                      container
  /// @tparam calibrator_t Type of the source link calibrator
  /// @tparam measurement_selector_t Type of the measurement selector
  /// @tparam track_container_t Type of the track container backend
  /// @tparam holder_t Type defining track container backend ownership
  /// @tparam parameters_t Type of parameters used for local parameters
  ///
  /// @param initialParameters The initial track parameters
  /// @param tfOptions CombinatorialKalmanFilterOptions steering the track
  ///                  finding
  /// @param trackContainer Input track container to use
  /// @note The input measurements are given in the form of @c SourceLinks.
  ///       It's @c calibrator_t's job to turn them into calibrated measurements
  ///       used in the track finding.
  ///
  /// @return a container of track finding result for all the initial track
  /// parameters
  template <typename source_link_iterator_t, typename start_parameters_t,
            typename track_container_t, template <typename> class holder_t,
            typename parameters_t = BoundTrackParameters>
  auto findTracks(
      const start_parameters_t& initialParameters,
      const CombinatorialKalmanFilterOptions<source_link_iterator_t, traj_t>&
          tfOptions,
      TrackContainer<track_container_t, traj_t, holder_t>& trackContainer) const
      -> Result<std::vector<
          typename std::decay_t<decltype(trackContainer)>::TrackProxy>> {
    using TrackContainer = typename std::decay_t<decltype(trackContainer)>;
    using SourceLinkAccessor =
        SourceLinkAccessorDelegate<source_link_iterator_t>;

    // Create the ActionList and AbortList
    using CombinatorialKalmanFilterAborter =
        Aborter<SourceLinkAccessor, parameters_t>;
    using CombinatorialKalmanFilterActor =
        Actor<SourceLinkAccessor, parameters_t>;
    using Actors = ActionList<CombinatorialKalmanFilterActor>;
    using Aborters = AbortList<CombinatorialKalmanFilterAborter>;

    // Create relevant options for the propagation options
    PropagatorOptions<Actors, Aborters> propOptions(tfOptions.geoContext,
                                                    tfOptions.magFieldContext);

    // Set the trivial propagator options
    propOptions.setPlainOptions(tfOptions.propagatorPlainOptions);

    // Catch the actor
    auto& combKalmanActor =
        propOptions.actionList.template get<CombinatorialKalmanFilterActor>();
    combKalmanActor.filterTargetSurface = tfOptions.filterTargetSurface;
    combKalmanActor.smoothingTargetSurface = tfOptions.smoothingTargetSurface;
    combKalmanActor.multipleScattering = tfOptions.multipleScattering;
    combKalmanActor.energyLoss = tfOptions.energyLoss;
    combKalmanActor.smoothing = tfOptions.smoothing;
    combKalmanActor.actorLogger = m_actorLogger.get();
    combKalmanActor.updaterLogger = m_updaterLogger.get();
    combKalmanActor.smootherLogger = m_smootherLogger.get();

    // copy source link accessor, calibrator and measurement selector
    combKalmanActor.m_sourcelinkAccessor = tfOptions.sourcelinkAccessor;
    combKalmanActor.m_extensions = tfOptions.extensions;

    // Run the CombinatorialKalmanFilter.
    auto stateBuffer = std::make_shared<traj_t>();

    typename propagator_t::template action_list_t_result_t<
        CurvilinearTrackParameters, Actors>
        inputResult;

    auto& r =
        inputResult.template get<CombinatorialKalmanFilterResult<traj_t>>();

    r.fittedStates = &trackContainer.trackStateContainer();
    r.stateBuffer = stateBuffer;
    r.stateBuffer->clear();

    auto result = m_propagator.template propagate(
        initialParameters, propOptions, std::move(inputResult));

    if (!result.ok()) {
      ACTS_ERROR("Propapation failed: " << result.error() << " "
                                        << result.error().message()
                                        << " with the initial parameters: \n"
                                        << initialParameters.parameters());
      return result.error();
    }

    auto& propRes = *result;

    /// Get the result of the CombinatorialKalmanFilter
    auto combKalmanResult = std::move(
        propRes.template get<CombinatorialKalmanFilterResult<traj_t>>());

    /// The propagation could already reach max step size
    /// before the track finding is finished during two phases:
    // -> filtering for track finding;
    // -> surface targeting to get fitted parameters at target surface.
    // This is regarded as a failure.
    // @TODO: Implement distinguishment between the above two cases if
    // necessary
    if (combKalmanResult.result.ok() and not combKalmanResult.finished) {
      combKalmanResult.result = Result<void>(
          CombinatorialKalmanFilterError::PropagationReachesMaxSteps);
    }

    if (!combKalmanResult.result.ok()) {
      ACTS_ERROR("CombinatorialKalmanFilter failed: "
                 << combKalmanResult.result.error() << " "
                 << combKalmanResult.result.error().message()
                 << " with the initial parameters: \n"
                 << initialParameters.parameters());
      return combKalmanResult.result.error();
    }

    std::vector<typename TrackContainer::TrackProxy> tracks;

    for (auto tip : combKalmanResult.lastMeasurementIndices) {
      auto track = trackContainer.getTrack(trackContainer.addTrack());
      track.tipIndex() = tip;
      const BoundTrackParameters& parameters =
          combKalmanResult.fittedParameters.find(tip)->second;
      track.parameters() = parameters.parameters();
      track.covariance() = *parameters.covariance();
      track.setReferenceSurface(parameters.referenceSurface().getSharedPtr());

      calculateTrackQuantities(track);

      tracks.push_back(track);
    }

    return tracks;
  }
};

}  // namespace Acts<|MERGE_RESOLUTION|>--- conflicted
+++ resolved
@@ -513,31 +513,18 @@
 
             // -> then progress to target/reference surface and built the final
             // track parameters for found track indexed with iSmoothed
-<<<<<<< HEAD
             if (result.smoothed and
-                targetReached(state, stepper, navigator,
-                              *smoothingTargetSurface, logger())) {
+                (smoothingTargetSurface == nullptr or
+                 targetReached(state, stepper, navigator,
+                               *smoothingTargetSurface, logger()))) {
               ACTS_VERBOSE(
                   "Completing the track with last measurement index = "
                   << result.lastMeasurementIndices.at(result.iSmoothed));
-              // Transport & bind the parameter to the final surface
-              auto res =
-                  stepper.boundState(state.stepping, *smoothingTargetSurface);
-              if (!res.ok()) {
-                ACTS_ERROR("Error in finalize: " << res.error());
-                result.result = res.error();
-                return;
-=======
-            if (result.smoothed and (targetSurface == nullptr or
-                                     targetReached(state, stepper, navigator,
-                                                   *targetSurface, logger()))) {
-              ACTS_VERBOSE(
-                  "Completing the track with last measurement index = "
-                  << result.lastMeasurementIndices.at(result.iSmoothed));
-
-              if (targetSurface != nullptr) {
+
+              if (smoothingTargetSurface != nullptr) {
                 // Transport & bind the parameter to the final surface
-                auto res = stepper.boundState(state.stepping, *targetSurface);
+                auto res =
+                    stepper.boundState(state.stepping, *smoothingTargetSurface);
                 if (!res.ok()) {
                   ACTS_ERROR("Error in finalize: " << res.error());
                   result.result = res.error();
@@ -549,7 +536,6 @@
                 result.fittedParameters.emplace(
                     result.lastMeasurementIndices.at(result.iSmoothed),
                     std::get<BoundTrackParameters>(fittedState));
->>>>>>> 9cdf2fe4
               }
 
               // If there are more trajectories to handle:
