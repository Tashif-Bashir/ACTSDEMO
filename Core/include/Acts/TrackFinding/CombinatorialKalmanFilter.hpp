--- conflicted
+++ resolved
@@ -1267,16 +1267,10 @@
       const start_parameters_t& initialParameters,
       const CombinatorialKalmanFilterOptions<source_link_iterator_t, traj_t>&
           tfOptions,
-<<<<<<< HEAD
       TrackContainer<track_container_t, traj_t, holder_t>& trackContainer) const
       -> Result<std::vector<
           typename std::decay_t<decltype(trackContainer)>::TrackProxy>> {
-    const auto& logger = tfOptions.logger;
-
     using TrackContainer = typename std::decay_t<decltype(trackContainer)>;
-=======
-      std::shared_ptr<traj_t> trajectory) const {
->>>>>>> 651f9708
     using SourceLinkAccessor =
         SourceLinkAccessorDelegate<source_link_iterator_t>;
 
