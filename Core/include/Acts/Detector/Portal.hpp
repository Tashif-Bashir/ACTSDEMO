// This file is part of the Acts project.
//
// Copyright (C) 2022 CERN for the benefit of the Acts project
//
// This Source Code Form is subject to the terms of the Mozilla Public
// License, v. 2.0. If a copy of the MPL was not distributed with this
// file, You can obtain one at http://mozilla.org/MPL/2.0/.

#pragma once

#include "Acts/Definitions/Algebra.hpp"
#include "Acts/Definitions/Direction.hpp"
#include "Acts/Geometry/GeometryContext.hpp"
#include "Acts/Geometry/GeometryIdentifier.hpp"
#include "Acts/Navigation/NavigationDelegates.hpp"
#include "Acts/Navigation/NavigationState.hpp"
#include "Acts/Surfaces/BoundaryCheck.hpp"
#include "Acts/Surfaces/Surface.hpp"

#include <map>
#include <memory>
#include <optional>

namespace Acts {

class ISurfaceMaterial;

namespace Experimental {

/// A portal description between the detector volumes
///
/// It has a Surface representation for navigation and propagation
/// and guides from one volume to the next.
///
/// The surface can carry material to allow mapping onto
/// portal positions if required.
///
class Portal : public std::enable_shared_from_this<Portal> {
 protected:
  /// Constructor from surface w/o portal links
  ///
  /// @param surface is the representing surface
  Portal(std::shared_ptr<Surface> surface);

 public:
  /// The volume links forward/backward with respect to the surface normal
  using DetectorVolumeUpdators = std::array<DetectorVolumeUpdator, 2u>;

  /// The vector of attached volumes forward/backward, this is useful in the
  /// geometry building
  using AttachedDetectorVolumes =
      std::array<std::vector<std::shared_ptr<DetectorVolume>>, 2u>;

  /// Declare the DetectorVolume friend for portal setting
  friend class DetectorVolume;

  /// Factory for producing memory managed instances of Portal.
  static std::shared_ptr<Portal> makeShared(std::shared_ptr<Surface> surface);

  /// Retrieve a @c std::shared_ptr for this surface (non-const version)
  ///
  /// @note Will error if this was not created through the @c makeShared factory
  ///       since it needs access to the original reference. In C++14 this is
  ///       undefined behavior (but most likely implemented as a @c bad_weak_ptr
  ///       exception), in C++17 it is defined as that exception.
  /// @note Only call this if you need shared ownership of this object.
  ///
  /// @return The shared pointer
  std::shared_ptr<Portal> getSharedPtr();

  /// Retrieve a @c std::shared_ptr for this surface (const version)
  ///
  /// @note Will error if this was not created through the @c makeShared factory
  ///       since it needs access to the original reference. In C++14 this is
  ///       undefined behavior, but most likely implemented as a @c bad_weak_ptr
  ///       exception, in C++17 it is defined as that exception.
  /// @note Only call this if you need shared ownership of this object.
  ///
  /// @return The shared pointer
  std::shared_ptr<const Portal> getSharedPtr() const;

  Portal() = delete;
  virtual ~Portal() = default;

  /// Const access to the surface representation
  const Surface& surface() const;

  /// Non-const access to the surface reference
  Surface& surface();

  /// Update the current volume
  ///
  /// @param gctx is the Geometry context of this call
  /// @param nState [in,out] the navigation state for the volume to be updated
  ///
  void updateDetectorVolume(const GeometryContext& gctx,
                            NavigationState& nState) const noexcept(false);

  /// Set the geometry identifier (to the underlying surface)
  ///
  /// @param geometryId the geometry identifier to be assigned
  void assignGeometryId(const GeometryIdentifier& geometryId);

  /// Fuse with another portal, this one is kept
  ///
  /// @param other is the portal that will be fused
  ///
  /// @note this will move the portal links from the other
  /// into this volume, it will throw an exception if the
  /// portals are not fusable
  ///
  /// @note that other will be overwritten to point to this
  void fuse(std::shared_ptr<Portal>& other) noexcept(false);

  /// Update the volume link
  ///
<<<<<<< HEAD
  /// @param dir the navigation direction for the link
=======
  /// @param dir the direction of the link
>>>>>>> 61c067e1
  /// @param dVolumeUpdator is the mangaged volume updator delegate
  /// @param attachedVolumes is the list of attached volumes for book keeping
  ///
  /// @note this overwrites the existing link
  void assignDetectorVolumeUpdator(
<<<<<<< HEAD
      Direction dir, DetectorVolumeUpdator&& dVolumeUpdator,
=======
      NavigationDirection dir, DetectorVolumeUpdator&& dVolumeUpdator,
>>>>>>> 61c067e1
      const std::vector<std::shared_ptr<DetectorVolume>>& attachedVolumes);

  /// Update the volume link, w/o directive, i.e. it relies that there's only
  /// one remaining link to be set, throws an exception if that's not the case
  ///
  /// @param dVolumeUpdator is the mangaged volume updator delegate
  /// @param attachedVolumes is the list of attached volumes for book keeping
  ///
  /// @note this overwrites the existing link
  void assignDetectorVolumeUpdator(
      DetectorVolumeUpdator&& dVolumeUpdator,
      const std::vector<std::shared_ptr<DetectorVolume>>&
          attachedVolumes) noexcept(false);

  // Access to the portal targets: opposite/along normal vector
  const DetectorVolumeUpdators& detectorVolumeUpdators() const;

  // Access to the attached volumes - non-const access
  AttachedDetectorVolumes& attachedDetectorVolumes();

 private:
  /// The surface representation of this portal
  std::shared_ptr<Surface> m_surface;

  /// The portal targets along/opposite the normal vector
  DetectorVolumeUpdators m_volumeUpdators = {unconnectedUpdator(),
                                             unconnectedUpdator()};

  /// The portal attaches to the following volumes
  AttachedDetectorVolumes m_attachedVolumes;
};

}  // namespace Experimental
}  // namespace Acts<|MERGE_RESOLUTION|>--- conflicted
+++ resolved
@@ -114,21 +114,13 @@
 
   /// Update the volume link
   ///
-<<<<<<< HEAD
-  /// @param dir the navigation direction for the link
-=======
   /// @param dir the direction of the link
->>>>>>> 61c067e1
   /// @param dVolumeUpdator is the mangaged volume updator delegate
   /// @param attachedVolumes is the list of attached volumes for book keeping
   ///
   /// @note this overwrites the existing link
   void assignDetectorVolumeUpdator(
-<<<<<<< HEAD
       Direction dir, DetectorVolumeUpdator&& dVolumeUpdator,
-=======
-      NavigationDirection dir, DetectorVolumeUpdator&& dVolumeUpdator,
->>>>>>> 61c067e1
       const std::vector<std::shared_ptr<DetectorVolume>>& attachedVolumes);
 
   /// Update the volume link, w/o directive, i.e. it relies that there's only
