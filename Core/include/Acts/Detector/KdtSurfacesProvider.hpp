--- conflicted
+++ resolved
@@ -31,11 +31,7 @@
 ///
 template <size_t kDIM = 2u, size_t bSize = 100u,
           typename reference_generator =
-<<<<<<< HEAD
-              detail::PolyhedronReferenceGenerator<1, false>>
-=======
               detail::PolyhedronReferenceGenerator<1u, false>>
->>>>>>> 817c58c5
 class KdtSurfaces {
  public:
   /// Broadcast the surface KDT type
@@ -58,11 +54,7 @@
               const std::vector<std::shared_ptr<Surface>>& surfaces,
               const std::array<BinningValue, kDIM>& casts,
               const reference_generator& rgen =
-<<<<<<< HEAD
-                  detail::PolyhedronReferenceGenerator<1, false>{})
-=======
                   detail::PolyhedronReferenceGenerator<1u, false>{})
->>>>>>> 817c58c5
       : m_kdt(nullptr), m_casts(casts), m_rGenerator(rgen) {
     // Simple check if the dimension is correct
     if (kDIM == 0u) {
@@ -171,11 +163,7 @@
 /// configuration level that are then connected to an InternalStructureBuilder
 template <size_t kDIM = 2u, size_t bSize = 100u,
           typename reference_generator =
-<<<<<<< HEAD
-              detail::PolyhedronReferenceGenerator<1, false>>
-=======
               detail::PolyhedronReferenceGenerator<1u, false>>
->>>>>>> 817c58c5
 class KdtSurfacesProvider : public ISurfacesProvider {
  public:
   /// The prefilled surfaces in a KD tree structure, it is generally shared
