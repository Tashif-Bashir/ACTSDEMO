// This file is part of the Acts project.
//
// Copyright (C) 2016-2020 CERN for the benefit of the Acts project
//
// This Source Code Form is subject to the terms of the Mozilla Public
// License, v. 2.0. If a copy of the MPL was not distributed with this
// file, You can obtain one at http://mozilla.org/MPL/2.0/.

#pragma once

#include "Acts/EventData/detail/PrintParameters.hpp"
#include "Acts/EventData/detail/TransformationFreeToBound.hpp"
#include "Acts/Surfaces/Surface.hpp"
#include "Acts/Utilities/UnitVectors.hpp"
#include "Acts/Utilities/detail/periodic.hpp"

#include <cassert>
#include <cmath>
#include <memory>
#include <type_traits>

namespace Acts {

/// Track parameters bound to a reference surface for a single track.
///
/// @tparam particle_hypothesis_t Helper type to interpret the particle charge/momentum
///
/// This is intended as a user-facing data class that adds additional accessors
/// and charge/momentum interpretation on top of the pure parameters vector. All
/// parameters and their corresponding covariance matrix are stored in bound
/// parametrization. The specific definition of the local spatial parameters is
/// defined by the associated surface.
///
/// @note This class holds shared ownership on its reference surface.
template <class particle_hypothesis_t>
class GenericBoundTrackParameters {
 public:
  using Scalar = ActsScalar;
  using ParametersVector = BoundVector;
<<<<<<< HEAD
  using CovarianceMatrix = BoundSymMatrix;
  using ParticleHypothesis = particle_hypothesis_t;
=======
  using CovarianceMatrix = BoundSquareMatrix;
>>>>>>> 557c0f38

  /// Construct from a parameters vector on the surface and particle charge.
  ///
  /// @param surface Reference surface the parameters are defined on
  /// @param params Bound parameters vector
  /// @param cov Bound parameters covariance matrix
  /// @param particleHypothesis Particle hypothesis
  ///
  /// In principle, only the charge magnitude is needed her to allow unambiguous
  /// extraction of the absolute momentum. The particle charge is required as
  /// an input here to be consistent with the other constructors below that
  /// that also take the charge as an input. The charge sign is only used in
  /// debug builds to check for consistency with the q/p parameter.
  GenericBoundTrackParameters(std::shared_ptr<const Surface> surface,
                              const ParametersVector& params,
                              std::optional<CovarianceMatrix> cov,
                              ParticleHypothesis particleHypothesis)
      : m_params(params),
        m_cov(std::move(cov)),
        m_surface(std::move(surface)),
        m_particleHypothesis(std::move(particleHypothesis)) {
    assert(m_surface);
    normalizePhiTheta();
  }

  /// Converts a bound track parameter with a different hypothesis.
  template <typename other_particle_hypothesis_t>
  GenericBoundTrackParameters(
      const GenericBoundTrackParameters<other_particle_hypothesis_t>& other)
      : GenericBoundTrackParameters(other.referenceSurface().getSharedPtr(),
                                    other.parameters(), other.covariance(),
                                    other.particleHypothesis()) {}

  /// Factory to construct from four-position, direction, absolute momentum, and
  /// charge.
  ///
  /// @param surface Reference surface the parameters are defined on
  /// @param geoCtx Geometry context for the local-to-global transformation
  /// @param pos4 Track position/time four-vector
  /// @param dir Track direction three-vector; normalization is ignored
  /// @param qOverP Charge over momentum
  /// @param cov Bound parameters covariance matrix
  /// @param particleHypothesis Particle hypothesis
  ///
  /// @note The returned result indicates whether the free parameters could
  /// successfully be converted to on-surface parameters.
  static Result<GenericBoundTrackParameters> create(
      std::shared_ptr<const Surface> surface, const GeometryContext& geoCtx,
      const Vector4& pos4, const Vector3& dir, Scalar qOverP,
      std::optional<CovarianceMatrix> cov,
      ParticleHypothesis particleHypothesis) {
    Result<BoundVector> bound = detail::transformFreeToBoundParameters(
        pos4.segment<3>(ePos0), pos4[eTime], dir, qOverP, *surface, geoCtx);

    if (!bound.ok()) {
      return bound.error();
    }

    return GenericBoundTrackParameters{std::move(surface), std::move(*bound),
                                       std::move(cov),
                                       std::move(particleHypothesis)};
  }

  /// Parameters are not default constructible due to the charge type.
  GenericBoundTrackParameters() = delete;
  GenericBoundTrackParameters(const GenericBoundTrackParameters&) = default;
  GenericBoundTrackParameters(GenericBoundTrackParameters&&) = default;
  ~GenericBoundTrackParameters() = default;
  GenericBoundTrackParameters& operator=(const GenericBoundTrackParameters&) =
      default;
  GenericBoundTrackParameters& operator=(GenericBoundTrackParameters&&) =
      default;

  /// Parameters vector.
  ParametersVector& parameters() { return m_params; }
  /// Parameters vector.
  const ParametersVector& parameters() const { return m_params; }
  /// Optional covariance matrix.
  std::optional<CovarianceMatrix>& covariance() { return m_cov; }
  /// Optional covariance matrix.
  const std::optional<CovarianceMatrix>& covariance() const { return m_cov; }

  /// Access a single parameter value identified by its index.
  ///
  /// @tparam kIndex Track parameter index
  template <BoundIndices kIndex>
  Scalar get() const {
    return m_params[kIndex];
  }

  /// Local spatial position two-vector.
  Vector2 localPosition() const { return m_params.segment<2>(eBoundLoc0); }
  /// Space-time position four-vector.
  ///
  /// @param[in] geoCtx Geometry context for the local-to-global
  /// transformation
  ///
  /// This uses the associated surface to transform the local position on
  /// the surface to globalcoordinates. This requires a geometry context to
  /// select the appropriate transformation and might be a computationally
  /// expensive operation.
  Vector4 fourPosition(const GeometryContext& geoCtx) const {
    Vector4 pos4;
    pos4.segment<3>(ePos0) =
        m_surface->localToGlobal(geoCtx, localPosition(), direction());
    pos4[eTime] = m_params[eBoundTime];
    return pos4;
  }
  /// Spatial position three-vector.
  ///
  /// @param[in] geoCtx Geometry context for the local-to-global
  /// transformation
  ///
  /// This uses the associated surface to transform the local position on
  /// the surface to globalcoordinates. This requires a geometry context to
  /// select the appropriate transformation and might be a computationally
  /// expensive operation.
  Vector3 position(const GeometryContext& geoCtx) const {
    return m_surface->localToGlobal(geoCtx, localPosition(), direction());
  }
  /// Time coordinate.
  Scalar time() const { return m_params[eBoundTime]; }

  /// Phi direction.
  Scalar phi() const { return m_params[eBoundPhi]; }
  /// Theta direction.
  Scalar theta() const { return m_params[eBoundTheta]; }
  /// Charge over momentum.
  Scalar qOverP() const { return m_params[eBoundQOverP]; }

  /// Unit direction three-vector, i.e. the normalized momentum
  /// three-vector.
  Vector3 direction() const {
    return makeDirectionFromPhiTheta(m_params[eBoundPhi],
                                     m_params[eBoundTheta]);
  }
  /// Absolute momentum.
  Scalar absoluteMomentum() const {
    return m_particleHypothesis.extractMomentum(m_params[eBoundQOverP]);
  }
  /// Transverse momentum.
  Scalar transverseMomentum() const {
    return std::sin(m_params[eBoundTheta]) * absoluteMomentum();
  }
  /// Momentum three-vector.
  Vector3 momentum() const { return absoluteMomentum() * direction(); }

  /// Particle electric charge.
  Scalar charge() const {
    return m_particleHypothesis.extractCharge(get<eBoundQOverP>());
  }

  /// Particle hypothesis.
  const ParticleHypothesis& particleHypothesis() const {
    return m_particleHypothesis;
  }

  /// Reference surface onto which the parameters are bound.
  const Surface& referenceSurface() const { return *m_surface; }
  /// Reference frame in which the local error is defined.
  ///
  /// @param[in] geoCtx Geometry context for the local-to-global
  /// transformation
  ///
  /// For planar surfaces, this is the transformation local-to-global
  /// rotation matrix. For non-planar surfaces, it is the local-to-global
  /// rotation matrix of the tangential plane at the track position.
  RotationMatrix3 referenceFrame(const GeometryContext& geoCtx) const {
    return m_surface->referenceFrame(geoCtx, position(geoCtx), momentum());
  }

 private:
  BoundVector m_params;
  std::optional<BoundSquareMatrix> m_cov;
  /// reference surface
  std::shared_ptr<const Surface> m_surface;
  // TODO use [[no_unique_address]] once we switch to C++20
  ParticleHypothesis m_particleHypothesis;

  /// Ensure phi and theta angles are within bounds.
  void normalizePhiTheta() {
    auto [phi, theta] =
        detail::normalizePhiTheta(m_params[eBoundPhi], m_params[eBoundTheta]);
    m_params[eBoundPhi] = phi;
    m_params[eBoundTheta] = theta;
  }

  /// Compare two bound track parameters for bitwise equality.
  ///
  /// @note Comparing track parameters for bitwise equality is not a good
  /// idea.
  ///   Depending on the context you might want to compare only the
  ///   parameter values, or compare them for compatibility instead of
  ///   equality; you might also have different (floating point) thresholds
  ///   of equality in different contexts. None of that can be handled by
  ///   this operator. Users should think really hard if this is what they
  ///   want and we might decided that we will remove this in the future.
  friend bool operator==(const GenericBoundTrackParameters& lhs,
                         const GenericBoundTrackParameters& rhs) {
    return (lhs.m_params == rhs.m_params) and (lhs.m_cov == rhs.m_cov) and
           (lhs.m_surface == rhs.m_surface) and
           (lhs.m_particleHypothesis == rhs.m_particleHypothesis);
  }
  /// Compare two bound track parameters for bitwise in-equality.
  friend bool operator!=(const GenericBoundTrackParameters& lhs,
                         const GenericBoundTrackParameters& rhs) {
    return not(lhs == rhs);
  }
  /// Print information to the output stream.
  friend std::ostream& operator<<(std::ostream& os,
                                  const GenericBoundTrackParameters& tp) {
    detail::printBoundParameters(
        os, tp.referenceSurface(), tp.parameters(),
        tp.covariance().has_value() ? &tp.covariance().value() : nullptr);
    return os;
  }
};

}  // namespace Acts<|MERGE_RESOLUTION|>--- conflicted
+++ resolved
@@ -37,12 +37,8 @@
  public:
   using Scalar = ActsScalar;
   using ParametersVector = BoundVector;
-<<<<<<< HEAD
-  using CovarianceMatrix = BoundSymMatrix;
+  using CovarianceMatrix = BoundSquareMatrix;
   using ParticleHypothesis = particle_hypothesis_t;
-=======
-  using CovarianceMatrix = BoundSquareMatrix;
->>>>>>> 557c0f38
 
   /// Construct from a parameters vector on the surface and particle charge.
   ///
