// This file is part of the Acts project.
//
// Copyright (C) 2022 CERN for the benefit of the Acts project
//
// This Source Code Form is subject to the terms of the Mozilla Public
// License, v. 2.0. If a copy of the MPL was not distributed with this
// file, You can obtain one at http://mozilla.org/MPL/2.0/.

#pragma once

/// @note This file is foreseen for the `Geometry` module to replace `Extent`

#include "Acts/Definitions/Algebra.hpp"
#include "Acts/Utilities/BinningType.hpp"
#include "Acts/Utilities/Enumerate.hpp"
#include "Acts/Utilities/Range1D.hpp"
#include "Acts/Utilities/RangeXD.hpp"

#include <array>
#include <bitset>
#include <ostream>
#include <string>
#include <vector>

namespace Acts {

using Envelope = std::array<ActsScalar, 2>;
using ExtentEnvelope = std::array<Envelope, binValues>;

constexpr Envelope zeroEnvelope = {0, 0};
constexpr ExtentEnvelope zeroEnvelopes = {
    zeroEnvelope, zeroEnvelope, zeroEnvelope, zeroEnvelope,
    zeroEnvelope, zeroEnvelope, zeroEnvelope, zeroEnvelope};

/// A class representing the geometric extent of an object in its possbile
/// dimensions, these can be all dimensions that are described as BinningValues
///
/// The extent object can have an optional envelope in all of those values
/// @note that the consistency of the different envelopes is not checked
///
class Extent {
 public:
  /// Constructor with (optional) @param envelope
  Extent(const ExtentEnvelope& envelope = zeroEnvelopes);

  /// Define a comparison operator
  bool operator==(const Extent& e) const;

  /// Define a comparison operator
  bool operator!=(const Extent& e) const { return (not operator==(e)); }

  /// Extend with a position vertex
  ///
  /// @param vtx the vertex to be used for extending
  /// @param bValues the binning values
  /// @param applyEnv boolean to steer if envelope should be applied
  /// @param fillHistograms is a boolean flag to steer whether the values
  ///        to fill this extent should be stored
  void extend(const Vector3& vtx,
              const std::vector<BinningValue>& bValues = s_binningValues,
              bool applyEnv = true, bool fillHistograms = false);

  /// Extend with a set of vectors by iterators
  ///
  /// @param start the start iterator of the loop
  /// @param end the end iterator of the loop
  /// @param bValues the binning values
  /// @param applyEnv boolean to steer if envelope should be applied
  /// @param fillHistograms is a boolean flag to steer whether the values
  ///        to fill this extent should be stored
  template <typename vector_iterator_t>
  void extend(const vector_iterator_t& start, const vector_iterator_t& end,
              const std::vector<BinningValue>& bValues = s_binningValues,
              bool applyEnv = true, bool fillHistograms = false) {
    for (vector_iterator_t vIt = start; vIt < end; ++vIt) {
      extend(*vIt, bValues, applyEnv, fillHistograms);
    }
  }

  /// Extend with another geometric extent, usually pushes the
  /// current range to the boundaries of the rhs extent,
  /// unless the current extent is already bigger.
  ///
  /// @note the extent can also simply set an envelope
  /// which then is applied to the current one
  ///
  /// @param rhs is the other source Extent
  /// @param bValues the binning values
  /// @param applyEnv boolean to steer if envelope should be applied
  ///        on the constraint values, if only an envelope is given
  ///        but the value not constraint, then it is always applied
  ///
  /// @note that the histogram values can not be filled in this call
  void extend(const Extent& rhs,
              const std::vector<BinningValue>& bValues = s_binningValues,
              bool applyEnv = true);

  /// Constrain an extent by another one, this is
  /// - values that are already constrained are not touched
  /// - values not constrained by @param rhs are not touched
  /// - values that are constrained by the external one, but not
  /// by the current one, are touched
  ///
  /// @param envelope an envelope applied to the constrained value
  void addConstrain(const Extent& rhs,
                    const ExtentEnvelope& envelope = zeroEnvelopes);

  /// Set a range for a dedicated binning value
  ///
  /// @param bValue the binning identification
  /// @param min the minimum parameter
  /// @param max the maximum parameter
  void set(BinningValue bValue, ActsScalar min, ActsScalar max);

  /// (re-)Set the envelope
  ///
  /// @param envelope new envelope to be set
  void setEnvelope(const ExtentEnvelope& envelope = zeroEnvelopes);

  /// Return the individual 1-dimensional range
  ///
  /// @param bValue is the binning value to be returned
  ///
  /// @return a one dimensional arrange
  Range1D<ActsScalar>& range(BinningValue bValue);

  /// Return the individual 1-dimensional range
  ///
  /// @param bValue is the binning value to be returned
  ///
  /// @return a one dimensional arrange
  const Range1D<ActsScalar>& range(BinningValue bValue) const;

  /// Return the N-dimension range
  const RangeXD<binValues, ActsScalar> range() const;

  /// Return an D-dimensional sub range according to the
  /// the given @param binValues
  template <unsigned int kSUBDIM>
  RangeXD<kSUBDIM, ActsScalar> range(
      const std::array<BinningValue, kSUBDIM>& binValues) const {
    RangeXD<kSUBDIM, ActsScalar> rRange;
    for (auto [i, v] : enumerate(binValues)) {
      rRange[i] = range(v);
    }
    return rRange;
  }

  /// Return the envelope - non-const access
  ExtentEnvelope& envelope();

  /// Return the envelope - const access
  const ExtentEnvelope& envelope() const;

  /// Return the histogram store
  ///
  /// The histogram stroe can be used for automated binning detection
  const std::array<std::vector<ActsScalar>, binValues>& valueHistograms() const;

  /// Access the minimum parameter
  ///
  /// @param bValue the binning identification
  ActsScalar min(BinningValue bValue) const { return m_range[bValue].min(); }

  /// Access the maximum parameter
  ///
  /// @param bValue the binning identification
  ActsScalar max(BinningValue bValue) const { return m_range[bValue].max(); }

  /// Access the midpoint
  ///
  /// @param bValue the binning identification
  ActsScalar medium(BinningValue bValue) const {
    return 0.5 * (m_range[bValue].min() + m_range[bValue].max());
  }

<<<<<<< HEAD
  /// Access the parameter span
  ///
  /// @param bValue the binning identification
  ActsScalar span(BinningValue bValue) const { return m_range[bValue].size(); }
=======
  /// Access the parameter internval
  ///
  /// @param bValue the binning identification
  ActsScalar interval(BinningValue bValue) const {
    return m_range[bValue].size();
  }
>>>>>>> a1417368

  /// Contains check
  ///
  /// @param rhs the extent that is check if it is contained
  /// @param bValue is the binning value, if set to binValues
  ///               the check on all is done
  ///
  /// @return true if the rhs is contained
  bool contains(const Extent& rhs, BinningValue bValue = binValues) const;

  /// Intersection checks
  ///
  /// @param rhs the extent that is check for intersection
  /// @param bValue is the binning value, if set to binValues
  ///               the check on all is done
  ///
  /// @return true if the rhs intersects
  bool intersects(const Extent& rhs, BinningValue bValue = binValues) const;

  /// Constraints check
  ///
  /// @param bValue is the binning value, if all the check on all is done
  bool constrains(BinningValue bValue = binValues) const;

  /// Convert to output stream for screen output
  ///
  /// @param indent indentation for the screen display
  std::string toString(const std::string& indent = "") const;

 private:
  /// A bitset that remembers the constraint values
  std::bitset<binValues> m_constrains{0};
  /// The actual range store
  RangeXD<binValues, ActsScalar> m_range;
  /// A potential envelope
  ExtentEnvelope m_envelope = zeroEnvelopes;
  /// (Optional) Value histograms for bin detection
  std::array<std::vector<ActsScalar>, binValues> m_valueHistograms;
};

inline Range1D<ActsScalar>& Acts::Extent::range(BinningValue bValue) {
  return m_range[bValue];
}

inline const Range1D<ActsScalar>& Acts::Extent::range(
    BinningValue bValue) const {
  return m_range[bValue];
}

inline const RangeXD<binValues, ActsScalar> Extent::range() const {
  return m_range;
}

inline ExtentEnvelope& Extent::envelope() {
  return m_envelope;
}

inline const ExtentEnvelope& Extent::envelope() const {
  return m_envelope;
}

inline const std::array<std::vector<ActsScalar>, binValues>&
Extent::valueHistograms() const {
  return m_valueHistograms;
}

/// Overload of << operator for std::ostream for debug output
std::ostream& operator<<(std::ostream& sl, const Extent& rhs);

}  // namespace Acts<|MERGE_RESOLUTION|>--- conflicted
+++ resolved
@@ -174,19 +174,12 @@
     return 0.5 * (m_range[bValue].min() + m_range[bValue].max());
   }
 
-<<<<<<< HEAD
-  /// Access the parameter span
-  ///
-  /// @param bValue the binning identification
-  ActsScalar span(BinningValue bValue) const { return m_range[bValue].size(); }
-=======
   /// Access the parameter internval
   ///
   /// @param bValue the binning identification
   ActsScalar interval(BinningValue bValue) const {
     return m_range[bValue].size();
   }
->>>>>>> a1417368
 
   /// Contains check
   ///
