--- conflicted
+++ resolved
@@ -26,11 +26,7 @@
 
   Vertex<InputTrack_t> returnVertex = Vertex<InputTrack_t>(seedPos);
 
-<<<<<<< HEAD
-  SymMatrix3 seedCov = vertexingOptions.beamSpot.covariance();
-=======
-  SquareMatrix3 seedCov = vertexingOptions.vertexConstraint.covariance();
->>>>>>> 557c0f38
+  SquareMatrix3 seedCov = vertexingOptions.beamSpot.covariance();
 
   // Check if a constraint is provided and set the new z position constraint
   if (seedCov != SquareMatrix3::Zero() && std::isnormal(zAndWidth.second)) {
