// This file is part of the Acts project.
//
// Copyright (C) 2019 CERN for the benefit of the Acts project
//
// This Source Code Form is subject to the terms of the Mozilla Public
// License, v. 2.0. If a copy of the MPL was not distributed with this
// file, You can obtain one at http://mozilla.org/MPL/2.0/.

#pragma once

#include "Acts/Definitions/Algebra.hpp"
#include "Acts/EventData/TrackParameters.hpp"
#include "Acts/Utilities/Logger.hpp"
#include "Acts/Utilities/Result.hpp"
#include "Acts/Vertexing/FsmwMode1dFinder.hpp"
#include "Acts/Vertexing/FullBilloirVertexFitter.hpp"
#include "Acts/Vertexing/HelicalTrackLinearizer.hpp"
#include "Acts/Vertexing/ImpactPointEstimator.hpp"
#include "Acts/Vertexing/Vertex.hpp"
#include "Acts/Vertexing/VertexFitterConcept.hpp"
#include "Acts/Vertexing/VertexingOptions.hpp"
#include "Acts/Vertexing/ZScanVertexFinder.hpp"

namespace Acts {

/// @class IterativeVertexFinder
///
/// @brief Implements an iterative vertex finder
///
////////////////////////////////////////////////////////////
///
/// Brief description of the algorithm implemented:
/// Iterative vertex finder which iteratively finds and fits vertices:
/// 1. A list of seed tracks (`seedTracks`, which is the same as the
///   input track list to the finder at the very first iteration) is used
///   to retrieve a single vertex seed using the ZScanVertexFinder.
/// 2. All tracks compatible with the current vertex seed are kept and used
///   for fitting the single vertex.
/// 3.1 If the vertex is a 'good' vertex (i.e. meets requirements) and no
///   track reassignment after first fit is required, go to step 4. If vertex
///   is not a good vertex, remove all tracks in tracksToFit from seedTracks.
/// 3.2 If vertex meets requirements and track reassignment after first fit
///   is required, iterate over all previously found vertices ("old vertex")
///   and over all their tracksAtVertex. Compare compatibility of each track
///   with old vertex and current vertex. If track is more compatible with
///   current vertex, remove track from old vertex, put track back to
///   tracksToFit and refit current vertex with additional track.
/// 4. If good vertex, `removeUsedCompatibleTracks` method is called, which
///   removes all used tracks that are compatible with the fitted vertex
///   from `tracksToFit` and `seedTracks`. It also removes outliers tracks
///   from tracksAtVertex if not compatible.
/// 5. Add vertex to vertexCollection
/// 6. Repeat until no seedTracks are left or max. number of vertices found
///
////////////////////////////////////////////////////////////
///
/// @tparam vfitter_t Vertex fitter type
/// @tparam sfinder_t Seed finder type
template <typename vfitter_t, typename sfinder_t>
class IterativeVertexFinder {
  static_assert(VertexFitterConcept<vfitter_t>,
                "Vertex fitter does not fulfill vertex fitter concept.");
  using Propagator_t = typename vfitter_t::Propagator_t;
  using Linearizer_t = typename vfitter_t::Linearizer_t;

 public:
  using InputTrack_t = typename vfitter_t::InputTrack_t;
  using IPEstimator = ImpactPointEstimator<InputTrack_t, Propagator_t>;

  /// Configuration struct
  struct Config {
    /// @brief Config constructor
    ///
    /// @param fitter Vertex fitter
    /// @param lin Track linearizer
    /// @param sfinder The seed finder
    /// @param est ImpactPointEstimator
    Config(const vfitter_t& fitter, Linearizer_t lin, sfinder_t sfinder,
           const IPEstimator& est)
        : vertexFitter(fitter),
          linearizer(std::move(lin)),
          seedFinder(std::move(sfinder)),
          ipEst(est) {}

    /// Vertex fitter
    vfitter_t vertexFitter;

    /// Linearized track factory
    Linearizer_t linearizer;

    /// Vertex seed finder
    sfinder_t seedFinder;

    /// ImpactPointEstimator
    IPEstimator ipEst;

<<<<<<< HEAD
    /// Vertex finder configuration variables
    bool useBeamConstraint = false;
    /// Tracks that are within a distance of
    ///
    /// significanceCutSeeding * sqrt(sigma(d0)^2+sigma(z0)^2)
    ///
    /// are considered compatible with the vertex.
=======
    // Vertex finder configuration variables
>>>>>>> 96b2e073
    double significanceCutSeeding = 10;
    double maximumChi2cutForSeeding = 36.;
    int maxVertices = 50;

    /// Assign a certain fraction of compatible tracks to a different (so-called
    /// split) vertex if boolean is set to true.
    bool createSplitVertices = false;
    /// Inverse of the fraction of tracks that will be assigned to the split
    /// vertex. E.g., if splitVerticesTrkInvFraction = 2, about 50% of
    /// compatible tracks will be assigned to the split vertex.
    int splitVerticesTrkInvFraction = 2;

    bool reassignTracksAfterFirstFit = false;
    bool doMaxTracksCut = false;
    int maxTracks = 5000;
    double cutOffTrackWeight = 0.01;
    /// If `reassignTracksAfterFirstFit` is set this threshold will be used to
    /// decide if a track should be checked for reassignment to other vertices
    double cutOffTrackWeightReassign = 1;
  };

  /// State struct
  struct State {
    State(const MagneticFieldProvider& field,
          const Acts::MagneticFieldContext& magContext)
        : ipState(field.makeCache(magContext)),
          linearizerState(field.makeCache(magContext)),
          fitterState(field.makeCache(magContext)) {}
    /// The IP estimator state
    typename IPEstimator::State ipState;
    /// The inearizer state
    typename Linearizer_t::State linearizerState;
    /// The fitter state
    typename vfitter_t::State fitterState;
  };

  /// @brief Constructor used if InputTrack_t type == BoundTrackParameters
  ///
  /// @param cfg Configuration object
  /// @param logger The logging instance
  template <
      typename T = InputTrack_t,
      std::enable_if_t<std::is_same<T, BoundTrackParameters>::value, int> = 0>
  IterativeVertexFinder(Config& cfg,
                        std::unique_ptr<const Logger> logger = getDefaultLogger(
                            "IterativeVertexFinder", Logging::INFO))
      : m_cfg(std::move(cfg)),
        m_extractParameters([](T params) { return params; }),
        m_logger(std::move(logger)) {}

  /// @brief Constructor for user-defined InputTrack_t type =!
  /// BoundTrackParameters
  ///
  /// @param cfg Configuration object
  /// @param func Function extracting BoundTrackParameters from InputTrack_t
  /// object
  /// @param logger The logging instance
  IterativeVertexFinder(Config& cfg,
                        std::function<BoundTrackParameters(InputTrack_t)> func,
                        std::unique_ptr<const Logger> logger = getDefaultLogger(
                            "IterativeVertexFinder", Logging::INFO))
      : m_cfg(std::move(cfg)),
        m_extractParameters(func),
        m_logger(std::move(logger)) {}

  /// @brief Finds vertices corresponding to input trackVector
  ///
  /// @param trackVector Input tracks
  /// @param vertexingOptions Vertexing options
  /// @param state State for fulfilling interfaces
  ///
  /// @return Collection of vertices found by finder
  Result<std::vector<Vertex<InputTrack_t>>> find(
      const std::vector<const InputTrack_t*>& trackVector,
      const VertexingOptions<InputTrack_t>& vertexingOptions,
      State& state) const;

 private:
  /// Configuration object
  const Config m_cfg;

  /// @brief Function to extract track parameters,
  /// InputTrack_t objects are BoundTrackParameters by default, function to be
  /// overwritten to return BoundTrackParameters for other InputTrack_t objects.
  std::function<BoundTrackParameters(InputTrack_t)> m_extractParameters;

  /// Logging instance
  std::unique_ptr<const Logger> m_logger;

  /// Private access to logging instance
  const Logger& logger() const { return *m_logger; }

  /// @brief Method that calls seed finder to retrieve a vertex seed
  ///
  /// @param seedTracks Seeding tracks
  /// @param vertexingOptions Vertexing options
  Result<Vertex<InputTrack_t>> getVertexSeed(
      const std::vector<const InputTrack_t*>& seedTracks,
      const VertexingOptions<InputTrack_t>& vertexingOptions) const;

  /// @brief Removes all tracks in tracksToFit from seedTracks
  ///
  /// @param tracksToFit Tracks to be removed from seedTracks
  /// @param seedTracks List to remove tracks from
  void removeTracks(const std::vector<const InputTrack_t*>& tracksToFit,
                    std::vector<const InputTrack_t*>& seedTracks) const;

  /// @brief Function for calculating how compatible
  /// a given track is to a given vertex
  ///
  /// @param params Track parameters
  /// @param vertex The vertex
  /// @param vertexingOptions Vertexing options
  /// @param state The state object
  Result<double> getCompatibility(
      const BoundTrackParameters& params, const Vertex<InputTrack_t>& vertex,
      const VertexingOptions<InputTrack_t>& vertexingOptions,
      State& state) const;

  /// @brief Function that removes used tracks compatible with
  /// current vertex (`vertex`) from `tracksToFit` and `seedTracks`
  /// as well as outliers from vertex.tracksAtVertex
  ///
  /// @param vertex Current vertex
  /// @param tracksToFit Tracks used to fit `vertex`
  /// @param seedTracks Tracks used for vertex seeding
  /// @param vertexingOptions Vertexing options
  /// @param state The state object
  Result<void> removeUsedCompatibleTracks(
      Vertex<InputTrack_t>& vertex,
      std::vector<const InputTrack_t*>& tracksToFit,
      std::vector<const InputTrack_t*>& seedTracks,
      const VertexingOptions<InputTrack_t>& vertexingOptions,
      State& state) const;

  /// @brief Function that fills vector with tracks compatible with seed vertex
  ///
  /// @param seedTracks List of all available tracks used for seeding
  /// @param seedVertex Seed vertex
  /// @param tracksToFitOut Tracks to fit
  /// @param tracksToFitSplitVertexOut Tracks to fit split vertex
  /// @param vertexingOptions Vertexing options
  /// @param state The state object
  Result<void> fillTracksToFit(
      const std::vector<const InputTrack_t*>& seedTracks,
      const Vertex<InputTrack_t>& seedVertex,
      std::vector<const InputTrack_t*>& tracksToFitOut,
      std::vector<const InputTrack_t*>& tracksToFitSplitVertexOut,
      const VertexingOptions<InputTrack_t>& vertexingOptions,
      State& state) const;

  /// @brief Function that reassigns tracks from other vertices
  ///        to the current vertex if they are more compatible
  ///
  /// @param vertexCollection Collection of vertices
  /// @param currentVertex Current vertex to assign tracks to
  /// @param tracksToFit Tracks to fit vector
  /// @param seedTracks Seed tracks vector
  /// @param origTracks Vector of original track objects
  /// @param vertexingOptions Vertexing options
  /// @param state The state object
  ///
  /// @return Bool if currentVertex is still a good vertex
  Result<bool> reassignTracksToNewVertex(
      std::vector<Vertex<InputTrack_t>>& vertexCollection,
      Vertex<InputTrack_t>& currentVertex,
      std::vector<const InputTrack_t*>& tracksToFit,
      std::vector<const InputTrack_t*>& seedTracks,
      const std::vector<const InputTrack_t*>& origTracks,
      const VertexingOptions<InputTrack_t>& vertexingOptions,
      State& state) const;

  /// @brief Counts all tracks that are significant for a vertex
  ///
  /// @param vtx The vertex
  ///
  /// @return Number of significant tracks
  int countSignificantTracks(const Vertex<InputTrack_t>& vtx) const;
};

}  // namespace Acts

#include "IterativeVertexFinder.ipp"<|MERGE_RESOLUTION|>--- conflicted
+++ resolved
@@ -94,17 +94,13 @@
     /// ImpactPointEstimator
     IPEstimator ipEst;
 
-<<<<<<< HEAD
     /// Vertex finder configuration variables
-    bool useBeamConstraint = false;
+    
     /// Tracks that are within a distance of
     ///
     /// significanceCutSeeding * sqrt(sigma(d0)^2+sigma(z0)^2)
     ///
     /// are considered compatible with the vertex.
-=======
-    // Vertex finder configuration variables
->>>>>>> 96b2e073
     double significanceCutSeeding = 10;
     double maximumChi2cutForSeeding = 36.;
     int maxVertices = 50;
