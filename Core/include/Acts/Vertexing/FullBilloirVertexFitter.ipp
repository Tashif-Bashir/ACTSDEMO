// This file is part of the Acts project.
//
// Copyright (C) 2019 CERN for the benefit of the Acts project
//
// This Source Code Form is subject to the terms of the Mozilla Public
// License, v. 2.0. If a copy of the MPL was not distributed with this
// file, You can obtain one at http://mozilla.org/MPL/2.0/.

#include "Acts/Definitions/TrackParametrization.hpp"
#include "Acts/MagneticField/ConstantBField.hpp"
#include "Acts/Surfaces/PerigeeSurface.hpp"
#include "Acts/Utilities/detail/periodic.hpp"
#include "Acts/Vertexing/TrackAtVertex.hpp"
#include "Acts/Vertexing/VertexingError.hpp"

namespace {

/// @struct BilloirTrack
///
/// @brief Struct to cache track-specific matrix operations in Billoir fitter
template <typename input_track_t>
struct BilloirTrack {
  BilloirTrack(const input_track_t* params) : originalTrack(params) {}

  BilloirTrack(const BilloirTrack& arg) = default;

  const input_track_t* originalTrack;
  double chi2 = 0;

  // We drop the summation index i from Ref. (1) for better readability
  Acts::ActsMatrix<Acts::eBoundSize, Acts::eBoundSize> W;  // Wi weight matrix
  Acts::ActsMatrix<Acts::eBoundSize, 4> D;  // Di (position Jacobian)
  Acts::ActsMatrix<Acts::eBoundSize, 3> E;  // Ei (momentum Jacobian)
  Acts::ActsSquareMatrix<3> C;              //  = sum{Ei^T Wi * Ei}
  Acts::ActsMatrix<4, 3> B;                 //  = Di^T * Wi * Ei
  Acts::ActsSquareMatrix<3> Cinv;           //  = (Ei^T * Wi * Ei)^-1
  Acts::Vector3 U;                          //  = Ei^T * Wi * dqi
  Acts::ActsMatrix<4, 3> BCinv;             //  = Bi * Ci^-1
  Acts::BoundVector deltaQ;
};

/// @struct BilloirVertex
///
/// @brief Struct to cache vertex-specific matrix operations in Billoir fitter
struct BilloirVertex {
  // A  = sum{Di^T * Wi * Di}
  Acts::SquareMatrix4 A = Acts::SquareMatrix4::Zero();
  // T  = sum{Di^T * Wi * dqi}
  Acts::Vector4 T = Acts::Vector4::Zero();
  // sumBCinvBt = sum{Bi * Ci^-1 * Bi^T}
  Acts::SquareMatrix4 sumBCinvBt = Acts::SquareMatrix4::Zero();
  // sumBCinvU = sum{B * Ci^-1 * Ui}
  Acts::Vector4 sumBCinvU = Acts::Vector4::Zero();
};

}  // end anonymous namespace

template <typename input_track_t, typename linearizer_t>
Acts::Result<Acts::Vertex<input_track_t>>
Acts::FullBilloirVertexFitter<input_track_t, linearizer_t>::fit(
    const std::vector<const input_track_t*>& paramVector,
    const linearizer_t& linearizer,
    const VertexingOptions<input_track_t>& vertexingOptions,
    State& state) const {
  unsigned int nTracks = paramVector.size();
  double chi2 = std::numeric_limits<double>::max();

  if (nTracks == 0) {
    return Vertex<input_track_t>(Vector3(0., 0., 0.));
  }

  // Set number of degrees of freedom following Eq. 8.28 from Ref. (2):
  //
  // ndf = sum_i=1^nTracks rank(Wi^-1) - 3 * (nTracks + 1),
  //
  // where W_i denotes the weight matrix of the i-th track.
  // Assuming rank(W_i) = #(Perigee params) = 6 for all tracks, we have
  //
  // ndf = 3 * nTracks - 3.
  int ndf = 3 * nTracks - 3;
  // TODO: this seems strange - can we even do a vertex fit if we only have one
  // track?
  if (nTracks < 2) {
    ndf = 1;
  }

  // Since we add a term to the chi2 when adding a vertex constraint (see Ref.
  // (1)), the number of degrees of freedom increases
  if (vertexingOptions.useBeamSpotConstraint) {
    ndf += 3;
  }

  std::vector<BilloirTrack<input_track_t>> billoirTracks;
  std::vector<Vector3> trackMomenta;
  // Initial guess of the 4D vertex position
  Vector4 linPoint = vertexingOptions.beamSpot.fullPosition();
  Vertex<input_track_t> fittedVertex;

  for (int nIter = 0; nIter < m_cfg.maxIterations; ++nIter) {
    billoirTracks.clear();
    double newChi2 = 0;
    BilloirVertex billoirVertex;

    // iterate over all tracks
    for (std::size_t iTrack = 0; iTrack < nTracks; ++iTrack) {
      const input_track_t* trackContainer = paramVector[iTrack];

      const auto& trackParams = extractParameters(*trackContainer);

      auto result = linearizer.linearizeTrack(
          trackParams, linPoint, vertexingOptions.geoContext,
          vertexingOptions.magFieldContext, state.linearizerState);
      if (!result.ok()) {
        return result.error();
      }

      const auto& linTrack = *result;
      const auto& parametersAtPCA = linTrack.parametersAtPCA;
      double d0 = parametersAtPCA[BoundIndices::eBoundLoc0];
      double z0 = parametersAtPCA[BoundIndices::eBoundLoc1];
      double phi = parametersAtPCA[BoundIndices::eBoundPhi];
      double theta = parametersAtPCA[BoundIndices::eBoundTheta];
      double qOverP = parametersAtPCA[BoundIndices::eBoundQOverP];
      double t0 = parametersAtPCA[BoundIndices::eBoundTime];

      // Take the track momenta at the PCA as an initial estimate of the track
      // momenta at the vertex
      if (nIter == 0) {
        trackMomenta.push_back(Vector3(phi, theta, qOverP));
      }

      // Calculate F(V_0,p_0), i.e., the track parameters estimated from the
      // vertex position and the track momenta. fD0 = fZ0 = 0 because the track
      // originates at the vertex in the Billoir model.
      double fPhi = trackMomenta[iTrack][0];
      double fTheta = trackMomenta[iTrack][1];
      double fQOvP = trackMomenta[iTrack][2];
      double fTime = linPoint[FreeIndices::eFreeTime];
      BilloirTrack<input_track_t> billoirTrack(trackContainer);

      billoirTrack.deltaQ << d0, z0, phi - fPhi, theta - fTheta, qOverP - fQOvP,
          t0 - fTime;

      // position jacobian (D matrix)
      ActsMatrix<eBoundSize, 4> D = linTrack.positionJacobian;

      // momentum jacobian (E matrix)
      ActsMatrix<eBoundSize, 3> E = linTrack.momentumJacobian;

      // cache some matrix multiplications
      BoundSquareMatrix W = linTrack.weightAtPCA;
      ActsMatrix<4, eBoundSize> DtW = D.transpose() * W;
      ActsMatrix<3, eBoundSize> EtW = E.transpose() * W;

      // compute track quantities for Billoir fit
      billoirTrack.D = D;
      billoirTrack.E = E;
      billoirTrack.W = W;
      billoirTrack.C = EtW * E;
      billoirTrack.B = DtW * E;                        // Di^T * Wi * Ei
      billoirTrack.U = EtW * billoirTrack.deltaQ;      // Ei^T * Wi * dqi
      billoirTrack.Cinv = (billoirTrack.C).inverse();  // (Ei^T * Wi * Ei)^-1
      billoirTrack.BCinv =
          billoirTrack.B * billoirTrack.Cinv;  // BCinv = Bi * Ci^-1

      // compute vertex quantities for Billoir fit
      billoirVertex.T += DtW * billoirTrack.deltaQ;  // sum{Di^T * Wi * dqi}
      billoirVertex.A += DtW * D;                    // sum{Di^T * Wi * Di}
      billoirVertex.sumBCinvU +=
          billoirTrack.BCinv * billoirTrack.U;  // sum{Bi * Ci^-1 * Ui}
      billoirVertex.sumBCinvBt +=
          billoirTrack.BCinv *
          billoirTrack.B.transpose();  // sum{Bi * Ci^-1 * Bi^T}

      billoirTracks.push_back(billoirTrack);
    }  // end loop tracks

    // (Matrix-valued) factor contributing to the vertex estimate update (i.e.,
    // to deltaV).
    // deltaVFac = T-sum{Bi*Ci^-1*Ui}
    Vector4 deltaVFac = billoirVertex.T - billoirVertex.sumBCinvU;

    // Inverse of the covariance matrix of the 4D vertex position (note that
    // Cov(V) = Cov(deltaV)), see Ref. (1).
    // invCovV = A-sum{Bi*Ci^-1*Bi^T}
<<<<<<< HEAD
    SymMatrix4 invCovV = billoirVertex.A - billoirVertex.sumBCinvBt;
    if (vertexingOptions.useBeamSpotConstraint) {
=======
    SquareMatrix4 invCovV = billoirVertex.A - billoirVertex.sumBCinvBt;
    if (isConstraintFit) {
>>>>>>> 557c0f38
      // Position of vertex constraint in Billoir frame (i.e., in coordinate
      // system with origin at linPoint). This will be 0 for first iteration but
      // != 0 from second on since our first guess for the vertex position is
      // the vertex constraint position.
      Vector4 posInBilloirFrame =
          vertexingOptions.beamSpot.fullPosition() - linPoint;

      // For vertex constraint: T -> T + Cb^-1 (b - V0) where Cb is the
      // covariance matrix of the constraint, b is the constraint position, and
      // V0 is the vertex estimate (see Ref. (1)).
      deltaVFac += vertexingOptions.beamSpot.fullCovariance().inverse() *
                   posInBilloirFrame;
      // For vertex constraint: A -> A + Cb^-1
      invCovV += vertexingOptions.beamSpot.fullCovariance().inverse();
    }

    // Covariance matrix of the 4D vertex position
    SquareMatrix4 covV = invCovV.inverse();
    // Update of the vertex position
    Vector4 deltaV = covV * deltaVFac;
    //--------------------------------------------------------------------------------------
    // start momentum related calculations

    std::vector<std::optional<BoundSquareMatrix>> covDeltaP(nTracks);

    // Update track momenta and calculate the covariance of the track parameters
    // after the fit (TODO: parameters -> momenta).
    for (std::size_t iTrack = 0; iTrack < billoirTracks.size(); ++iTrack) {
      auto& billoirTrack = billoirTracks[iTrack];

      Vector3 deltaP = (billoirTrack.Cinv) *
                       (billoirTrack.U - billoirTrack.B.transpose() * deltaV);

      // update track momenta
      trackMomenta[iTrack] += deltaP;

      // correct for 2PI / PI periodicity
      const auto correctedPhiTheta = detail::normalizePhiTheta(
          trackMomenta[iTrack][0], trackMomenta[iTrack][1]);
      trackMomenta[iTrack][0] = correctedPhiTheta.first;
      trackMomenta[iTrack][1] = correctedPhiTheta.second;

      // Calculate chi2 of the track...
      Acts::BoundVector diffQ = billoirTrack.deltaQ - billoirTrack.D * deltaV -
                                billoirTrack.E * deltaP;
      billoirTrack.chi2 = diffQ.transpose().dot(billoirTrack.W * diffQ);
      // ... and add it to the total chi2 value
      newChi2 += billoirTrack.chi2;

      // calculate the 6x6 cross-covariance matrix
      // TODO: replace fittedParams with fittedMomentum since d0 and z0 are
      // ill-defined. At the moment, only the submatrix of momentum covariances
      // is correct.

      // coordinate transformation matrix, i.e.,
      // d(d0,z0,phi,theta,qOverP,t)/d(x,y,z,t,phi,theta,qOverP)
      // TODO: This is not correct since the (x, y, z, t) in the derivatives in
      // the D matrix correspond to the global track position at the PCA rather
      // than the 4D vertex position.
      ActsMatrix<eBoundSize, 7> transMat;
      transMat.setZero();
      transMat.block<2, 2>(0, 0) = billoirTrack.D.template block<2, 2>(0, 0);
      transMat(1, 2) = 1.;
      transMat(2, 4) = 1.;
      transMat(3, 5) = 1.;
      transMat(4, 6) = 1.;
      transMat(5, 3) = 1.;

      // cov(V,P)
      // TODO: This is incorrect (see Ref. (2)), but it will not be needed
      // anyways once we replace fittedParams with fittedMomentum
      ActsMatrix<4, 3> covVP = billoirTrack.B;

      // cov(P,P), 3x3 matrix
      ActsSquareMatrix<3> covP =
          billoirTrack.Cinv +
          billoirTrack.BCinv.transpose() * covV * billoirTrack.BCinv;

      ActsSquareMatrix<7> cov;
      cov.setZero();
      cov.block<4, 4>(0, 0) = covV;
      cov.block<4, 3>(0, 4) = covVP;
      cov.block<3, 4>(4, 0) = covVP.transpose();
      cov.block<3, 3>(4, 4) = covP;

      covDeltaP[iTrack] = transMat * cov * transMat.transpose();
    }

    // assign new linearization point (= new vertex position in global frame)
    linPoint += deltaV;

    // Add an additional term to chi2 if there is a vertex constraint (see Ref.
    // (1))
    if (vertexingOptions.useBeamSpotConstraint) {
      // Position of vertex constraint in Billoir frame (i.e., in coordinate
      // system with origin at linPoint).
      Vector4 posInBilloirFrame =
          vertexingOptions.beamSpot.fullPosition() - linPoint;

      newChi2 += (posInBilloirFrame.transpose())
                     .dot(vertexingOptions.beamSpot.fullCovariance().inverse() *
                          posInBilloirFrame);
    }

    if (!std::isnormal(newChi2)) {
      return VertexingError::NumericFailure;
    }

    if (newChi2 < chi2) {
      chi2 = newChi2;

      fittedVertex.setFullPosition(linPoint);
      fittedVertex.setFullCovariance(covV);
      fittedVertex.setFitQuality(chi2, ndf);

      std::vector<TrackAtVertex<input_track_t>> tracksAtVertex;

      std::shared_ptr<PerigeeSurface> perigee =
          Surface::makeShared<PerigeeSurface>(
              VectorHelpers::position(linPoint));

      for (std::size_t iTrack = 0; iTrack < billoirTracks.size(); ++iTrack) {
        const auto& billoirTrack = billoirTracks[iTrack];

        // TODO: replace refittedParams with refittedMomenta since d0 and z0
        // after the vertex fit are ill-defined (FullBilloir only outputs the
        // updated track momenta)

        // new refitted trackparameters
        BoundVector paramVec = BoundVector::Zero();
        paramVec[eBoundPhi] = trackMomenta[iTrack](0);
        paramVec[eBoundTheta] = trackMomenta[iTrack](1);
        paramVec[eBoundQOverP] = trackMomenta[iTrack](2);
        paramVec[eBoundTime] = linPoint[FreeIndices::eFreeTime];
        BoundTrackParameters refittedParams(perigee, paramVec,
                                            covDeltaP[iTrack]);
        TrackAtVertex<input_track_t> trackAtVertex(
            billoirTrack.chi2, refittedParams, billoirTrack.originalTrack);
        tracksAtVertex.push_back(std::move(trackAtVertex));
      }

      fittedVertex.setTracksAtVertex(tracksAtVertex);
    }
  }  // end loop iterations

  return fittedVertex;
}<|MERGE_RESOLUTION|>--- conflicted
+++ resolved
@@ -183,13 +183,8 @@
     // Inverse of the covariance matrix of the 4D vertex position (note that
     // Cov(V) = Cov(deltaV)), see Ref. (1).
     // invCovV = A-sum{Bi*Ci^-1*Bi^T}
-<<<<<<< HEAD
-    SymMatrix4 invCovV = billoirVertex.A - billoirVertex.sumBCinvBt;
+    SquareMatrix4 invCovV = billoirVertex.A - billoirVertex.sumBCinvBt;
     if (vertexingOptions.useBeamSpotConstraint) {
-=======
-    SquareMatrix4 invCovV = billoirVertex.A - billoirVertex.sumBCinvBt;
-    if (isConstraintFit) {
->>>>>>> 557c0f38
       // Position of vertex constraint in Billoir frame (i.e., in coordinate
       // system with origin at linPoint). This will be 0 for first iteration but
       // != 0 from second on since our first guess for the vertex position is
