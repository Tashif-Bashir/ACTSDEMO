--- conflicted
+++ resolved
@@ -117,13 +117,9 @@
                                                    paramVecCopy(eLinTheta));
     // Since we work in 4D we have eLinPosSize = 4
     CurvilinearTrackParameters wiggledCurvilinearParams(
-<<<<<<< HEAD
         paramVecCopy.template head<eLinPosSize>(), wiggledDir,
-        paramVecCopy(eLinQOverP));
-=======
-        paramVecCopy.head(eLinPosSize), wiggledDir, paramVecCopy(eLinQOverP),
-        std::nullopt, ParticleHypothesis::pion());
->>>>>>> 19662db3
+        paramVecCopy(eLinQOverP), std::nullopt,
+        ParticleHypothesis::pion());
 
     // Obtain propagation direction
     intersection = perigeeSurface
