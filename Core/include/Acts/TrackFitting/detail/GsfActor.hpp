--- conflicted
+++ resolved
@@ -720,22 +720,12 @@
     using FiltProjector =
         MultiTrajectoryProjector<StatesType::eFiltered, traj_t>;
 
-<<<<<<< HEAD
-    if (not m_cfg.inReversePass) {
-      result.currentTip = result.fittedStates->addTrackState(
-          TrackStatePropMask::All, result.currentTip);
-      auto proxy = result.fittedStates->getTrackState(result.currentTip);
-
-      proxy.copyFrom(tmpStates.traj.getTrackState(tmpStates.tips.front()));
-
-=======
     // We do not need smoothed and jacobian for now
     const auto mask = TrackStatePropMask::Calibrated |
                       TrackStatePropMask::Predicted |
                       TrackStatePropMask::Filtered;
 
     if (not m_cfg.inReversePass) {
->>>>>>> 8fae9ef1
       // The predicted state is the forward pass
       const auto [filtMean, filtCov] =
           angleDescriptionSwitch(surface, [&](const auto& desc) {
@@ -744,8 +734,6 @@
                 FiltProjector{tmpStates.traj, tmpStates.weights}, desc);
           });
 
-<<<<<<< HEAD
-=======
       result.currentTip =
           result.fittedStates->addTrackState(mask, result.currentTip);
       auto proxy = result.fittedStates->getTrackState(result.currentTip);
@@ -756,15 +744,10 @@
 
       // We set predicted & filtered the same so that the fields are not
       // uninitialized when not finding this state in the reverse pass.
->>>>>>> 8fae9ef1
       proxy.predicted() = filtMean;
       proxy.predictedCovariance() = filtCov.value();
       proxy.filtered() = filtMean;
       proxy.filteredCovariance() = filtCov.value();
-<<<<<<< HEAD
-      proxy.setReferenceSurface(surface.getSharedPtr());
-=======
->>>>>>> 8fae9ef1
     } else {
       assert((result.currentTip != MultiTrajectoryTraits::kInvalid &&
               "tip not valid"));
