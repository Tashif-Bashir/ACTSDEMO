// This file is part of the Acts project.
//
// Copyright (C) 2022 CERN for the benefit of the Acts project
//
// This Source Code Form is subject to the terms of the Mozilla Public
// License, v. 2.0. If a copy of the MPL was not distributed with this
// file, You can obtain one at http://mozilla.org/MPL/2.0/.

#pragma once

#include "Acts/Definitions/TrackParametrization.hpp"
#include "Acts/EventData/MultiComponentTrackParameters.hpp"
#include "Acts/EventData/MultiTrajectory.hpp"
#include "Acts/EventData/MultiTrajectoryHelpers.hpp"
#include "Acts/MagneticField/MagneticFieldProvider.hpp"
#include "Acts/Material/ISurfaceMaterial.hpp"
#include "Acts/Surfaces/CylinderSurface.hpp"
#include "Acts/Surfaces/Surface.hpp"
#include "Acts/TrackFitting/BetheHeitlerApprox.hpp"
#include "Acts/TrackFitting/GsfError.hpp"
#include "Acts/TrackFitting/GsfOptions.hpp"
#include "Acts/TrackFitting/KalmanFitter.hpp"
#include "Acts/TrackFitting/detail/GsfUtils.hpp"
#include "Acts/TrackFitting/detail/KalmanUpdateHelpers.hpp"
#include "Acts/Utilities/Zip.hpp"

#include <ios>
#include <map>
#include <numeric>

namespace Acts {
namespace detail {

template <typename traj_t>
struct GsfResult {
  /// The multi-trajectory which stores the graph of components
  traj_t* fittedStates{nullptr};

  /// The current top index of the MultiTrajectory
  MultiTrajectoryTraits::IndexType currentTip = MultiTrajectoryTraits::kInvalid;

  /// The last tip referring to a measurement state in the MultiTrajectory
  MultiTrajectoryTraits::IndexType lastMeasurementTip =
      MultiTrajectoryTraits::kInvalid;

  /// The last multi-component measurement state. Used to initialize the
  /// backward pass.
  std::optional<MultiComponentBoundTrackParameters> lastMeasurementState;

  /// Some counting
  std::size_t measurementStates = 0;
  std::size_t measurementHoles = 0;
  std::size_t processedStates = 0;

  std::vector<const Acts::Surface*> visitedSurfaces;
  std::vector<const Acts::Surface*> surfacesVisitedBwdAgain;

  std::size_t nInvalidBetheHeitler = 0;

  // Propagate potential errors to the outside
  Result<void> result{Result<void>::success()};

  // Internal: component cache to avoid reallocation
<<<<<<< HEAD
  std::vector<Acts::Experimental::GsfComponent> componentCache;
=======
  std::vector<GsfComponent> componentCache;
>>>>>>> 4571a6b9
};

/// The actor carrying out the GSF algorithm
template <typename bethe_heitler_approx_t, typename traj_t>
struct GsfActor {
  /// Enforce default construction
  GsfActor() = default;

<<<<<<< HEAD
  using ComponentCache = Acts::Experimental::GsfComponent;
=======
  using ComponentCache = Acts::GsfComponent;
>>>>>>> 4571a6b9

  /// Broadcast the result_type
  using result_type = GsfResult<traj_t>;

  // Actor configuration
  struct Config {
    /// Maximum number of components which the GSF should handle
    std::size_t maxComponents = 16;

    /// Input measurements
    const std::map<GeometryIdentifier, SourceLink>* inputMeasurements = nullptr;

    /// Bethe Heitler Approximator pointer. The fitter holds the approximator
    /// instance TODO if we somehow could initialize a reference here...
    const bethe_heitler_approx_t* bethe_heitler_approx = nullptr;

    /// Whether to consider multiple scattering.
    bool multipleScattering = true;

    /// When to discard components
    double weightCutoff = 1.0e-4;

    /// When this option is enabled, material information on all surfaces is
    /// ignored. This disables the component convolution as well as the handling
    /// of energy. This may be useful for debugging.
    bool disableAllMaterialHandling = false;

    /// Whether to abort immediately when an error occurs
    bool abortOnError = false;

    /// We can stop the propagation if we reach this number of measurement
    /// states
    std::optional<std::size_t> numberMeasurements;

    /// The extensions
    GsfExtensions<traj_t> extensions;

    /// Whether we are in the reverse pass or not. This is more reliable than
    /// checking the navigation direction, because in principle the fitter can
    /// be started backwards in the first pass
    bool inReversePass = false;

    /// How to reduce the states that are stored in the multi trajectory
    MixtureReductionMethod reductionMethod = MixtureReductionMethod::eMaxWeight;

    const Logger* logger{nullptr};

    /// Calibration context for the fit
    const CalibrationContext* calibrationContext{nullptr};

  } m_cfg;

  const Logger& logger() const { return *m_cfg.logger; }

  struct TemporaryStates {
    traj_t traj;
    std::vector<MultiTrajectoryTraits::IndexType> tips;
    std::map<MultiTrajectoryTraits::IndexType, double> weights;
  };

  /// @brief GSF actor operation
  ///
  /// @tparam propagator_state_t is the type of Propagator state
  /// @tparam stepper_t Type of the stepper
  /// @tparam navigator_t Type of the navigator
  ///
  /// @param state is the mutable propagator state object
  /// @param stepper The stepper in use
  /// @param result is the mutable result state object
  template <typename propagator_state_t, typename stepper_t,
            typename navigator_t>
  void operator()(propagator_state_t& state, const stepper_t& stepper,
                  const navigator_t& navigator, result_type& result,
                  const Logger& /*logger*/) const {
    assert(result.fittedStates && "No MultiTrajectory set");

    // Return is we found an error earlier
    if (!result.result.ok()) {
      ACTS_WARNING("result.result not ok, return!")
      return;
    }

    // Set error or abort utility
    auto setErrorOrAbort = [&](auto error) {
      if (m_cfg.abortOnError) {
        std::abort();
      } else {
        result.result = error;
      }
    };

    // Prints some VERBOSE things and performs some asserts. Can be removed
    // without change of behaviour
    const detail::ScopedGsfInfoPrinterAndChecker printer(state, stepper,
                                                         navigator, logger());

    // We only need to do something if we are on a surface
    if (!navigator.currentSurface(state.navigation)) {
      return;
    }

    const auto& surface = *navigator.currentSurface(state.navigation);
    ACTS_VERBOSE("Step is at surface " << surface.geometryId());

    // All components must be normalized at the beginning here, otherwise the
    // stepper misbehaves
    [[maybe_unused]] auto stepperComponents =
        stepper.constComponentIterable(state.stepping);
    assert(detail::weightsAreNormalized(
        stepperComponents, [](const auto& cmp) { return cmp.weight(); }));

    // All components must have status "on surface". It is however possible,
    // that currentSurface is nullptr and all components are "on surface" (e.g.,
    // for surfaces excluded from the navigation)
    using Status = Acts::Intersection3D::Status;
    assert(std::all_of(
        stepperComponents.begin(), stepperComponents.end(),
        [](const auto& cmp) { return cmp.status() == Status::onSurface; }));

    // Early return if we already were on this surface TODO why is this
    // necessary
    const bool visited =
        std::find(result.visitedSurfaces.begin(), result.visitedSurfaces.end(),
                  &surface) != result.visitedSurfaces.end();

    if (visited) {
      ACTS_VERBOSE("Already visited surface, return");
      return;
    }

    result.visitedSurfaces.push_back(&surface);

    // Check what we have on this surface
    const auto found_source_link =
        m_cfg.inputMeasurements->find(surface.geometryId());
    const bool haveMaterial =
        navigator.currentSurface(state.navigation)->surfaceMaterial() &&
        !m_cfg.disableAllMaterialHandling;
    const bool haveMeasurement =
        found_source_link != m_cfg.inputMeasurements->end();

    ACTS_VERBOSE(std::boolalpha << "haveMaterial " << haveMaterial
                                << ", haveMeasurement: " << haveMeasurement);

    ////////////////////////
    // The Core Algorithm
    ////////////////////////

    // Early return if nothing happens
    if (!haveMaterial && !haveMeasurement) {
      // No hole before first measurement
      if (result.processedStates > 0 && surface.associatedDetectorElement()) {
        TemporaryStates tmpStates;
        noMeasurementUpdate(state, stepper, navigator, result, tmpStates, true);
      }
      return;
    }

    for (auto cmp : stepper.componentIterable(state.stepping)) {
      auto singleState = cmp.singleState(state);
      cmp.singleStepper(stepper).transportCovarianceToBound(
          singleState.stepping, surface);
    }

    if (haveMaterial) {
      if (haveMeasurement) {
        applyMultipleScattering(state, stepper, navigator,
                                MaterialUpdateStage::PreUpdate);
      } else {
        applyMultipleScattering(state, stepper, navigator,
                                MaterialUpdateStage::FullUpdate);
      }
    }

    // We do not need the component cache here, we can just update our stepper
    // state with the filtered components.
    // NOTE because of early return before we know that we have a measurement
    if (!haveMaterial) {
      TemporaryStates tmpStates;

      auto res = kalmanUpdate(state, stepper, navigator, result, tmpStates,
                              found_source_link->second);

      if (!res.ok()) {
        setErrorOrAbort(res.error());
        return;
      }

      updateStepper(state, stepper, tmpStates);
    }
    // We have material, we thus need a component cache since we will
    // convolute the components and later reduce them again before updating
    // the stepper
    else {
      TemporaryStates tmpStates;
      Result<void> res;

      if (haveMeasurement) {
        res = kalmanUpdate(state, stepper, navigator, result, tmpStates,
                           found_source_link->second);
      } else {
        res = noMeasurementUpdate(state, stepper, navigator, result, tmpStates,
                                  false);
      }

      if (!res.ok()) {
        setErrorOrAbort(res.error());
        return;
      }

      // Reuse memory over all calls to the Actor in a single propagation
      std::vector<ComponentCache>& componentCache = result.componentCache;
      componentCache.clear();

      convoluteComponents(state, stepper, navigator, tmpStates, componentCache,
                          result.nInvalidBetheHeitler);

      if (componentCache.empty()) {
        ACTS_WARNING(
            "No components left after applying energy loss. "
            "Is the weight cutoff "
            << m_cfg.weightCutoff << " too high?");
        ACTS_WARNING("Return to propagator without applying energy loss");
        return;
      }

      // reduce component number
      const auto finalCmpNumber = std::min(
          static_cast<std::size_t>(stepper.maxComponents), m_cfg.maxComponents);
      m_cfg.extensions.mixtureReducer(componentCache, finalCmpNumber, surface);

      removeLowWeightComponents(componentCache);

      updateStepper(state, stepper, navigator, componentCache);
    }

    // If we have only done preUpdate before, now do postUpdate
    if (haveMaterial && haveMeasurement) {
      applyMultipleScattering(state, stepper, navigator,
                              MaterialUpdateStage::PostUpdate);
    }

    // Break the navigation if we found all measurements
    if (m_cfg.numberMeasurements &&
        result.measurementStates == m_cfg.numberMeasurements) {
      navigator.targetReached(state.navigation, true);
    }
  }

  template <typename propagator_state_t, typename stepper_t,
            typename navigator_t>
  void convoluteComponents(propagator_state_t& state, const stepper_t& stepper,
                           const navigator_t& navigator,
                           const TemporaryStates& tmpStates,
                           std::vector<ComponentCache>& componentCache,
                           std::size_t& nInvalidBetheHeitler) const {
    auto cmps = stepper.componentIterable(state.stepping);
    for (auto [idx, cmp] : zip(tmpStates.tips, cmps)) {
      auto proxy = tmpStates.traj.getTrackState(idx);

      BoundTrackParameters bound(proxy.referenceSurface().getSharedPtr(),
                                 proxy.filtered(), proxy.filteredCovariance(),
                                 stepper.particleHypothesis(state.stepping));

      applyBetheHeitler(state, navigator, bound, tmpStates.weights.at(idx),
                        componentCache, nInvalidBetheHeitler);
    }
  }

  template <typename propagator_state_t, typename navigator_t>
  void applyBetheHeitler(const propagator_state_t& state,
                         const navigator_t& navigator,
                         const BoundTrackParameters& old_bound,
                         const double old_weight,
                         std::vector<ComponentCache>& componentCaches,
                         std::size_t& nInvalidBetheHeitler) const {
    const auto& surface = *navigator.currentSurface(state.navigation);
    const auto p_prev = old_bound.absoluteMomentum();

    // Evaluate material slab
    auto slab = surface.surfaceMaterial()->materialSlab(
        old_bound.position(state.stepping.geoContext), state.options.direction,
        MaterialUpdateStage::FullUpdate);

    auto pathCorrection = surface.pathCorrection(
        state.stepping.geoContext,
        old_bound.position(state.stepping.geoContext), old_bound.direction());
    slab.scaleThickness(pathCorrection);

    // Emit a warning if the approximation is not valid for this x/x0
    if (!m_cfg.bethe_heitler_approx->validXOverX0(slab.thicknessInX0())) {
      ++nInvalidBetheHeitler;
      ACTS_DEBUG(
          "Bethe-Heitler approximation encountered invalid value for x/x0="
          << slab.thicknessInX0() << " at surface " << surface.geometryId());
    }

    // Get the mixture
    const auto mixture =
        m_cfg.bethe_heitler_approx->mixture(slab.thicknessInX0());

    // Create all possible new components
    for (const auto& gaussian : mixture) {
      // Here we combine the new child weight with the parent weight.
      // However, this must be later re-adjusted
      const auto new_weight = gaussian.weight * old_weight;

      if (new_weight < m_cfg.weightCutoff) {
        ACTS_VERBOSE("Skip component with weight " << new_weight);
        continue;
      }

      if (gaussian.mean < 1.e-8) {
        ACTS_WARNING("Skip component with gaussian " << gaussian.mean << " +- "
                                                     << gaussian.var);
        continue;
      }

      // compute delta p from mixture and update parameters
      auto new_pars = old_bound.parameters();

      const auto delta_p = [&]() {
        if (state.options.direction == Direction::Forward) {
          return p_prev * (gaussian.mean - 1.);
        } else {
          return p_prev * (1. / gaussian.mean - 1.);
        }
      }();

      assert(p_prev + delta_p > 0. && "new momentum must be > 0");
      new_pars[eBoundQOverP] = old_bound.charge() / (p_prev + delta_p);

      // compute inverse variance of p from mixture and update covariance
      auto new_cov = old_bound.covariance().value();

      const auto varInvP = [&]() {
        if (state.options.direction == Direction::Forward) {
          const auto f = 1. / (p_prev * gaussian.mean);
          return f * f * gaussian.var;
        } else {
          return gaussian.var / (p_prev * p_prev);
        }
      }();

      new_cov(eBoundQOverP, eBoundQOverP) += varInvP;
      assert(std::isfinite(new_cov(eBoundQOverP, eBoundQOverP)) &&
             "new cov not finite");

      // Set the remaining things and push to vector
      componentCaches.push_back({new_weight, new_pars, new_cov});
    }
  }

  /// Remove components with low weights and renormalize from the component
  /// cache
  /// TODO This function does not expect normalized components, but this
  /// could be redundant work...
  void removeLowWeightComponents(std::vector<ComponentCache>& cmps) const {
    auto proj = [](auto& cmp) -> double& { return cmp.weight; };

    detail::normalizeWeights(cmps, proj);

    auto new_end = std::remove_if(cmps.begin(), cmps.end(), [&](auto& cmp) {
      return proj(cmp) < m_cfg.weightCutoff;
    });

    // In case we would remove all components, keep only the largest
    if (std::distance(cmps.begin(), new_end) == 0) {
      cmps = {*std::max_element(
          cmps.begin(), cmps.end(),
          [&](auto& a, auto& b) { return proj(a) < proj(b); })};
      cmps.front().weight = 1.0;
    } else {
      cmps.erase(new_end, cmps.end());
      detail::normalizeWeights(cmps, proj);
    }
  }

  /// Function that updates the stepper from the MultiTrajectory
  template <typename propagator_state_t, typename stepper_t>
  void updateStepper(propagator_state_t& state, const stepper_t& stepper,
                     const TemporaryStates& tmpStates) const {
    auto cmps = stepper.componentIterable(state.stepping);

    for (auto [idx, cmp] : zip(tmpStates.tips, cmps)) {
      // we set ignored components to missed, so we can remove them after
      // the loop
      if (tmpStates.weights.at(idx) < m_cfg.weightCutoff) {
        cmp.status() = Intersection3D::Status::missed;
        continue;
      }

      auto proxy = tmpStates.traj.getTrackState(idx);

      cmp.pars() =
          MultiTrajectoryHelpers::freeFiltered(state.options.geoContext, proxy);
      cmp.cov() = proxy.filteredCovariance();
      cmp.weight() = tmpStates.weights.at(idx);
    }

    stepper.removeMissedComponents(state.stepping);

    // TODO we have two normalization passes here now, this can probably be
    // optimized
    detail::normalizeWeights(cmps,
                             [&](auto cmp) -> double& { return cmp.weight(); });
  }

  /// Function that updates the stepper from the ComponentCache
  template <typename propagator_state_t, typename stepper_t,
            typename navigator_t>
  void updateStepper(propagator_state_t& state, const stepper_t& stepper,
                     const navigator_t& navigator,
                     const std::vector<ComponentCache>& componentCache) const {
    const auto& surface = *navigator.currentSurface(state.navigation);

    // Clear components before adding new ones
    stepper.clearComponents(state.stepping);

    // Finally loop over components
    for (const auto& [weight, pars, cov] : componentCache) {
      // Add the component to the stepper
      BoundTrackParameters bound(surface.getSharedPtr(), pars, cov,
                                 stepper.particleHypothesis(state.stepping));

      auto res = stepper.addComponent(state.stepping, std::move(bound), weight);

      if (!res.ok()) {
        ACTS_ERROR("Error adding component to MultiStepper");
        continue;
      }

      auto& cmp = *res;
      cmp.jacToGlobal() = surface.boundToFreeJacobian(state.geoContext, pars);
      cmp.pathAccumulated() = state.stepping.pathAccumulated;
      cmp.jacobian() = Acts::BoundMatrix::Identity();
      cmp.derivative() = Acts::FreeVector::Zero();
      cmp.jacTransport() = Acts::FreeMatrix::Identity();
    }
  }

  /// This function performs the kalman update, computes the new posterior
  /// weights, renormalizes all components, and does some statistics.
  template <typename propagator_state_t, typename stepper_t,
            typename navigator_t>
  Result<void> kalmanUpdate(propagator_state_t& state, const stepper_t& stepper,
                            const navigator_t& navigator, result_type& result,
                            TemporaryStates& tmpStates,
                            const SourceLink& source_link) const {
    const auto& surface = *navigator.currentSurface(state.navigation);

    // Boolean flag, to distinguish measurement and outlier states. This flag
    // is only modified by the valid-measurement-branch, so only if there
    // isn't any valid measurement state, the flag stays false and the state
    // is thus counted as an outlier
    bool is_valid_measurement = false;

    auto cmps = stepper.componentIterable(state.stepping);
    for (auto cmp : cmps) {
      auto singleState = cmp.singleState(state);
      const auto& singleStepper = cmp.singleStepper(stepper);

      auto trackStateProxyRes = detail::kalmanHandleMeasurement(
          *m_cfg.calibrationContext, singleState, singleStepper,
          m_cfg.extensions, surface, source_link, tmpStates.traj,
          MultiTrajectoryTraits::kInvalid, false, logger());

      if (!trackStateProxyRes.ok()) {
        return trackStateProxyRes.error();
      }

      const auto& trackStateProxy = *trackStateProxyRes;

      // If at least one component is no outlier, we consider the whole thing
      // as a measurementState
      if (trackStateProxy.typeFlags().test(
              Acts::TrackStateFlag::MeasurementFlag)) {
        is_valid_measurement = true;
      }

      tmpStates.tips.push_back(trackStateProxy.index());
      tmpStates.weights[tmpStates.tips.back()] = cmp.weight();
    }

    computePosteriorWeights(tmpStates.traj, tmpStates.tips, tmpStates.weights);

    detail::normalizeWeights(tmpStates.tips, [&](auto idx) -> double& {
      return tmpStates.weights.at(idx);
    });

    // Do the statistics
    ++result.processedStates;

    // TODO should outlier states also be counted here?
    if (is_valid_measurement) {
      ++result.measurementStates;
    }

    addCombinedState(result, tmpStates, surface);
    result.lastMeasurementTip = result.currentTip;

    using FiltProjector =
        MultiTrajectoryProjector<StatesType::eFiltered, traj_t>;
    FiltProjector proj{tmpStates.traj, tmpStates.weights};

    std::vector<std::tuple<double, BoundVector, BoundMatrix>> v;

    // TODO Check why can zero weights can occur
    for (const auto& idx : tmpStates.tips) {
      const auto [w, p, c] = proj(idx);
      if (w > 0.0) {
        v.push_back({w, p, c});
      }
    }

    normalizeWeights(v, [](auto& c) -> double& { return std::get<double>(c); });

    result.lastMeasurementState = MultiComponentBoundTrackParameters(
        surface.getSharedPtr(), std::move(v),
        stepper.particleHypothesis(state.stepping));

    // Return success
    return Acts::Result<void>::success();
  }

  template <typename propagator_state_t, typename stepper_t,
            typename navigator_t>
  Result<void> noMeasurementUpdate(propagator_state_t& state,
                                   const stepper_t& stepper,
                                   const navigator_t& navigator,
                                   result_type& result,
                                   TemporaryStates& tmpStates,
                                   bool doCovTransport) const {
    const auto& surface = *navigator.currentSurface(state.navigation);

    // Initialize as true, so that any component can flip it. However, all
    // components should behave the same
    bool is_hole = true;

    auto cmps = stepper.componentIterable(state.stepping);
    for (auto cmp : cmps) {
      auto singleState = cmp.singleState(state);
      const auto& singleStepper = cmp.singleStepper(stepper);

      // There is some redundant checking inside this function, but do this for
      // now until we measure this is significant
      auto trackStateProxyRes = detail::kalmanHandleNoMeasurement(
          singleState, singleStepper, surface, tmpStates.traj,
          MultiTrajectoryTraits::kInvalid, doCovTransport, logger());

      if (!trackStateProxyRes.ok()) {
        return trackStateProxyRes.error();
      }

      const auto& trackStateProxy = *trackStateProxyRes;

      if (!trackStateProxy.typeFlags().test(TrackStateFlag::HoleFlag)) {
        is_hole = false;
      }

      tmpStates.tips.push_back(trackStateProxy.index());
      tmpStates.weights[tmpStates.tips.back()] = cmp.weight();
    }

    // These things should only be done once for all components
    if (is_hole) {
      ++result.measurementHoles;
    }

    ++result.processedStates;

    addCombinedState(result, tmpStates, surface);

    return Result<void>::success();
  }

  /// Apply the multiple scattering to the state
  template <typename propagator_state_t, typename stepper_t,
            typename navigator_t>
  void applyMultipleScattering(propagator_state_t& state,
                               const stepper_t& stepper,
                               const navigator_t& navigator,
                               const MaterialUpdateStage& updateStage =
                                   MaterialUpdateStage::FullUpdate) const {
    const auto& surface = *navigator.currentSurface(state.navigation);

    for (auto cmp : stepper.componentIterable(state.stepping)) {
      auto singleState = cmp.singleState(state);
      const auto& singleStepper = cmp.singleStepper(stepper);

      detail::PointwiseMaterialInteraction interaction(&surface, singleState,
                                                       singleStepper);
      if (interaction.evaluateMaterialSlab(singleState, navigator,
                                           updateStage)) {
        // In the Gsf we only need to handle the multiple scattering
        interaction.evaluatePointwiseMaterialInteraction(
            m_cfg.multipleScattering, false);

        // Screen out material effects info
        ACTS_VERBOSE("Material effects on surface: "
                     << surface.geometryId()
                     << " at update stage: " << updateStage << " are :");
        ACTS_VERBOSE("eLoss = "
                     << interaction.Eloss << ", "
                     << "variancePhi = " << interaction.variancePhi << ", "
                     << "varianceTheta = " << interaction.varianceTheta << ", "
                     << "varianceQoverP = " << interaction.varianceQoverP);

        // Update the state and stepper with material effects
        interaction.updateState(singleState, singleStepper, addNoise);

        assert(singleState.stepping.cov.array().isFinite().all() &&
               "covariance not finite after multi scattering");
      }
    }
  }

  void addCombinedState(result_type& result, const TemporaryStates& tmpStates,
                        const Surface& surface) const {
    using PrtProjector =
        MultiTrajectoryProjector<StatesType::ePredicted, traj_t>;
    using FltProjector =
        MultiTrajectoryProjector<StatesType::eFiltered, traj_t>;

    if (!m_cfg.inReversePass) {
      const auto firstCmpProxy =
          tmpStates.traj.getTrackState(tmpStates.tips.front());
      const auto isMeasurement =
          firstCmpProxy.typeFlags().test(MeasurementFlag);

      const auto mask =
          isMeasurement
              ? TrackStatePropMask::Calibrated | TrackStatePropMask::Predicted |
                    TrackStatePropMask::Filtered | TrackStatePropMask::Smoothed
              : TrackStatePropMask::Calibrated | TrackStatePropMask::Predicted;

      result.currentTip =
          result.fittedStates->addTrackState(mask, result.currentTip);
      auto proxy = result.fittedStates->getTrackState(result.currentTip);

      proxy.setReferenceSurface(surface.getSharedPtr());
      proxy.copyFrom(firstCmpProxy, mask);

      auto [prtMean, prtCov] = reduceGaussianMixture(
          tmpStates.tips, surface, m_cfg.reductionMethod,
          PrtProjector{tmpStates.traj, tmpStates.weights});
      proxy.predicted() = prtMean;
      proxy.predictedCovariance() = prtCov;

      if (isMeasurement) {
        auto [fltMean, fltCov] = reduceGaussianMixture(
            tmpStates.tips, surface, m_cfg.reductionMethod,
            FltProjector{tmpStates.traj, tmpStates.weights});
        proxy.filtered() = fltMean;
        proxy.filteredCovariance() = fltCov;
        proxy.smoothed() = BoundVector::Constant(-2);
        proxy.smoothedCovariance() = BoundSquareMatrix::Constant(-2);
      } else {
        proxy.shareFrom(TrackStatePropMask::Predicted,
                        TrackStatePropMask::Filtered);
      }

    } else {
      assert((result.currentTip != MultiTrajectoryTraits::kInvalid &&
              "tip not valid"));

      result.fittedStates->applyBackwards(
          result.currentTip, [&](auto trackState) {
            auto fSurface = &trackState.referenceSurface();
            if (fSurface == &surface) {
              result.surfacesVisitedBwdAgain.push_back(&surface);

              if (trackState.hasSmoothed()) {
                const auto [smtMean, smtCov] = reduceGaussianMixture(
                    tmpStates.tips, surface, m_cfg.reductionMethod,
                    FltProjector{tmpStates.traj, tmpStates.weights});

                trackState.smoothed() = smtMean;
                trackState.smoothedCovariance() = smtCov;
              }
              return false;
            }
            return true;
          });
    }
  }

  /// Set the relevant options that can be set from the Options struct all in
  /// one place
  void setOptions(const Acts::GsfOptions<traj_t>& options) {
    m_cfg.maxComponents = options.maxComponents;
    m_cfg.extensions = options.extensions;
    m_cfg.abortOnError = options.abortOnError;
    m_cfg.disableAllMaterialHandling = options.disableAllMaterialHandling;
    m_cfg.weightCutoff = options.weightCutoff;
    m_cfg.reductionMethod = options.stateReductionMethod;
    m_cfg.calibrationContext = &options.calibrationContext.get();
  }
};

}  // namespace detail
}  // namespace Acts<|MERGE_RESOLUTION|>--- conflicted
+++ resolved
@@ -61,11 +61,7 @@
   Result<void> result{Result<void>::success()};
 
   // Internal: component cache to avoid reallocation
-<<<<<<< HEAD
-  std::vector<Acts::Experimental::GsfComponent> componentCache;
-=======
   std::vector<GsfComponent> componentCache;
->>>>>>> 4571a6b9
 };
 
 /// The actor carrying out the GSF algorithm
@@ -74,11 +70,7 @@
   /// Enforce default construction
   GsfActor() = default;
 
-<<<<<<< HEAD
-  using ComponentCache = Acts::Experimental::GsfComponent;
-=======
   using ComponentCache = Acts::GsfComponent;
->>>>>>> 4571a6b9
 
   /// Broadcast the result_type
   using result_type = GsfResult<traj_t>;
