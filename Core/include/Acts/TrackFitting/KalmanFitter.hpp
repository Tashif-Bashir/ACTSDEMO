--- conflicted
+++ resolved
@@ -192,7 +192,11 @@
   FreeToBoundCorrection freeToBoundCorrection;
 };
 
+template <typename traj_t>
 struct KalmanFitterResult {
+  /// Fitted states that the actor has handled.
+  traj_t* fittedStates{nullptr};
+
   /// This is the index of the 'tip' of the track stored in multitrajectory.
   /// This corresponds to the last measurement state in the multitrajectory.
   /// Since this KF only stores one trajectory, it is unambiguous.
@@ -297,7 +301,7 @@
   class Actor {
    public:
     /// Broadcast the result_type
-    using result_type = KalmanFitterResult;
+    using result_type = KalmanFitterResult<traj_t>;
 
     /// The target surface
     const Surface* targetSurface = nullptr;
@@ -305,9 +309,6 @@
     /// Strategy to propagate to target surface
     KalmanFitterTargetSurfaceStrategy targetSurfaceStrategy =
         KalmanFitterTargetSurfaceStrategy::firstOrLast;
-
-    /// Fitted states that the actor has handled.
-    traj_t* fittedStates{nullptr};
 
     /// Allows retrieving measurements for a surface
     const std::map<GeometryIdentifier, SourceLink>* inputMeasurements = nullptr;
@@ -360,7 +361,7 @@
     void operator()(propagator_state_t& state, const stepper_t& stepper,
                     const navigator_t& navigator, result_type& result,
                     const Logger& /*logger*/) const {
-      assert(fittedStates && "No MultiTrajectory set");
+      assert(result.fittedStates && "No MultiTrajectory set");
 
       if (result.finished) {
         return;
@@ -426,7 +427,7 @@
           result.missedActiveSurfaces.resize(result.measurementHoles);
           // now get track state proxy for the smoothing logic
           auto trackStateProxy =
-              fittedStates->getTrackState(result.lastMeasurementIndex);
+              result.fittedStates->getTrackState(result.lastMeasurementIndex);
           if (reversedFiltering ||
               extensions.reverseFilteringLogic(trackStateProxy)) {
             // Start to run reversed filtering:
@@ -499,7 +500,7 @@
 
           // Reset smoothed status of states missed in reversed filtering
           if (result.reversed) {
-            fittedStates->applyBackwards(
+            result.fittedStates->applyBackwards(
                 result.lastMeasurementIndex, [&](auto trackState) {
                   auto fSurface = &trackState.referenceSurface();
                   auto surface_it = std::find_if(
@@ -554,7 +555,7 @@
 
       // Get the last measurement state and reset navigation&stepping state
       // based on information on this state
-      auto st = fittedStates->getTrackState(result.lastMeasurementIndex);
+      auto st = result.fittedStates->getTrackState(result.lastMeasurementIndex);
 
       // Update the stepping state
       stepper.resetState(
@@ -617,8 +618,8 @@
         // point in performing globalToLocal correction)
         auto trackStateProxyRes = detail::kalmanHandleMeasurement(
             *calibrationContext, state, stepper, extensions, *surface,
-            sourcelink_it->second, *fittedStates, result.lastTrackIndex, false,
-            logger());
+            sourcelink_it->second, *result.fittedStates, result.lastTrackIndex,
+            false, logger());
 
         if (!trackStateProxyRes.ok()) {
           return trackStateProxyRes.error();
@@ -663,8 +664,8 @@
         if (result.measurementStates > 0 ||
             surface->surfaceMaterial() != nullptr) {
           auto trackStateProxyRes = detail::kalmanHandleNoMeasurement(
-              state, stepper, *surface, *fittedStates, result.lastTrackIndex,
-              true, logger(), freeToBoundCorrection);
+              state, stepper, *surface, *result.fittedStates,
+              result.lastTrackIndex, true, logger(), freeToBoundCorrection);
 
           if (!trackStateProxyRes.ok()) {
             return trackStateProxyRes.error();
@@ -732,22 +733,6 @@
         materialInteractor(surface, state, stepper, navigator,
                            MaterialUpdateStage::PreUpdate);
 
-<<<<<<< HEAD
-        // Bind the transported state to the current surface
-        auto res = stepper.boundState(state.stepping, *surface, false);
-        if (!res.ok()) {
-          return res.error();
-        }
-
-        auto& [boundParams, jacobian, pathLength] = *res;
-
-        // Create a detached track state proxy
-        auto tempTrackTip =
-            fittedStates->addTrackState(TrackStatePropMask::All);
-
-        // Get the detached track state proxy back
-        auto trackStateProxy = fittedStates->getTrackState(tempTrackTip);
-=======
         auto fittedStates = *result.fittedStates;
 
         // Add a <mask> TrackState entry multi trajectory. This allocates
@@ -771,7 +756,6 @@
             return res.error();
           }
           auto& [boundParams, jacobian, pathLength] = *res;
->>>>>>> e0d26d84
 
           // Fill the track state
           trackStateProxy.predicted() = std::move(boundParams.parameters());
@@ -802,7 +786,7 @@
               << trackStateProxy.filtered().transpose());
 
           // Fill the smoothed parameter for the existing track state
-          fittedStates->applyBackwards(
+          result.fittedStates->applyBackwards(
               result.lastMeasurementIndex, [&](auto trackState) {
                 auto fSurface = &trackState.referenceSurface();
                 if (fSurface == surface) {
@@ -938,18 +922,19 @@
       size_t firstStateIndex = result.lastMeasurementIndex;
       // Count track states to be smoothed
       size_t nStates = 0;
-      fittedStates->applyBackwards(result.lastMeasurementIndex, [&](auto st) {
-        bool isMeasurement =
-            st.typeFlags().test(TrackStateFlag::MeasurementFlag);
-        bool isOutlier = st.typeFlags().test(TrackStateFlag::OutlierFlag);
-        // We are excluding non measurement states and outlier here. Those
-        // can decrease resolution because only the smoothing corrected the
-        // very first prediction as filtering is not possible.
-        if (isMeasurement && !isOutlier) {
-          firstStateIndex = st.index();
-        }
-        nStates++;
-      });
+      result.fittedStates->applyBackwards(
+          result.lastMeasurementIndex, [&](auto st) {
+            bool isMeasurement =
+                st.typeFlags().test(TrackStateFlag::MeasurementFlag);
+            bool isOutlier = st.typeFlags().test(TrackStateFlag::OutlierFlag);
+            // We are excluding non measurement states and outlier here. Those
+            // can decrease resolution because only the smoothing corrected the
+            // very first prediction as filtering is not possible.
+            if (isMeasurement && !isOutlier) {
+              firstStateIndex = st.index();
+            }
+            nStates++;
+          });
       // Return error if the track has no measurement states (but this should
       // not happen)
       if (nStates == 0) {
@@ -962,7 +947,7 @@
 
       // Smooth the track states
       auto smoothRes =
-          extensions.smoother(state.geoContext, *fittedStates,
+          extensions.smoother(state.geoContext, *result.fittedStates,
                               result.lastMeasurementIndex, logger());
       if (!smoothRes.ok()) {
         ACTS_ERROR("Smoothing step failed: " << smoothRes.error());
@@ -975,9 +960,10 @@
       }
 
       // Obtain the smoothed parameters at first/last measurement state
-      auto firstCreatedState = fittedStates->getTrackState(firstStateIndex);
+      auto firstCreatedState =
+          result.fittedStates->getTrackState(firstStateIndex);
       auto lastCreatedMeasurement =
-          fittedStates->getTrackState(result.lastMeasurementIndex);
+          result.fittedStates->getTrackState(result.lastMeasurementIndex);
 
       // Lambda to get the intersection of the free params on the target surface
       auto target = [&](const FreeVector& freeVector) -> SurfaceIntersection {
@@ -1147,7 +1133,6 @@
 
     // Catch the actor and set the measurements
     auto& kalmanActor = kalmanOptions.actionList.template get<KalmanActor>();
-    kalmanActor.fittedStates = &trackContainer.trackStateContainer();
     kalmanActor.inputMeasurements = &inputMeasurements;
     kalmanActor.targetSurface = kfOptions.referenceSurface;
     kalmanActor.multipleScattering = kfOptions.multipleScattering;
@@ -1160,9 +1145,16 @@
     kalmanActor.extensions = kfOptions.extensions;
     kalmanActor.actorLogger = m_actorLogger.get();
 
+    auto propagatorState =
+        m_propagator.template makeState(sParameters, kalmanOptions);
+
+    auto& r = propagatorState.template get<KalmanFitterResult<traj_t>>();
+    r.fittedStates = &trackContainer.trackStateContainer();
+
     // Run the fitter
-    auto result =
-        m_propagator.template propagate(sParameters, kalmanOptions, false);
+    auto result = m_propagator.template makeResult(
+        m_propagator.template propagate(propagatorState), propagatorState,
+        kalmanOptions, false);
 
     if (!result.ok()) {
       ACTS_ERROR("Propagation failed: " << result.error());
@@ -1274,7 +1266,6 @@
 
     // Catch the actor and set the measurements
     auto& kalmanActor = kalmanOptions.actionList.template get<KalmanActor>();
-    kalmanActor.fittedStates = &trackContainer.trackStateContainer();
     kalmanActor.inputMeasurements = &inputMeasurements;
     kalmanActor.targetSurface = kfOptions.referenceSurface;
     kalmanActor.targetSurfaceStrategy = kfOptions.referenceSurfaceStrategy;
@@ -1291,9 +1282,16 @@
         kalmanOptions.actionList.template get<DirectNavigator::Initializer>();
     dInitializer.navSurfaces = sSequence;
 
+    auto propagatorState =
+        m_propagator.template makeState(sParameters, kalmanOptions);
+
+    auto& r = propagatorState.template get<KalmanFitterResult<traj_t>>();
+    r.fittedStates = &trackContainer.trackStateContainer();
+
     // Run the fitter
-    auto result =
-        m_propagator.template propagate(sParameters, kalmanOptions, false);
+    auto result = m_propagator.template makeResult(
+        m_propagator.template propagate(propagatorState), propagatorState,
+        kalmanOptions, false);
 
     if (!result.ok()) {
       ACTS_ERROR("Propagation failed: " << result.error());
