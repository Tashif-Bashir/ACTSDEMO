--- conflicted
+++ resolved
@@ -113,11 +113,8 @@
                    bool eLoss = false,
                    const FreeToBoundCorrection& freeToBoundCorrection_ =
                        FreeToBoundCorrection(false),
-<<<<<<< HEAD
-                   const std::size_t nUpdateMax_ = 5)
-=======
-                   const size_t nUpdateMax_ = 5, const bool zeroField_ = false)
->>>>>>> 91c004c7
+                   const std::size_t nUpdateMax_ = 5,
+                   const bool zeroField_ = false)
       : geoContext(gctx),
         magFieldContext(mctx),
         calibrationContext(cctx),
@@ -159,14 +156,10 @@
   FreeToBoundCorrection freeToBoundCorrection;
 
   /// Max number of iterations during the fit
-<<<<<<< HEAD
   std::size_t nUpdateMax = 5;
-=======
-  size_t nUpdateMax = 5;
 
   /// Disables the QoP fit in case of missing B-field
   bool zeroField = false;
->>>>>>> 91c004c7
 };
 
 template <typename traj_t>
@@ -627,10 +620,6 @@
 
     using PropagatorOptions = Acts::PropagatorOptions<Actors, Aborters>;
 
-<<<<<<< HEAD
-    const std::size_t reducedMatrixSize = 4;
-=======
->>>>>>> 91c004c7
     start_parameters_t params = sParameters;
     BoundVector deltaParams = BoundVector::Zero();
     double chi2sum = 0;
@@ -716,28 +705,18 @@
 
       // calculate delta params [a] * delta = b
       deltaParams = BoundVector::Zero();
-<<<<<<< HEAD
-      const ActsVector<reducedMatrixSize> deltaParamsReduced =
-          aMatrix.topLeftCorner<reducedMatrixSize, reducedMatrixSize>()
-              .colPivHouseholderQr()
-              .solve(bVector.topLeftCorner<reducedMatrixSize, 1>());
-
-      for (std::size_t idp = 0; idp < reducedMatrixSize; idp++) {
-        deltaParams(idp, 0) = deltaParamsReduced(idp, 0);
-=======
       if (gx2fOptions.zeroField) {
-        constexpr size_t reducedMatrixSize = 4;
+        constexpr std::size_t reducedMatrixSize = 4;
         deltaParams.topLeftCorner<reducedMatrixSize, 1>() =
             aMatrix.topLeftCorner<reducedMatrixSize, reducedMatrixSize>()
                 .colPivHouseholderQr()
                 .solve(bVector.topLeftCorner<reducedMatrixSize, 1>());
       } else {
-        constexpr size_t reducedMatrixSize = 5;
+        constexpr std::size_t reducedMatrixSize = 5;
         deltaParams.topLeftCorner<reducedMatrixSize, 1>() =
             aMatrix.topLeftCorner<reducedMatrixSize, reducedMatrixSize>()
                 .colPivHouseholderQr()
                 .solve(bVector.topLeftCorner<reducedMatrixSize, 1>());
->>>>>>> 91c004c7
       }
 
       ACTS_VERBOSE("chi2sum = " << chi2sum);
