// This file is part of the Acts project.
//
// Copyright (C) 2022 CERN for the benefit of the Acts project
//
// This Source Code Form is subject to the terms of the Mozilla Public
// License, v. 2.0. If a copy of the MPL was not distributed with this
// file, You can obtain one at http://mozilla.org/MPL/2.0/.

#pragma once

#include "Acts/EventData/MultiTrajectory.hpp"
#include "Acts/Geometry/GeometryContext.hpp"
#include "Acts/MagneticField/MagneticFieldContext.hpp"
#include "Acts/Propagator/Propagator.hpp"
#include "Acts/TrackFitting/detail/VoidKalmanComponents.hpp"
#include "Acts/Utilities/CalibrationContext.hpp"
#include "Acts/Utilities/Delegate.hpp"
#include "Acts/Utilities/Logger.hpp"

namespace Acts {

namespace Experimental {

namespace GsfConstants {
constexpr std::string_view kFinalMultiComponentStateColumn =
    "gsf-final-multi-component-state";
using FinalMultiComponentState =
    std::optional<Acts::MultiComponentBoundTrackParameters<SinglyCharged>>;
}  // namespace GsfConstants

/// The extensions needed for the GSF
template <typename traj_t>
struct GsfExtensions {
  using TrackStateProxy = typename MultiTrajectory<traj_t>::TrackStateProxy;
  using ConstTrackStateProxy =
      typename MultiTrajectory<traj_t>::ConstTrackStateProxy;

  using Calibrator = Delegate<void(const GeometryContext&, TrackStateProxy)>;

  using Updater = Delegate<Result<void>(const GeometryContext&, TrackStateProxy,
                                        NavigationDirection, const Logger&)>;

  using OutlierFinder = Delegate<bool(ConstTrackStateProxy)>;

  /// The Calibrator is a dedicated calibration algorithm that allows
  /// to calibrate measurements using track information, this could be
  /// e.g. sagging for wires, module deformations, etc.
  Calibrator calibrator;

  /// The updater incorporates measurement information into the track parameters
  Updater updater;

  /// Determines whether a measurement is supposed to be considered as an
  /// outlier
  OutlierFinder outlierFinder;

  /// Default constructor which connects the default void components
  GsfExtensions() {
    calibrator.template connect<&voidKalmanCalibrator<traj_t>>();
    updater.template connect<&voidKalmanUpdater<traj_t>>();
    outlierFinder.template connect<&voidOutlierFinder<traj_t>>();
  }
};

template <typename traj_t>
struct GsfOptions {
  std::reference_wrapper<const GeometryContext> geoContext;
  std::reference_wrapper<const MagneticFieldContext> magFieldContext;
  std::reference_wrapper<const CalibrationContext> calibrationContext;

  GsfExtensions<traj_t> extensions;

  PropagatorPlainOptions propagatorPlainOptions;

  const Surface* referenceSurface = nullptr;

  std::size_t maxComponents = 4;

  double weightCutoff = 1.e-4;

  bool abortOnError = false;

  bool disableAllMaterialHandling = false;

<<<<<<< HEAD
#if __cplusplus < 202002L
=======
  std::string_view finalMultiComponentStateColumn = "";

>>>>>>> 44cb8373
  GsfOptions() = delete;
#endif
};

}  // namespace Experimental
}  // namespace Acts<|MERGE_RESOLUTION|>--- conflicted
+++ resolved
@@ -82,12 +82,9 @@
 
   bool disableAllMaterialHandling = false;
 
-<<<<<<< HEAD
-#if __cplusplus < 202002L
-=======
   std::string_view finalMultiComponentStateColumn = "";
 
->>>>>>> 44cb8373
+#if __cplusplus < 202002L
   GsfOptions() = delete;
 #endif
 };
