--- conflicted
+++ resolved
@@ -94,12 +94,8 @@
   if (withCov) {
     optCov = cov;
   }
-<<<<<<< HEAD
-  CurvilinearParameters pars(Vector4D::Zero(), 0_degree, 90_degree,
+  CurvilinearTrackParameters pars(Vector4D::Zero(), 0_degree, 90_degree,
                              ptInGeV * UnitConstants::GeV, 1_e, optCov);
-=======
-  CurvilinearTrackParameters pars(optCov, pos, mom, +1, 0.);
->>>>>>> 23d24488
 
   double totalPathLength = 0;
   size_t num_iters = 0;
