--- conflicted
+++ resolved
@@ -211,14 +211,9 @@
                                         rRangeSPExtent);
 
   std::array<std::vector<std::size_t>, 2ul> navigation;
-<<<<<<< HEAD
   auto spGroup = Acts::BinnedSPGroup<value_type>(
-      std::move(grid), *bottomBinFinder.get(), *topBinFinder.get(),
+      std::move(grid), *bottomBinFinder, *topBinFinder,
       std::move(navigation));
-=======
-  auto spGroup = Acts::BinnedSPGroup<SpacePoint>(
-      std::move(grid), *bottomBinFinder, *topBinFinder, std::move(navigation));
->>>>>>> 01e57d88
 
   auto end_prep = std::chrono::system_clock::now();
 
