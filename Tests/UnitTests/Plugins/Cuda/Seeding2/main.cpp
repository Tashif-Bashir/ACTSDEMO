// This file is part of the Acts project.
//
// Copyright (C) 2024 CERN for the benefit of the Acts project
//
// This Source Code Form is subject to the terms of the Mozilla Public
// License, v. 2.0. If a copy of the MPL was not distributed with this
// file, You can obtain one at http://mozilla.org/MPL/2.0/.

// Local include(s).
#include "CommandLineArguments.hpp"
#include "ReadSeedFile.hpp"
#include "TestDeviceCuts.hpp"
#include "TestHostCuts.hpp"
#include "TestSpacePoint.hpp"

// CUDA plugin include(s).
#include "Acts/Plugins/Cuda/Seeding2/SeedFinder.hpp"
#include "Acts/Plugins/Cuda/Utilities/Info.hpp"
#include "Acts/Plugins/Cuda/Utilities/MemoryManager.hpp"

// Acts include(s).
#include "Acts/EventData/SpacePointData.hpp"
<<<<<<< HEAD
#include "Acts/Seeding/BinnedSPGroup.hpp"
=======
#include "Acts/Seeding/BinnedGroup.hpp"
>>>>>>> 074051b0
#include "Acts/Seeding/SeedFilterConfig.hpp"
#include "Acts/Seeding/SeedFinder.hpp"
#include "Acts/Seeding/SeedFinderConfig.hpp"
#include "Acts/Utilities/GridBinFinder.hpp"

// System include(s).
#include <cassert>
#include <chrono>
#include <iomanip>
#include <iostream>
#include <iterator>
#include <memory>

using namespace Acts::UnitLiterals;

int main(int argc, char* argv[]) {
  // Interpret the command line arguments passed to the executable.
  CommandLineArguments cmdl;
  cmdl.interpret(argc, argv);

  // Read in the seeds from the input text file.
  auto spacepoints = readSeedFile(cmdl.spFile, cmdl.filterDuplicates);
  std::cout << "Read " << spacepoints.size()
            << " spacepoints from file: " << cmdl.spFile << std::endl;

  // Create a "view vector" on top of them. This is necessary to be able to pass
  // the objects to the Acts code. While the return type of readSeedFile(...) is
  // useful for simplified memory management...
  std::vector<const TestSpacePoint*> spView;
  spView.reserve(spacepoints.size());
  for (const auto& sp : spacepoints) {
    spView.push_back(sp.get());
  }

  int numPhiNeighbors = 1;

  std::vector<std::pair<int, int>> zBinNeighborsTop;
  std::vector<std::pair<int, int>> zBinNeighborsBottom;

  // Create binned groups of these spacepoints.
<<<<<<< HEAD
  auto bottomBinFinder = std::make_shared<Acts::GridBinFinder<2ul>>(
      numPhiNeighbors, zBinNeighborsBottom);
  auto topBinFinder = std::make_shared<Acts::GridBinFinder<2ul>>(
=======
  auto bottomBinFinder = std::make_unique<Acts::GridBinFinder<2ul>>(
      numPhiNeighbors, zBinNeighborsBottom);
  auto topBinFinder = std::make_unique<Acts::GridBinFinder<2ul>>(
>>>>>>> 074051b0
      numPhiNeighbors, zBinNeighborsTop);

  // Set up the seedFinder configuration.
  Acts::SeedFinderConfig<TestSpacePoint> sfConfig;
  // silicon detector max
  sfConfig.rMax = 160._mm;
  sfConfig.deltaRMin = 5._mm;
  sfConfig.deltaRMax = 160._mm;
  sfConfig.collisionRegionMin = -250._mm;
  sfConfig.collisionRegionMax = 250._mm;
  sfConfig.zMin = -2800._mm;
  sfConfig.zMax = 2800._mm;
  sfConfig.maxSeedsPerSpM = 5;
  // 2.7 eta
  sfConfig.cotThetaMax = 7.40627;
  sfConfig.sigmaScattering = 1.00000;
  sfConfig.minPt = 500._MeV;
  sfConfig.impactMax = 10._mm;
  Acts::SeedFinderOptions sfOptions;
  sfOptions.bFieldInZ = 2_T;
  sfOptions.beamPos = {-.5_mm, -.5_mm};

  // Use a size slightly smaller than what modern GPUs are capable of. This is
  // because for debugging we can't use all available threads in a block, and
  // because early testing shows that using this sort of block size results in
  // better performance than using the maximal one. (It probably works better
  // with the kind of branching that is present in the CUDA code.)
  sfConfig.maxBlockSize = 256;

  sfConfig = sfConfig.toInternalUnits().calculateDerivedQuantities();

  // Set up the spacepoint grid configuration.
  Acts::SpacePointGridConfig gridConfig;
  gridConfig.minPt = sfConfig.minPt;
  gridConfig.rMax = sfConfig.rMax;
  gridConfig.zMax = sfConfig.zMax;
  gridConfig.zMin = sfConfig.zMin;
  gridConfig.deltaRMax = sfConfig.deltaRMax;
  gridConfig.cotThetaMax = sfConfig.cotThetaMax;
  gridConfig = gridConfig.toInternalUnits();
  // Set up the spacepoint grid options
  Acts::SpacePointGridOptions gridOpts;
  gridOpts.bFieldInZ = sfOptions.bFieldInZ;

  // Covariance tool, sets covariances per spacepoint as required.
  auto ct = [=](const TestSpacePoint& sp, float, float,
                float) -> std::pair<Acts::Vector3, Acts::Vector2> {
    Acts::Vector3 position(sp.x(), sp.y(), sp.z());
    Acts::Vector2 covariance(sp.m_varianceR, sp.m_varianceZ);
    return std::make_pair(position, covariance);
  };

  // extent used to store r range for middle spacepoint
  Acts::Extent rRangeSPExtent;

  const Acts::Range1D<float> rMiddleSPRange;

  // Create a grid with bin sizes according to the configured geometry, and
  // split the spacepoints into groups according to that grid.
  auto grid = Acts::SpacePointGridCreator::createGrid<TestSpacePoint>(
      gridConfig, gridOpts);
  Acts::SpacePointGridCreator::fillGrid(sfConfig, sfOptions, grid,
                                        spView.begin(), spView.end(), ct,
                                        rRangeSPExtent);

  auto spGroup = Acts::BinnedSPGroup<TestSpacePoint>(
      std::move(grid), *bottomBinFinder.get(), *topBinFinder.get());
  // Make a convenient iterator that will be used multiple times later on.
  auto spGroup_end = spGroup.end();

  // Allocate memory on the selected CUDA device.
  if (Acts::Cuda::Info::instance().devices().size() <=
      static_cast<std::size_t>(cmdl.cudaDevice)) {
    std::cerr << "Invalid CUDA device (" << cmdl.cudaDevice << ") requested"
              << std::endl;
    return 1;
  }
  static constexpr std::size_t MEGABYTES = 1024l * 1024l;
  std::size_t deviceMemoryAllocation = cmdl.cudaDeviceMemory * MEGABYTES;
  if (deviceMemoryAllocation == 0) {
    deviceMemoryAllocation =
        Acts::Cuda::Info::instance().devices()[cmdl.cudaDevice].totalMemory *
        0.8;
  }
  std::cout << "Allocating " << deviceMemoryAllocation / MEGABYTES
            << " MB memory on device:\n"
            << Acts::Cuda::Info::instance().devices()[cmdl.cudaDevice]
            << std::endl;
  Acts::Cuda::MemoryManager::instance().setMemorySize(deviceMemoryAllocation,
                                                      cmdl.cudaDevice);

  // Set up the seedFinder configuration objects.
  TestHostCuts hostCuts;
  Acts::SeedFilterConfig filterConfig;
  filterConfig = filterConfig.toInternalUnits();
  sfConfig.seedFilter = std::make_unique<Acts::SeedFilter<TestSpacePoint>>(
      filterConfig, &hostCuts);
  auto deviceCuts = testDeviceCuts();

  // Set up the seedFinder objects.
  Acts::SeedFinder<TestSpacePoint> seedFinder_host(sfConfig);
  Acts::Cuda::SeedFinder<TestSpacePoint> seedFinder_device(
      sfConfig, sfOptions, filterConfig, deviceCuts, cmdl.cudaDevice);

  //
  // Perform the seed finding on the host.
  //

  // Record the start time.
  auto start_host = std::chrono::system_clock::now();
  // Create the result object.
  std::vector<std::vector<Acts::Seed<TestSpacePoint>>> seeds_host;

  std::array<std::vector<std::size_t>, 2ul> navigation;
  navigation[0ul].resize(spGroup.grid().numLocalBins()[0ul]);
  navigation[1ul].resize(spGroup.grid().numLocalBins()[1ul]);
  std::iota(navigation[0ul].begin(), navigation[0ul].end(), 1ul);
  std::iota(navigation[1ul].begin(), navigation[1ul].end(), 1ul);

  // Perform the seed finding.
  if (!cmdl.onlyGPU) {
    decltype(seedFinder_host)::SeedingState state;
    for (std::size_t i = 0; i < cmdl.groupsToIterate; ++i) {
      std::array<std::size_t, 2ul> localPosition =
          spGroup.grid().localBinsFromGlobalBin(i);
      auto spGroup_itr = Acts::BinnedSPGroupIterator<TestSpacePoint>(
          spGroup, localPosition, navigation);
      if (spGroup_itr == spGroup.end()) {
        break;
      }
      auto& group = seeds_host.emplace_back();
      auto [bottom, middle, top] = *spGroup_itr;

      seedFinder_host.createSeedsForGroup(sfOptions, state, spGroup.grid(),
                                          std::back_inserter(group), bottom,
                                          middle, top, rMiddleSPRange);
    }
  }

  // Record the finish time.
  auto end_host = std::chrono::system_clock::now();
  double time_host = std::chrono::duration_cast<std::chrono::milliseconds>(
                         end_host - start_host)
                         .count() *
                     0.001;
  if (!cmdl.onlyGPU) {
    std::cout << "Done with the seedfinding on the host" << std::endl;
  }

  //
  // Perform the seed finding on the accelerator.
  //

  // Record the start time.
  auto start_device = std::chrono::system_clock::now();
  // Create the result object.
  std::vector<std::vector<Acts::Seed<TestSpacePoint>>> seeds_device;
  Acts::SpacePointData spacePointData;
  spacePointData.resize(spView.size());

  // Perform the seed finding.
  for (std::size_t i = 0; i < cmdl.groupsToIterate; ++i) {
    std::array<std::size_t, 2ul> localPosition =
        spGroup.grid().localBinsFromGlobalBin(i);
    auto spGroup_itr = Acts::BinnedSPGroupIterator<TestSpacePoint>(
        spGroup, localPosition, navigation);
    if (spGroup_itr == spGroup_end) {
      break;
    }
    auto [bottom, middle, top] = *spGroup_itr;
    seeds_device.push_back(seedFinder_device.createSeedsForGroup(
        spacePointData, spGroup.grid(), bottom, middle, top));
  }

  // Record the finish time.
  auto end_device = std::chrono::system_clock::now();
  double time_device = std::chrono::duration_cast<std::chrono::milliseconds>(
                           end_device - start_device)
                           .count() *
                       0.001;
  std::cout << "Done with the seedfinding on the device" << std::endl;

  //
  // Print some summary about the seed finding.
  //

  // Count the total number of reconstructed seeds.
  std::size_t nSeeds_host = 0, nSeeds_device = 0;
  for (const auto& seeds : seeds_host) {
    nSeeds_host += seeds.size();
  }
  for (const auto& seeds : seeds_device) {
    nSeeds_device += seeds.size();
  }

  // Count how many seeds, reconstructed on the host, can be matched with seeds
  // reconstructed on the accelerator.
  std::size_t nMatch = 0;
  double matchPercentage = 0.0;
  if (!cmdl.onlyGPU) {
    assert(seeds_host.size() == seeds_device.size());
    for (std::size_t i = 0; i < seeds_host.size(); i++) {
      // Access the seeds for this region.
      const auto& seeds_in_host_region = seeds_host[i];
      const auto& seeds_in_device_region = seeds_device[i];
      // Loop over all seeds found on the host.
      for (const auto& host_seed : seeds_in_host_region) {
        assert(host_seed.sp().size() == 3);
        // Try to find a matching seed that was found on the accelerator.
        for (const auto& device_seed : seeds_in_device_region) {
          assert(device_seed.sp().size() == 3);
          if ((*(host_seed.sp()[0]) == *(device_seed.sp()[0])) &&
              (*(host_seed.sp()[1]) == *(device_seed.sp()[1])) &&
              (*(host_seed.sp()[2]) == *(device_seed.sp()[2]))) {
            ++nMatch;
            break;
          }
        }
      }
    }
    matchPercentage = (100.0 * nMatch) / nSeeds_host;
  }

  // Print the summary results.
  std::cout << std::endl;
  std::cout << "-------------------------- Results ---------------------------"
            << std::endl;
  std::cout << "|          |     Host     |    Device    | Speedup/agreement |"
            << std::endl;
  std::cout << "--------------------------------------------------------------"
            << std::endl;
  std::cout << "| Time [s] |  " << std::setw(10)
            << (cmdl.onlyGPU ? "N/A   " : std::to_string(time_host)) << "  |  "
            << std::setw(10) << time_device << "  |     " << std::setw(10)
            << (cmdl.onlyGPU ? "N/A    "
                             : std::to_string(time_host / time_device))
            << "    |" << std::endl;
  std::cout << "|   Seeds  |  " << std::setw(10)
            << (cmdl.onlyGPU ? "N/A   " : std::to_string(nSeeds_host))
            << "  |  " << std::setw(10) << nSeeds_device << "  |     "
            << std::setw(10)
            << (cmdl.onlyGPU ? "N/A    " : std::to_string(matchPercentage))
            << "    |" << std::endl;
  std::cout << "--------------------------------------------------------------"
            << std::endl;
  std::cout << std::endl;

  // Return gracefully.
  return 0;
}<|MERGE_RESOLUTION|>--- conflicted
+++ resolved
@@ -20,11 +20,7 @@
 
 // Acts include(s).
 #include "Acts/EventData/SpacePointData.hpp"
-<<<<<<< HEAD
-#include "Acts/Seeding/BinnedSPGroup.hpp"
-=======
 #include "Acts/Seeding/BinnedGroup.hpp"
->>>>>>> 074051b0
 #include "Acts/Seeding/SeedFilterConfig.hpp"
 #include "Acts/Seeding/SeedFinder.hpp"
 #include "Acts/Seeding/SeedFinderConfig.hpp"
@@ -65,15 +61,9 @@
   std::vector<std::pair<int, int>> zBinNeighborsBottom;
 
   // Create binned groups of these spacepoints.
-<<<<<<< HEAD
-  auto bottomBinFinder = std::make_shared<Acts::GridBinFinder<2ul>>(
-      numPhiNeighbors, zBinNeighborsBottom);
-  auto topBinFinder = std::make_shared<Acts::GridBinFinder<2ul>>(
-=======
   auto bottomBinFinder = std::make_unique<Acts::GridBinFinder<2ul>>(
       numPhiNeighbors, zBinNeighborsBottom);
   auto topBinFinder = std::make_unique<Acts::GridBinFinder<2ul>>(
->>>>>>> 074051b0
       numPhiNeighbors, zBinNeighborsTop);
 
   // Set up the seedFinder configuration.
