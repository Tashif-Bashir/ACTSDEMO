// This file is part of the Acts project.
//
// Copyright (C) 2024 CERN for the benefit of the Acts project
//
// This Source Code Form is subject to the terms of the Mozilla Public
// License, v. 2.0. If a copy of the MPL was not distributed with this
// file, You can obtain one at http://mozilla.org/MPL/2.0/.

// Local include(s).
#include "CommandLineArguments.hpp"
#include "ReadSeedFile.hpp"
#include "SpacePointContainer.hpp"
#include "TestDeviceCuts.hpp"
#include "TestHostCuts.hpp"
#include "TestSpacePoint.hpp"

// CUDA plugin include(s).
#include "Acts/Plugins/Cuda/Seeding2/SeedFinder.hpp"
#include "Acts/Plugins/Cuda/Utilities/Info.hpp"
#include "Acts/Plugins/Cuda/Utilities/MemoryManager.hpp"

// Acts include(s).
#include "Acts/EventData/SpacePointContainer.hpp"
#include "Acts/EventData/SpacePointData.hpp"
#include "Acts/Seeding/BinnedSPGroup.hpp"
#include "Acts/Seeding/SeedFilterConfig.hpp"
#include "Acts/Seeding/SeedFinder.hpp"
#include "Acts/Seeding/SeedFinderConfig.hpp"
#include "Acts/Utilities/GridBinFinder.hpp"

// System include(s).
#include <cassert>
#include <chrono>
#include <iomanip>
#include <iostream>
#include <iterator>
#include <memory>

using namespace Acts::UnitLiterals;

int main(int argc, char* argv[]) {
  // Interpret the command line arguments passed to the executable.
  CommandLineArguments cmdl;
  cmdl.interpret(argc, argv);

  // Read in the seeds from the input text file.
  auto spacepoints = readSeedFile(cmdl.spFile, cmdl.filterDuplicates);

  // Config
  Acts::SpacePointContainerConfig spConfig;
  // Options
  Acts::SpacePointContainerOptions spOptions;
  spOptions.beamPos = {-.5_mm, -.5_mm};

  // Prepare interface SpacePoint backend-ACTS
  ActsExamples::SpacePointContainer container(spacepoints);
  // Prepare Acts API
  Acts::SpacePointContainer<decltype(container), Acts::detail::RefHolder>
      spContainer(spConfig, spOptions, container);

  using value_type = typename decltype(spContainer)::ConstSpacePointProxyType;
  using seed_type = Acts::Seed<value_type>;

  std::cout << "Read " << spContainer.size()
            << " spacepoints from file: " << cmdl.spFile << std::endl;

  int numPhiNeighbors = 1;

  std::vector<std::pair<int, int>> zBinNeighborsTop;
  std::vector<std::pair<int, int>> zBinNeighborsBottom;

  // Create binned groups of these spacepoints.
<<<<<<< HEAD
  auto bottomBinFinder = std::make_shared<Acts::BinFinder<value_type>>(
      zBinNeighborsBottom, numPhiNeighbors);
  auto topBinFinder = std::make_shared<Acts::BinFinder<value_type>>(
      zBinNeighborsTop, numPhiNeighbors);
=======
  auto bottomBinFinder = std::make_shared<Acts::GridBinFinder<2ul>>(
      numPhiNeighbors, zBinNeighborsBottom);
  auto topBinFinder = std::make_shared<Acts::GridBinFinder<2ul>>(
      numPhiNeighbors, zBinNeighborsTop);
>>>>>>> d8e46ff6

  // Set up the seedFinder configuration.
  Acts::SeedFinderConfig<value_type> sfConfig;
  // silicon detector max
  sfConfig.rMax = 160._mm;
  sfConfig.deltaRMin = 5._mm;
  sfConfig.deltaRMax = 160._mm;
  sfConfig.collisionRegionMin = -250._mm;
  sfConfig.collisionRegionMax = 250._mm;
  sfConfig.zMin = -2800._mm;
  sfConfig.zMax = 2800._mm;
  sfConfig.maxSeedsPerSpM = 5;
  // 2.7 eta
  sfConfig.cotThetaMax = 7.40627;
  sfConfig.sigmaScattering = 1.00000;
  sfConfig.minPt = 500._MeV;
  sfConfig.impactMax = 10._mm;
  Acts::SeedFinderOptions sfOptions;
  sfOptions.bFieldInZ = 2_T;
  sfOptions.beamPos = {-.5_mm, -.5_mm};

  // Use a size slightly smaller than what modern GPUs are capable of. This is
  // because for debugging we can't use all available threads in a block, and
  // because early testing shows that using this sort of block size results in
  // better performance than using the maximal one. (It probably works better
  // with the kind of branching that is present in the CUDA code.)
  sfConfig.maxBlockSize = 256;

  sfConfig = sfConfig.toInternalUnits().calculateDerivedQuantities();

  // Set up the spacepoint grid configuration.
  Acts::SpacePointGridConfig gridConfig;
  gridConfig.minPt = sfConfig.minPt;
  gridConfig.rMax = sfConfig.rMax;
  gridConfig.zMax = sfConfig.zMax;
  gridConfig.zMin = sfConfig.zMin;
  gridConfig.deltaRMax = sfConfig.deltaRMax;
  gridConfig.cotThetaMax = sfConfig.cotThetaMax;
  gridConfig = gridConfig.toInternalUnits();
  // Set up the spacepoint grid options
  Acts::SpacePointGridOptions gridOpts;
  gridOpts.bFieldInZ = sfOptions.bFieldInZ;

<<<<<<< HEAD
=======
  // Covariance tool, sets covariances per spacepoint as required.
  auto ct = [=](const TestSpacePoint& sp, float, float, float)
      -> std::tuple<Acts::Vector3, Acts::Vector2, std::optional<float>> {
    Acts::Vector3 position(sp.x(), sp.y(), sp.z());
    Acts::Vector2 covariance(sp.m_varianceR, sp.m_varianceZ);
    return std::make_tuple(position, covariance, std::nullopt);
  };

>>>>>>> d8e46ff6
  // extent used to store r range for middle spacepoint
  Acts::Extent rRangeSPExtent;

  const Acts::Range1D<float> rMiddleSPRange;

  // Create a grid with bin sizes according to the configured geometry, and
  // split the spacepoints into groups according to that grid.
  auto grid =
      Acts::SpacePointGridCreator::createGrid<value_type>(gridConfig, gridOpts);
  auto spGroup = Acts::BinnedSPGroup<value_type>(
      spContainer.begin(), spContainer.end(), bottomBinFinder, topBinFinder,
      std::move(grid), rRangeSPExtent, sfConfig, sfOptions);
  // Make a convenient iterator that will be used multiple times later on.
  auto spGroup_end = spGroup.end();

  // Allocate memory on the selected CUDA device.
  if (Acts::Cuda::Info::instance().devices().size() <=
      static_cast<std::size_t>(cmdl.cudaDevice)) {
    std::cerr << "Invalid CUDA device (" << cmdl.cudaDevice << ") requested"
              << std::endl;
    return 1;
  }
  static constexpr std::size_t MEGABYTES = 1024l * 1024l;
  std::size_t deviceMemoryAllocation = cmdl.cudaDeviceMemory * MEGABYTES;
  if (deviceMemoryAllocation == 0) {
    deviceMemoryAllocation =
        Acts::Cuda::Info::instance().devices()[cmdl.cudaDevice].totalMemory *
        0.8;
  }
  std::cout << "Allocating " << deviceMemoryAllocation / MEGABYTES
            << " MB memory on device:\n"
            << Acts::Cuda::Info::instance().devices()[cmdl.cudaDevice]
            << std::endl;
  Acts::Cuda::MemoryManager::instance().setMemorySize(deviceMemoryAllocation,
                                                      cmdl.cudaDevice);

  // Set up the seedFinder configuration objects.
  TestHostCuts<value_type> hostCuts;
  Acts::SeedFilterConfig filterConfig;
  filterConfig = filterConfig.toInternalUnits();
  sfConfig.seedFilter =
      std::make_unique<Acts::SeedFilter<value_type>>(filterConfig, &hostCuts);
  auto deviceCuts = testDeviceCuts();

  // Set up the seedFinder objects.
  Acts::SeedFinder<value_type> seedFinder_host(sfConfig);
  Acts::Cuda::SeedFinder<value_type> seedFinder_device(
      sfConfig, sfOptions, filterConfig, deviceCuts, cmdl.cudaDevice);

  //
  // Perform the seed finding on the host.
  //

  // Record the start time.
  auto start_host = std::chrono::system_clock::now();
  // Create the result object.
  std::vector<std::vector<seed_type>> seeds_host;

  std::array<std::vector<std::size_t>, 2ul> navigation;
  navigation[0ul].resize(spGroup.grid().numLocalBins()[0ul]);
  navigation[1ul].resize(spGroup.grid().numLocalBins()[1ul]);
  std::iota(navigation[0ul].begin(), navigation[0ul].end(), 1ul);
  std::iota(navigation[1ul].begin(), navigation[1ul].end(), 1ul);

  // Perform the seed finding.
  if (!cmdl.onlyGPU) {
    decltype(seedFinder_host)::SeedingState state;
    for (std::size_t i = 0; i < cmdl.groupsToIterate; ++i) {
      std::array<std::size_t, 2ul> localPosition =
          spGroup.grid().localBinsFromGlobalBin(i);
      auto spGroup_itr =
          Acts::BinnedSPGroupIterator(spGroup, localPosition, navigation);
      if (spGroup_itr == spGroup.end()) {
        break;
      }
      auto& group = seeds_host.emplace_back();
      auto [bottom, middle, top] = *spGroup_itr;

      seedFinder_host.createSeedsForGroup(sfOptions, state, spGroup.grid(),
                                          std::back_inserter(group), bottom,
                                          middle, top, rMiddleSPRange);
    }
  }

  // Record the finish time.
  auto end_host = std::chrono::system_clock::now();
  double time_host = std::chrono::duration_cast<std::chrono::milliseconds>(
                         end_host - start_host)
                         .count() *
                     0.001;
  if (!cmdl.onlyGPU) {
    std::cout << "Done with the seedfinding on the host" << std::endl;
  }

  //
  // Perform the seed finding on the accelerator.
  //

  // Record the start time.
  auto start_device = std::chrono::system_clock::now();
  // Create the result object.
  std::vector<std::vector<seed_type>> seeds_device;

  // Perform the seed finding.
  for (std::size_t i = 0; i < cmdl.groupsToIterate; ++i) {
    std::array<std::size_t, 2ul> localPosition =
        spGroup.grid().localBinsFromGlobalBin(i);
    auto spGroup_itr =
        Acts::BinnedSPGroupIterator(spGroup, localPosition, navigation);
    if (spGroup_itr == spGroup_end) {
      break;
    }
    auto [bottom, middle, top] = *spGroup_itr;
    seeds_device.push_back(seedFinder_device.createSeedsForGroup(
        spGroup.grid(), bottom, middle, top));
  }

  // Record the finish time.
  auto end_device = std::chrono::system_clock::now();
  double time_device = std::chrono::duration_cast<std::chrono::milliseconds>(
                           end_device - start_device)
                           .count() *
                       0.001;
  std::cout << "Done with the seedfinding on the device" << std::endl;

  //
  // Print some summary about the seed finding.
  //

  // Count the total number of reconstructed seeds.
  std::size_t nSeeds_host = 0, nSeeds_device = 0;
  for (const auto& seeds : seeds_host) {
    nSeeds_host += seeds.size();
  }
  for (const auto& seeds : seeds_device) {
    nSeeds_device += seeds.size();
  }

  // Count how many seeds, reconstructed on the host, can be matched with seeds
  // reconstructed on the accelerator.
  std::size_t nMatch = 0;
  double matchPercentage = 0.0;
  if (!cmdl.onlyGPU) {
    assert(seeds_host.size() == seeds_device.size());
    for (std::size_t i = 0; i < seeds_host.size(); i++) {
      // Access the seeds for this region.
      const auto& seeds_in_host_region = seeds_host[i];
      const auto& seeds_in_device_region = seeds_device[i];
      // Loop over all seeds found on the host.
      for (const auto& host_seed : seeds_in_host_region) {
        assert(host_seed.sp().size() == 3);
        // Try to find a matching seed that was found on the accelerator.
        for (const auto& device_seed : seeds_in_device_region) {
          assert(device_seed.sp().size() == 3);
          if ((*(host_seed.sp()[0]->sp()) == *(device_seed.sp()[0]->sp())) and
              (*(host_seed.sp()[1]->sp()) == *(device_seed.sp()[1]->sp())) and
              (*(host_seed.sp()[2]->sp()) == *(device_seed.sp()[2]->sp()))) {
            ++nMatch;
            break;
          }
        }
      }
    }
    matchPercentage = (100.0 * nMatch) / nSeeds_host;
  }

  // Print the summary results.
  std::cout << std::endl;
  std::cout << "-------------------------- Results ---------------------------"
            << std::endl;
  std::cout << "|          |     Host     |    Device    | Speedup/agreement |"
            << std::endl;
  std::cout << "--------------------------------------------------------------"
            << std::endl;
  std::cout << "| Time [s] |  " << std::setw(10)
            << (cmdl.onlyGPU ? "N/A   " : std::to_string(time_host)) << "  |  "
            << std::setw(10) << time_device << "  |     " << std::setw(10)
            << (cmdl.onlyGPU ? "N/A    "
                             : std::to_string(time_host / time_device))
            << "    |" << std::endl;
  std::cout << "|   Seeds  |  " << std::setw(10)
            << (cmdl.onlyGPU ? "N/A   " : std::to_string(nSeeds_host))
            << "  |  " << std::setw(10) << nSeeds_device << "  |     "
            << std::setw(10)
            << (cmdl.onlyGPU ? "N/A    " : std::to_string(matchPercentage))
            << "    |" << std::endl;
  std::cout << "--------------------------------------------------------------"
            << std::endl;
  std::cout << std::endl;

  // Return gracefully.
  return 0;
}<|MERGE_RESOLUTION|>--- conflicted
+++ resolved
@@ -70,17 +70,10 @@
   std::vector<std::pair<int, int>> zBinNeighborsBottom;
 
   // Create binned groups of these spacepoints.
-<<<<<<< HEAD
-  auto bottomBinFinder = std::make_shared<Acts::BinFinder<value_type>>(
-      zBinNeighborsBottom, numPhiNeighbors);
-  auto topBinFinder = std::make_shared<Acts::BinFinder<value_type>>(
-      zBinNeighborsTop, numPhiNeighbors);
-=======
   auto bottomBinFinder = std::make_shared<Acts::GridBinFinder<2ul>>(
       numPhiNeighbors, zBinNeighborsBottom);
   auto topBinFinder = std::make_shared<Acts::GridBinFinder<2ul>>(
       numPhiNeighbors, zBinNeighborsTop);
->>>>>>> d8e46ff6
 
   // Set up the seedFinder configuration.
   Acts::SeedFinderConfig<value_type> sfConfig;
@@ -124,17 +117,6 @@
   Acts::SpacePointGridOptions gridOpts;
   gridOpts.bFieldInZ = sfOptions.bFieldInZ;
 
-<<<<<<< HEAD
-=======
-  // Covariance tool, sets covariances per spacepoint as required.
-  auto ct = [=](const TestSpacePoint& sp, float, float, float)
-      -> std::tuple<Acts::Vector3, Acts::Vector2, std::optional<float>> {
-    Acts::Vector3 position(sp.x(), sp.y(), sp.z());
-    Acts::Vector2 covariance(sp.m_varianceR, sp.m_varianceZ);
-    return std::make_tuple(position, covariance, std::nullopt);
-  };
-
->>>>>>> d8e46ff6
   // extent used to store r range for middle spacepoint
   Acts::Extent rRangeSPExtent;
 
