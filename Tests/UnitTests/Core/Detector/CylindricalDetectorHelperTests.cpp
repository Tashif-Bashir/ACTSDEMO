--- conflicted
+++ resolved
@@ -646,14 +646,9 @@
   std::vector<std::shared_ptr<DetectorVolume>> volumes = {
       innerV, middleLV, middleDV, middleUV, middleRV, outerV};
 
-<<<<<<< HEAD
-  auto boundaries = rzphiBoundaries(tContext, volumes, Acts::Logging::VERBOSE);
-  BOOST_CHECK_EQUAL(boundaries.size(), 3u);
-=======
   auto boundaries =
       rzphiBoundaries(tContext, volumes, 0., Acts::Logging::VERBOSE);
-  BOOST_CHECK(boundaries.size() == 3u);
->>>>>>> e8ff45a1
+  BOOST_CHECK_EQUAL(boundaries.size(), 3u);
   // Check the r boundaries
   std::vector<ActsScalar> rBoundaries = {0., 20., 40., 60., 120.};
   BOOST_CHECK(boundaries[0u] == rBoundaries);
