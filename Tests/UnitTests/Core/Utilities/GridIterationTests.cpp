--- conflicted
+++ resolved
@@ -155,14 +155,9 @@
       grid.end();
   std::size_t numIterations = 0ul;
   for (; gridStart != gridStop; gridStart++) {
-<<<<<<< HEAD
-    BOOST_CHECK_EQUAL(gridStart.globalPosition(), numIterations);
-    const std::array<std::size_t, 1ul> locPosition = gridStart.localPosition();
-=======
     BOOST_CHECK_EQUAL(gridStart.globalBinIndex(), numIterations);
     const std::array<std::size_t, 1ul> locPosition =
         gridStart.localBinsIndices();
->>>>>>> 58930045
     BOOST_CHECK_EQUAL(numIterations, locPosition[0ul]);
     ++numIterations;
   }
@@ -193,11 +188,7 @@
       gridStop = grid.end();
   std::size_t numIterations = 0ul;
   for (; gridStart != gridStop; ++gridStart) {
-<<<<<<< HEAD
-    BOOST_CHECK_EQUAL(gridStart.globalPosition(), numIterations);
-=======
     BOOST_CHECK_EQUAL(gridStart.globalBinIndex(), numIterations);
->>>>>>> 58930045
     ++numIterations;
   }
   BOOST_CHECK_EQUAL(numIterations, grid.size(true));
@@ -234,11 +225,7 @@
       gridStop = grid.end();
   std::size_t numIterations = 0ul;
   for (; gridStart != gridStop; ++gridStart) {
-<<<<<<< HEAD
-    BOOST_CHECK_EQUAL(gridStart.globalPosition(), numIterations);
-=======
     BOOST_CHECK_EQUAL(gridStart.globalBinIndex(), numIterations);
->>>>>>> 58930045
     ++numIterations;
   }
   BOOST_CHECK_EQUAL(numIterations, grid.size(true));
@@ -286,11 +273,7 @@
   std::array<std::size_t, 1ul> locPos = gridStart.localBinsIndices();
   BOOST_CHECK_EQUAL(locPos[0ul], 3ul);
 
-<<<<<<< HEAD
-  std::size_t globPos = gridStart.globalPosition();
-=======
   std::size_t globPos = gridStart.globalBinIndex();
->>>>>>> 58930045
   BOOST_CHECK_EQUAL(globPos, 3ul);
 
   Acts::GridLocalIterator<double, Acts::detail::EquidistantAxis> gridDefault;
