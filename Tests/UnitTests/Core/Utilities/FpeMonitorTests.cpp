--- conflicted
+++ resolved
@@ -11,14 +11,9 @@
 #include "Acts/Utilities/FpeMonitor.hpp"
 
 #include <cmath>
-<<<<<<< HEAD
+#include <cstdio>
 #include <iostream>
 #include <limits>
-
-#include <stdio.h>
-=======
-#include <optional>
->>>>>>> 64ed0b20
 
 namespace utf = boost::unit_test;
 
