--- conflicted
+++ resolved
@@ -136,13 +136,8 @@
 
   // Check if position of maximum is correct
   auto maxRes = grid.getMaxZPosition(mainGrid);
-<<<<<<< HEAD
-  int maxBin = static_cast<int>((*maxRes / binSize) + mainGridSize / 2);
-  BOOST_CHECK_EQUAL(maxBin, mainGridSize / 2 + 1);
-=======
   int maxBin = (*maxRes / binSize) + mainGridSize / 2;
   BOOST_CHECK_EQUAL(maxBin, 0);
->>>>>>> 11a7e24a
 
   // Check if error is thrown for empty grid
   mainGrid = Grid::MainGridVector::Zero();
