// This file is part of the Acts project.
//
// Copyright (C) 2022 CERN for the benefit of the Acts project
//
// This Source Code Form is subject to the terms of the Mozilla Public
// License, v. 2.0. If a copy of the MPL was not distributed with this
// file, You can obtain one at http://mozilla.org/MPL/2.0/.

#include <boost/test/unit_test.hpp>

#include "Acts/Definitions/Algebra.hpp"
#include "Acts/Propagator/MultiEigenStepperLoop.hpp"
#include "Acts/TrackFitting/GainMatrixSmoother.hpp"
#include "Acts/TrackFitting/GainMatrixUpdater.hpp"
#include "Acts/TrackFitting/GaussianSumFitter.hpp"
#include "Acts/TrackFitting/KalmanFitter.hpp"
#include "Acts/TrackFitting/detail/KalmanGlobalCovariance.hpp"

#include <algorithm>
#include <memory>
#include <random>

#include "FitterTestsCommon.hpp"

namespace {

using namespace Acts;
using namespace Acts::Test;
using namespace Acts::UnitLiterals;
using namespace Acts::Experimental;

Acts::GainMatrixUpdater kfUpdater;

GsfExtensions<VectorMultiTrajectory> getExtensions() {
  GsfExtensions<VectorMultiTrajectory> extensions;
  extensions.calibrator
      .connect<&testSourceLinkCalibrator<VectorMultiTrajectory>>();
  extensions.updater
      .connect<&Acts::GainMatrixUpdater::operator()<VectorMultiTrajectory>>(
          &kfUpdater);
  return extensions;
}

FitterTester tester;

const auto logger = getDefaultLogger("GSF", Logging::INFO);

using Stepper = Acts::MultiEigenStepperLoop<>;
using Propagator = Acts::Propagator<Stepper, Acts::Navigator>;
using BetheHeitlerApprox = AtlasBetheHeitlerApprox<6, 5>;
using GSF =
    GaussianSumFitter<Propagator, BetheHeitlerApprox, VectorMultiTrajectory>;

const GSF gsfZero(makeConstantFieldPropagator<Stepper>(tester.geometry, 0_T),
                  makeDefaultBetheHeitlerApprox());

std::default_random_engine rng(42);

auto makeDefaultGsfOptions() {
  return GsfOptions<VectorMultiTrajectory>{
      tester.geoCtx,   tester.magCtx,          tester.calCtx,
      getExtensions(), LoggerWrapper{*logger}, PropagatorPlainOptions()};
}

// A Helper type to allow us to put the MultiComponentBoundTrackParameters into
// the function so that it can also be used as SingleBoundTrackParameters for
// the MeasurementsCreator
template <typename charge_t>
struct MultiCmpsParsInterface : public SingleBoundTrackParameters<charge_t> {
  MultiComponentBoundTrackParameters<charge_t> multi_pars;

  MultiCmpsParsInterface(const MultiComponentBoundTrackParameters<charge_t> &p)
      : SingleBoundTrackParameters<charge_t>(
            p.referenceSurface().getSharedPtr(), p.parameters(),
            p.covariance()),
        multi_pars(p) {}

  operator MultiComponentBoundTrackParameters<charge_t>() const {
    return multi_pars;
  }
};

auto makeParameters() {
  // create covariance matrix from reasonable standard deviations
  Acts::BoundVector stddev;
  stddev[Acts::eBoundLoc0] = 100_um;
  stddev[Acts::eBoundLoc1] = 100_um;
  stddev[Acts::eBoundTime] = 25_ns;
  stddev[Acts::eBoundPhi] = 2_degree;
  stddev[Acts::eBoundTheta] = 2_degree;
  stddev[Acts::eBoundQOverP] = 1 / 100_GeV;
  Acts::BoundSymMatrix cov = stddev.cwiseProduct(stddev).asDiagonal();

  // define a track in the transverse plane along x
  Acts::Vector4 mPos4(-3_m, 0., 0., 42_ns);
  Acts::CurvilinearTrackParameters cp(mPos4, 0_degree, 90_degree, 1_GeV, 1_e,
                                      cov);

  // Construct bound multi component parameters from curvilinear ones
  Acts::BoundVector deltaLOC0 = Acts::BoundVector::Zero();
  deltaLOC0[eBoundLoc0] = 0.5_mm;

  Acts::BoundVector deltaLOC1 = Acts::BoundVector::Zero();
  deltaLOC1[eBoundLoc1] = 0.5_mm;

  Acts::BoundVector deltaQOP = Acts::BoundVector::Zero();
  deltaQOP[eBoundQOverP] = 0.01_GeV;

  std::vector<std::tuple<double, BoundVector, BoundSymMatrix>> cmps = {
      {0.2, cp.parameters(), cov},
      {0.2, cp.parameters() + deltaLOC0 + deltaLOC1 + deltaQOP, cov},
      {0.2, cp.parameters() + deltaLOC0 - deltaLOC1 - deltaQOP, cov},
      {0.2, cp.parameters() - deltaLOC0 + deltaLOC1 + deltaQOP, cov},
      {0.2, cp.parameters() - deltaLOC0 - deltaLOC1 - deltaQOP, cov}};

  return MultiCmpsParsInterface<SinglyCharged>(
      Acts::MultiComponentBoundTrackParameters<SinglyCharged>(
          cp.referenceSurface().getSharedPtr(), cmps));
}

}  // namespace

BOOST_AUTO_TEST_SUITE(TrackFittingGsf)

BOOST_AUTO_TEST_CASE(ZeroFieldNoSurfaceForward) {
  auto multi_pars = makeParameters();
  auto options = makeDefaultGsfOptions();

  tester.test_ZeroFieldNoSurfaceForward(gsfZero, options, multi_pars, rng, true,
                                        false);
}

BOOST_AUTO_TEST_CASE(ZeroFieldWithSurfaceForward) {
  auto multi_pars = makeParameters();
  auto options = makeDefaultGsfOptions();

  tester.test_ZeroFieldWithSurfaceForward(gsfZero, options, multi_pars, rng,
                                          true, false);
}

BOOST_AUTO_TEST_CASE(ZeroFieldWithSurfaceBackward) {
  auto multi_pars = makeParameters();
  auto options = makeDefaultGsfOptions();

  tester.test_ZeroFieldWithSurfaceBackward(gsfZero, options, multi_pars, rng,
                                           true, false);
}

BOOST_AUTO_TEST_CASE(ZeroFieldWithSurfaceAtExit) {
  auto multi_pars = makeParameters();
  auto options = makeDefaultGsfOptions();

  tester.test_ZeroFieldWithSurfaceBackward(gsfZero, options, multi_pars, rng,
                                           true, false);
}

BOOST_AUTO_TEST_CASE(ZeroFieldShuffled) {
  auto multi_pars = makeParameters();
  auto options = makeDefaultGsfOptions();

  tester.test_ZeroFieldShuffled(gsfZero, options, multi_pars, rng, true, false);
}

BOOST_AUTO_TEST_CASE(ZeroFieldWithHole) {
  auto options = makeDefaultGsfOptions();
  auto multi_pars = makeParameters();

  tester.test_ZeroFieldWithHole(gsfZero, options, multi_pars, rng, true, false);
}

BOOST_AUTO_TEST_CASE(ZeroFieldWithOutliers) {
  // fitter options w/o target surface. outlier distance is set to be below the
  // default outlier distance in the `MeasurementsCreator`
  TestOutlierFinder tof{5_mm};
  auto options = makeDefaultGsfOptions();
  options.extensions.outlierFinder
      .connect<&TestOutlierFinder::operator()<VectorMultiTrajectory>>(&tof);

  auto multi_pars = makeParameters();

  tester.test_ZeroFieldWithOutliers(gsfZero, options, multi_pars, rng, true,
                                    false);
<<<<<<< HEAD
}

// NOTE This test makes no sense for the GSF since there is always reverse
// filtering BOOST_AUTO_TEST_CASE(ZeroFieldWithReverseFiltering) { ... }

// TODO this is not really Kalman fitter specific. is probably better tested
// with a synthetic trajectory.
BOOST_AUTO_TEST_CASE(GlobalCovariance) {
  auto options = makeDefaultGsfOptions();
  auto multi_pars = makeParameters();

  tester.test_GlobalCovariance(gsfZero, options, multi_pars, rng);
=======
>>>>>>> 8fae9ef1
}

BOOST_AUTO_TEST_SUITE_END()<|MERGE_RESOLUTION|>--- conflicted
+++ resolved
@@ -180,21 +180,6 @@
 
   tester.test_ZeroFieldWithOutliers(gsfZero, options, multi_pars, rng, true,
                                     false);
-<<<<<<< HEAD
-}
-
-// NOTE This test makes no sense for the GSF since there is always reverse
-// filtering BOOST_AUTO_TEST_CASE(ZeroFieldWithReverseFiltering) { ... }
-
-// TODO this is not really Kalman fitter specific. is probably better tested
-// with a synthetic trajectory.
-BOOST_AUTO_TEST_CASE(GlobalCovariance) {
-  auto options = makeDefaultGsfOptions();
-  auto multi_pars = makeParameters();
-
-  tester.test_GlobalCovariance(gsfZero, options, multi_pars, rng);
-=======
->>>>>>> 8fae9ef1
 }
 
 BOOST_AUTO_TEST_SUITE_END()