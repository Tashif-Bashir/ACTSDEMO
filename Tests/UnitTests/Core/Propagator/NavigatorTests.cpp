--- conflicted
+++ resolved
@@ -276,7 +276,6 @@
   return;
 }
 
-<<<<<<< HEAD
 #define testNavigatorStateVectors(state, cand, extSurf)        \
   do {                                                         \
     BOOST_CHECK_EQUAL(state.candidates.size(), cand);          \
@@ -296,23 +295,6 @@
     BOOST_CHECK_EQUAL(state.targetLayer, targetLay);                        \
     BOOST_CHECK_EQUAL(state.targetSurface, targetSurf);                     \
   } while (0)
-=======
-/// @brief Method for testing vectors in @c Navigator::State
-///
-/// @param [in] state Navigator state
-/// @param [in] navSurf Number of navigation surfaces
-/// @param [in] navLay Number of navigation layers
-/// @param [in] navBound Number of navigation boundaries
-/// @param [in] extSurf Number of external surfaces
-bool testNavigatorStateVectors(Navigator::State& state, std::size_t navSurf,
-                               std::size_t navLay, std::size_t navBound,
-                               std::size_t extSurf) {
-  return ((state.navSurfaces.size() == navSurf) &&
-          (state.navLayers.size() == navLay) &&
-          (state.navBoundaries.size() == navBound) &&
-          (state.externalSurfaces.size() == extSurf));
-}
->>>>>>> bd74d01c
 
 // the surface cache & the creation of the geometry
 
