// This file is part of the Acts project.
//
// Copyright (C) 2018-2020 CERN for the benefit of the Acts project
//
// This Source Code Form is subject to the terms of the Mozilla Public
// License, v. 2.0. If a copy of the MPL was not distributed with this
// file, You can obtain one at http://mozilla.org/MPL/2.0/.

#include <boost/test/data/test_case.hpp>
#include <boost/test/tools/output_test_stream.hpp>
#include <boost/test/unit_test.hpp>

#include "Acts/Definitions/Algebra.hpp"
#include "Acts/Definitions/Common.hpp"
#include "Acts/Definitions/Direction.hpp"
#include "Acts/Definitions/Tolerance.hpp"
#include "Acts/Definitions/TrackParametrization.hpp"
#include "Acts/Definitions/Units.hpp"
#include "Acts/EventData/GenericBoundTrackParameters.hpp"
#include "Acts/EventData/TrackParameters.hpp"
#include "Acts/Geometry/GeometryContext.hpp"
#include "Acts/Geometry/TrackingGeometry.hpp"
#include "Acts/Geometry/TrackingVolume.hpp"
#include "Acts/MagneticField/ConstantBField.hpp"
#include "Acts/Propagator/ConstrainedStep.hpp"
#include "Acts/Propagator/EigenStepper.hpp"
#include "Acts/Propagator/Navigator.hpp"
#include "Acts/Propagator/StepperConcept.hpp"
#include "Acts/Propagator/StraightLineStepper.hpp"
#include "Acts/Propagator/SurfaceCollector.hpp"
#include "Acts/Propagator/detail/SteppingHelper.hpp"
#include "Acts/Surfaces/BoundaryCheck.hpp"
#include "Acts/Surfaces/Surface.hpp"
#include "Acts/Tests/CommonHelpers/CylindricalTrackingGeometry.hpp"
#include "Acts/Tests/CommonHelpers/FloatComparisons.hpp"
#include "Acts/Utilities/Intersection.hpp"
#include "Acts/Utilities/Logger.hpp"
#include "Acts/Utilities/Result.hpp"

#include <cstddef>
#include <cstdint>
#include <iostream>
#include <memory>
#include <string>
#include <system_error>
#include <tuple>
#include <utility>

namespace Acts {
class Layer;
struct FreeToBoundCorrection;
}  // namespace Acts

namespace bdata = boost::unit_test::data;
using namespace Acts::UnitLiterals;
using Acts::VectorHelpers::perp;

namespace Acts::Test {

// Create a test context
GeometryContext tgContext = GeometryContext();
MagneticFieldContext mfContext = MagneticFieldContext();

/// This is a simple cache struct to mimic the
/// Propagator cache
struct PropagatorState {
  /// This is a simple cache struct to mimic a Stepper
  struct Stepper {
    // comply with concept
    using Jacobian = BoundMatrix;
    using Covariance = BoundSquareMatrix;
    using BoundState = std::tuple<BoundTrackParameters, Jacobian, double>;
    using CurvilinearState =
        std::tuple<CurvilinearTrackParameters, Jacobian, double>;
    using BField = int;

    template <typename, typename>
    using return_parameter_type = void;

    /// This is a simple cache struct to mimic the
    /// Stepper cache in the propagation
    struct State {
      /// Position
      Vector4 pos4 = Vector4(0., 0., 0., 0.);

      /// Direction
      Vector3 dir = Vector3(1., 0., 0.);

      /// Momentum
      double p = 0;

      /// Charge
      double q = 0;

      /// Particle hypothesis
      ParticleHypothesis particleHypothesis = ParticleHypothesis::pion();

      // accummulated path length cache
      double pathAccumulated = 0.;

      // adaptive sep size of the runge-kutta integration
      ConstrainedStep stepSize = ConstrainedStep(100_cm);

      // Previous step size for overstep estimation (ignored here)
      double previousStepSize = 0.;

      GeometryContext geoContext = GeometryContext();
    };

    /// State resetter
    void resetState(State& /*state*/, const BoundVector& /*boundParams*/,
                    const BoundSquareMatrix& /*cov*/,
                    const Surface& /*surface*/,
                    const double /*stepSize*/) const {}

    /// Global particle position accessor
    Vector3 position(const State& state) const {
      return state.pos4.segment<3>(Acts::ePos0);
    }

    /// Time access
    double time(const State& state) const { return state.pos4[Acts::eTime]; }

    /// Momentum direction accessor
    Vector3 direction(const State& state) const { return state.dir; }

    /// QoP accessor
    double qOverP(const State& state) const {
      return (state.q == 0 ? 1 : state.q) / state.p;
    }

    /// Absolute momentum accessor
    double absoluteMomentum(const State& state) const { return state.p; }

    /// Momentum accessor
    Vector3 momentum(const State& state) const { return state.p * state.dir; }

    /// Charge access
    double charge(const State& state) const { return state.q; }

    /// Overstep limit access
    double overstepLimit(const State& /*state*/) const {
      return s_onSurfaceTolerance;
    }

    Intersection3D::Status updateSurfaceStatus(
        State& state, const Surface& surface, std::uint8_t index,
        Direction navDir, const BoundaryCheck& bcheck,
        ActsScalar surfaceTolerance, const Logger& logger) const {
      return detail::updateSingleSurfaceStatus<Stepper>(
          *this, state, surface, index, navDir, bcheck, surfaceTolerance,
          logger);
    }

    template <typename object_intersection_t>
    void updateStepSize(State& state,
                        const object_intersection_t& oIntersection,
                        Direction /*direction*/, bool release = true) const {
      detail::updateSingleStepSize<Stepper>(state, oIntersection, release);
    }

    void updateStepSize(State& state, double stepSize,
                        ConstrainedStep::Type stype,
                        bool release = true) const {
      state.previousStepSize = state.stepSize.value();
      state.stepSize.update(stepSize, stype, release);
    }

    double getStepSize(const State& state, ConstrainedStep::Type stype) const {
      return state.stepSize.value(stype);
    }

    void releaseStepSize(State& state, ConstrainedStep::Type stype) const {
      state.stepSize.release(stype);
    }

    std::string outputStepSize(const State& state) const {
      return state.stepSize.toString();
    }

    Result<BoundState> boundState(
        State& state, const Surface& surface, bool /*transportCov*/,
        const FreeToBoundCorrection& /*freeToBoundCorrection*/
    ) const {
      auto bound = BoundTrackParameters::create(
          surface.getSharedPtr(), tgContext, state.pos4, state.dir,
          state.q / state.p, std::nullopt, state.particleHypothesis);
      if (!bound.ok()) {
        return bound.error();
      }
      BoundState bState{std::move(*bound), Jacobian::Identity(),
                        state.pathAccumulated};
      return bState;
    }

    CurvilinearState curvilinearState(State& state, bool /*transportCov*/
    ) const {
      CurvilinearTrackParameters parameters(state.pos4, state.dir,
                                            state.q / state.p, std::nullopt,
                                            state.particleHypothesis);
      // Create the bound state
      CurvilinearState curvState{std::move(parameters), Jacobian::Identity(),
                                 state.pathAccumulated};
      return curvState;
    }

    void update(State& /*state*/, const FreeVector& /*freePars*/,
                const BoundVector& /*boundPars*/, const Covariance& /*cov*/,
                const Surface& /*surface*/) const {}

    void update(State& /*state*/, const Vector3& /*uposition*/,
                const Vector3& /*udirection*/, double /*up*/,
                double /*time*/) const {}

    void transportCovarianceToCurvilinear(State& /*state*/) const {}

    void transportCovarianceToBound(
        State& /*state*/, const Surface& /*surface*/,
        const FreeToBoundCorrection& /*freeToBoundCorrection*/) const {}

    Result<Vector3> getField(State& /*state*/, const Vector3& /*pos*/) const {
      // get the field from the cell
      return Result<Vector3>::success({0., 0., 0.});
    }
  };

  static_assert(StepperConcept<Stepper>,
                "Dummy stepper does not fulfill concept");

  /// emulate the options template
  struct Options {
    /// Debug output
    /// the string where debug messages are stored (optionally)
    bool debug = false;
    std::string debugString = "";
    /// buffer & formatting for consistent output
    std::size_t debugPfxWidth = 30;
    std::size_t debugMsgWidth = 50;

    Direction direction = Direction::Forward;

    const Acts::Logger& logger = Acts::getDummyLogger();

    ActsScalar surfaceTolerance = s_onSurfaceTolerance;
  };

  /// Navigation cache: the start surface
  const Surface* startSurface = nullptr;

  /// Navigation cache: the current surface
  const Surface* currentSurface = nullptr;

  /// Navigation cache: the target surface
  const Surface* targetSurface = nullptr;
  bool targetReached = false;

  /// Give some options
  Options options;

  /// The Stepper state - internal statew of the Stepper
  Stepper::State stepping;

  /// Navigation state - internal state of the Navigator
  Navigator::State navigation;

  // The context cache for this propagation
  GeometryContext geoContext = GeometryContext();
};

template <typename stepper_state_t>
void step(stepper_state_t& sstate) {
  // update the cache position
  sstate.pos4[Acts::ePos0] += sstate.stepSize.value() * sstate.dir[Acts::eMom0];
  sstate.pos4[Acts::ePos1] += sstate.stepSize.value() * sstate.dir[Acts::eMom1];
  sstate.pos4[Acts::ePos2] += sstate.stepSize.value() * sstate.dir[Acts::eMom2];
  // create navigation parameters
  return;
}

/// @brief Method for testing vectors in @c Navigator::State
///
/// @param [in] state Navigator state
/// @param [in] navSurf Number of navigation surfaces
/// @param [in] navLay Number of navigation layers
/// @param [in] navBound Number of navigation boundaries
/// @param [in] extSurf Number of external surfaces
bool testNavigatorStateVectors(Navigator::State& state, std::size_t navSurf,
                               std::size_t navLay, std::size_t navBound,
                               std::size_t extSurf) {
  return ((state.navSurfaces.size() == navSurf) &&
          (state.navLayers.size() == navLay) &&
          (state.navBoundaries.size() == navBound) &&
          (state.externalSurfaces.size() == extSurf));
}

/// @brief Method for testing pointers in @c Navigator::State
///
/// @param [in] state Navigation state
/// @param [in] worldVol World volume
/// @param [in] startVol Start volume
/// @param [in] startLay Start layer
/// @param [in] startSurf Start surface
/// @param [in] currSurf Current surface
/// @param [in] currVol Current volume
/// @param [in] targetVol Target volume
/// @param [in] targetLay Target layer
/// @param [in] targetSurf Target surface
bool testNavigatorStatePointers(
    Navigator::State& state, const TrackingVolume* worldVol,
    const TrackingVolume* startVol, const Layer* startLay,
    const Surface* startSurf, const Surface* currSurf,
    const TrackingVolume* currVol, const TrackingVolume* targetVol,
    const Layer* targetLay, const Surface* targetSurf) {
  return (
      (state.worldVolume == worldVol) && (state.startVolume == startVol) &&
      (state.startLayer == startLay) && (state.startSurface == startSurf) &&
      (state.currentSurface == currSurf) && (state.currentVolume == currVol) &&
      (state.targetVolume == targetVol) && (state.targetLayer == targetLay) &&
      (state.targetSurface == targetSurf));
}
// the surface cache & the creation of the geometry

CylindricalTrackingGeometry cGeometry(tgContext);
auto tGeometry = cGeometry();

const double Bz = 2_T;
auto bField = std::make_shared<ConstantBField>(Vector3{0, 0, Bz});

// the debug boolean
bool debug = true;

BOOST_AUTO_TEST_CASE(Navigator_status_methods) {
  // position and direction vector
  Vector4 position4(0., 0., 0, 0);
  Vector3 momentum(1., 1., 0);

  // the propagator cache
  PropagatorState state;
  state.options.debug = debug;

  // the stepper cache
  state.stepping.pos4 = position4;
  state.stepping.dir = momentum.normalized();

  // Stepper
  PropagatorState::Stepper stepper;

  //
  // (1) Test for inactivity
  //
  // Run without anything present
  {
    Navigator::Config navCfg;
    navCfg.resolveSensitive = false;
    navCfg.resolveMaterial = false;
    navCfg.resolvePassive = false;
    Navigator navigator{navCfg};

    navigator.postStep(state, stepper);
    BOOST_CHECK(testNavigatorStateVectors(state.navigation, 0u, 0u, 0u, 0u));
    BOOST_CHECK(testNavigatorStatePointers(state.navigation, nullptr, nullptr,
                                           nullptr, nullptr, nullptr, nullptr,
                                           nullptr, nullptr, nullptr));
  }

  // Run with geometry but without resolving
  {
    Navigator::Config navCfg;
    navCfg.resolveSensitive = false;
    navCfg.resolveMaterial = false;
    navCfg.resolvePassive = false;
    navCfg.trackingGeometry = tGeometry;
    Navigator navigator{navCfg};

    navigator.postStep(state, stepper);
    BOOST_CHECK(testNavigatorStateVectors(state.navigation, 0u, 0u, 0u, 0u));
    BOOST_CHECK(testNavigatorStatePointers(state.navigation, nullptr, nullptr,
                                           nullptr, nullptr, nullptr, nullptr,
                                           nullptr, nullptr, nullptr));
  }

  // Run with geometry and resolving but broken navigation for various reasons
  {
    Navigator::Config navCfg;
    navCfg.resolveSensitive = true;
    navCfg.resolveMaterial = true;
    navCfg.resolvePassive = true;
    navCfg.trackingGeometry = tGeometry;
    Navigator navigator{navCfg};

    state.navigation.navigationBreak = true;
    // a) Because target is reached
    state.navigation.targetReached = true;
    navigator.postStep(state, stepper);
    BOOST_CHECK(testNavigatorStateVectors(state.navigation, 0u, 0u, 0u, 0u));
    BOOST_CHECK(testNavigatorStatePointers(state.navigation, nullptr, nullptr,
                                           nullptr, nullptr, nullptr, nullptr,
                                           nullptr, nullptr, nullptr));

    // b) Because of no target surface
    state.navigation.targetReached = false;
    state.navigation.targetSurface = nullptr;
    navigator.postStep(state, stepper);
    BOOST_CHECK(testNavigatorStateVectors(state.navigation, 0u, 0u, 0u, 0u));
    BOOST_CHECK(testNavigatorStatePointers(state.navigation, nullptr, nullptr,
                                           nullptr, nullptr, nullptr, nullptr,
                                           nullptr, nullptr, nullptr));
    // c) Because the target surface is reached
    const Surface* startSurf = tGeometry->getBeamline();
    state.stepping.pos4.segment<3>(Acts::ePos0) =
        startSurf->center(state.geoContext);
    const Surface* targetSurf = startSurf;
    state.navigation.targetSurface = targetSurf;
    navigator.postStep(state, stepper);
    BOOST_CHECK(testNavigatorStateVectors(state.navigation, 0u, 0u, 0u, 0u));
    BOOST_CHECK(testNavigatorStatePointers(
        state.navigation, nullptr, nullptr, nullptr, nullptr, targetSurf,
        nullptr, nullptr, nullptr, targetSurf));

    //
    // (2) Test the initialisation
    //
    // a) Initialise without additional information
    state.navigation = Navigator::State();
    state.stepping.pos4 << 0., 0., 0., 0.;
    const TrackingVolume* worldVol = tGeometry->highestTrackingVolume();
    const TrackingVolume* startVol = tGeometry->lowestTrackingVolume(
        state.geoContext, stepper.position(state.stepping));
    const Layer* startLay = startVol->associatedLayer(
        state.geoContext, stepper.position(state.stepping));
    navigator.initialize(state, stepper);
    BOOST_CHECK(testNavigatorStateVectors(state.navigation, 0u, 0u, 0u, 0u));
    BOOST_CHECK(testNavigatorStatePointers(state.navigation, worldVol, startVol,
                                           startLay, nullptr, nullptr, startVol,
                                           nullptr, nullptr, nullptr));

    // b) Initialise having a start surface
    state.navigation = Navigator::State();
    state.navigation.startSurface = startSurf;
    navigator.initialize(state, stepper);
    BOOST_CHECK(testNavigatorStateVectors(state.navigation, 0u, 0u, 0u, 0u));
    BOOST_CHECK(testNavigatorStatePointers(
        state.navigation, worldVol, startVol, startLay, startSurf, startSurf,
        startVol, nullptr, nullptr, nullptr));

    // c) Initialise having a start volume
    state.navigation = Navigator::State();
    state.navigation.startVolume = startVol;
    navigator.initialize(state, stepper);
    BOOST_CHECK(testNavigatorStateVectors(state.navigation, 0u, 0u, 0u, 0u));
    BOOST_CHECK(testNavigatorStatePointers(state.navigation, worldVol, startVol,
                                           startLay, nullptr, nullptr, startVol,
                                           nullptr, nullptr, nullptr));
  }
}

BOOST_AUTO_TEST_CASE(Navigator_target_methods) {
  // create a navigator
  Navigator::Config navCfg;
  navCfg.trackingGeometry = tGeometry;
  navCfg.resolveSensitive = true;
  navCfg.resolveMaterial = true;
  navCfg.resolvePassive = false;
  Navigator navigator{navCfg};

  // position and direction vector
  Vector4 position4(0., 0., 0, 0);
  Vector3 momentum(1., 1., 0);

  // the propagator cache
  PropagatorState state;
  state.options.debug = debug;

  // the stepper cache
  state.stepping.pos4 = position4;
  state.stepping.dir = momentum.normalized();

  // forward navigation ----------------------------------------------
  if (debug) {
    std::cout << "<<<<<<<<<<<<<<<<<<<<< FORWARD NAVIGATION >>>>>>>>>>>>>>>>>>"
              << std::endl;
  }

  // Stepper
  PropagatorState::Stepper stepper;

  // (1) Initialization navigation from start point
  // - this will call resolveLayers() as well
  // - and thus should call a return to the stepper
  navigator.initialize(state, stepper);
  // Check that the currentVolume is set
  BOOST_CHECK_NE(state.navigation.currentVolume, nullptr);
  // Check that the currentVolume is the startVolume
  BOOST_CHECK_EQUAL(state.navigation.currentVolume,
                    state.navigation.startVolume);
  // Check that the currentSurface is reset to:
  BOOST_CHECK_EQUAL(state.navigation.currentSurface, nullptr);
  // No layer has been found
  BOOST_CHECK_EQUAL(state.navigation.navLayers.size(), 0u);
  // ACTORS-ABORTERS-TARGET
  navigator.preStep(state, stepper);
  // A layer has been found
  BOOST_CHECK_EQUAL(state.navigation.navLayers.size(), 1u);
  // The index should points to the begin
  BOOST_CHECK_EQUAL(state.navigation.navLayerIndex, 0);
  // Cache the beam pipe radius
  double beamPipeR = perp(state.navigation.navLayer().first.position());
  // step size has been updated
  CHECK_CLOSE_ABS(state.stepping.stepSize.value(), beamPipeR,
                  s_onSurfaceTolerance);
  if (debug) {
    std::cout << "<<< Test 1a >>> initialize at "
              << toString(state.stepping.pos4) << std::endl;
    std::cout << state.options.debugString << std::endl;
    // Clear the debug string for the next test
    state.options.debugString = "";
  }

  // Do the step towards the beam pipe
  step(state.stepping);

  // (2) re-entering navigator:
  // POST STEP
  navigator.postStep(state, stepper);
  // Check that the currentVolume is the still startVolume
  BOOST_CHECK_EQUAL(state.navigation.currentVolume,
                    state.navigation.startVolume);
  // The layer number has not changed
  BOOST_CHECK_EQUAL(state.navigation.navLayers.size(), 1u);
  // The index still points to the begin
  BOOST_CHECK_EQUAL(state.navigation.navLayerIndex, 0);
  // ACTORS - ABORTERS - PRE STEP
  navigator.preStep(state, stepper);

  if (debug) {
    std::cout << "<<< Test 1b >>> step to the BeamPipe at  "
              << toString(state.stepping.pos4) << std::endl;
    std::cout << state.options.debugString << std::endl;
    state.options.debugString = "";
  }

  // Do the step towards the boundary
  step(state.stepping);

  // (3) re-entering navigator:
  // POST STEP
  navigator.postStep(state, stepper);
  // ACTORS - ABORTERS - PRE STEP
  navigator.preStep(state, stepper);

  if (debug) {
    std::cout << "<<< Test 1c >>> step to the Boundary at  "
              << toString(state.stepping.pos4) << std::endl;
    std::cout << state.options.debugString << std::endl;
    state.options.debugString = "";
  }

  // positive return: do the step
  step(state.stepping);
  // (4) re-entering navigator:
  // POST STEP
  navigator.postStep(state, stepper);
  // ACTORS - ABORTERS - PRE STEP
  navigator.preStep(state, stepper);

  if (debug) {
    std::cout << "<<< Test 1d >>> step to 1st layer at  "
              << toString(state.stepping.pos4) << std::endl;
    std::cout << state.options.debugString << std::endl;
    state.options.debugString = "";
  }

  // Step through the surfaces on first layer
  for (std::size_t isf = 0; isf < 5; ++isf) {
    step(state.stepping);
    // (5-9) re-entering navigator:
    // POST STEP
    navigator.postStep(state, stepper);
    // ACTORS - ABORTERS - PRE STEP
    navigator.preStep(state, stepper);

    if (debug) {
      std::cout << "<<< Test 1e-1i >>> step within 1st layer at  "
                << toString(state.stepping.pos4) << std::endl;
      std::cout << state.options.debugString << std::endl;
      state.options.debugString = "";
    }
  }

  // positive return: do the step
  step(state.stepping);
  // (10) re-entering navigator:
  // POST STEP
  navigator.postStep(state, stepper);
  // ACTORS - ABORTERS - PRE STEP
  navigator.preStep(state, stepper);

  if (debug) {
    std::cout << "<<< Test 1j >>> step to 2nd layer at  "
              << toString(state.stepping.pos4) << std::endl;
    std::cout << state.options.debugString << std::endl;
    state.options.debugString = "";
  }

  // Step through the surfaces on second layer
  for (std::size_t isf = 0; isf < 5; ++isf) {
    step(state.stepping);
    // (11-15) re-entering navigator:
    // POST STEP
    navigator.postStep(state, stepper);
    // ACTORS - ABORTERS - PRE STEP
    navigator.preStep(state, stepper);

    if (debug) {
      std::cout << "<<< Test 1k-1o >>> step within 2nd layer at  "
                << toString(state.stepping.pos4) << std::endl;
      std::cout << state.options.debugString << std::endl;
      state.options.debugString = "";
    }
  }

  // positive return: do the step
  step(state.stepping);
  // (16) re-entering navigator:
  // POST STEP
  navigator.postStep(state, stepper);
  // ACTORS - ABORTERS - PRE STEP
  navigator.preStep(state, stepper);

  if (debug) {
    std::cout << "<<< Test 1p >>> step to 3rd layer at  "
              << toString(state.stepping.pos4) << std::endl;
    std::cout << state.options.debugString << std::endl;
    state.options.debugString = "";
  }

  // Step through the surfaces on third layer
  for (std::size_t isf = 0; isf < 3; ++isf) {
    step(state.stepping);
    // (17-19) re-entering navigator:
    // POST STEP
    navigator.postStep(state, stepper);
    // ACTORS - ABORTERS - PRE STEP
    navigator.preStep(state, stepper);

    if (debug) {
      std::cout << "<<< Test 1q-1s >>> step within 3rd layer at  "
                << toString(state.stepping.pos4) << std::endl;
      std::cout << state.options.debugString << std::endl;
      state.options.debugString = "";
    }
  }

  // positive return: do the step
  step(state.stepping);
  // (20) re-entering navigator:
  // POST STEP
  navigator.postStep(state, stepper);
  // ACTORS - ABORTERS - PRE STEP
  navigator.preStep(state, stepper);

  if (debug) {
    std::cout << "<<< Test 1t >>> step to 4th layer at  "
              << toString(state.stepping.pos4) << std::endl;
    std::cout << state.options.debugString << std::endl;
    state.options.debugString = "";
  }

  // Step through the surfaces on second layer
  for (std::size_t isf = 0; isf < 3; ++isf) {
    step(state.stepping);
    // (21-23) re-entering navigator:
    // POST STEP
    navigator.postStep(state, stepper);
    // ACTORS - ABORTERS - PRE STEP
    navigator.preStep(state, stepper);

    if (debug) {
      std::cout << "<<< Test 1t-1v >>> step within 4th layer at  "
                << toString(state.stepping.pos4) << std::endl;
      std::cout << state.options.debugString << std::endl;
      state.options.debugString = "";
    }
  }

  // positive return: do the step
  step(state.stepping);
  // (24) re-entering navigator:
  // POST STEP
  navigator.postStep(state, stepper);
  // ACTORS - ABORTERS - PRE STEP
  navigator.preStep(state, stepper);

  if (debug) {
    std::cout << "<<< Test 1w >>> step to boundary at  "
              << toString(state.stepping.pos4) << std::endl;
    std::cout << state.options.debugString << std::endl;
    state.options.debugString = "";
  }
}

<<<<<<< HEAD
using SurfaceCollector = SurfaceCollector<SurfaceSelector>;

std::vector<GeometryIdentifier> collectRelevantGeoIds(
    const SurfaceCollector::result_type& surfaceHits) {
  std::vector<GeometryIdentifier> geoIds;
  for (const auto& surfaceHit : surfaceHits.collected) {
    auto geoId = surfaceHit.surface->geometryId();
    auto material = surfaceHit.surface->surfaceMaterial();
    if (geoId.sensitive() == 0 && material == nullptr) {
      continue;
    }
    geoIds.push_back(geoId);
  }
  return geoIds;
}

/// the actual test method that runs the test can be used with several
/// propagator types
///
/// @tparam propagator_t is the actual propagator type
///
/// @param prop is the propagator instance
/// @param start start parameters for propagation
/// @param debugMode toggle debug mode
template <typename propagator_t>
void runSelfConsistencyTest(const propagator_t& prop,
                            const CurvilinearTrackParameters& start,
                            bool debugMode) {
  // Action list and abort list
  using ActionListType = ActionList<SurfaceCollector>;
  using AbortListType = AbortList<>;
  using Options = PropagatorOptions<ActionListType, AbortListType>;

  // forward surface test
  Options fwdOptions(tgContext, mfContext);
  fwdOptions.pathLimit = 25_cm;
  fwdOptions.maxStepSize = 1_cm;

  // get the surface collector and configure it
  auto& fwdSurfaceCollector =
      fwdOptions.actionList.template get<SurfaceCollector>();
  fwdSurfaceCollector.selector.selectSensitive = true;
  fwdSurfaceCollector.selector.selectMaterial = true;
  fwdSurfaceCollector.selector.selectPassive = true;

  if (debugMode) {
    std::cout << ">>> Forward Propagation : start." << std::endl;
  }
  auto fwdResult = prop.propagate(start, fwdOptions).value();
  auto fwdSurfaceHits =
      fwdResult.template get<SurfaceCollector::result_type>().collected;
  auto fwdSurfaces = collectRelevantGeoIds(
      fwdResult.template get<SurfaceCollector::result_type>());

  // get the forward output to the screen
  if (debugMode) {
    // check if the surfaces are free
    std::cout << ">>> Surface hits found on ..." << std::endl;
    for (const auto& fwdSteps : fwdSurfaces) {
      std::cout << "--> Surface with " << fwdSteps << std::endl;
    }
    std::cout << ">>> Forward Propagation : end." << std::endl;
  }

  // backward surface test
  Options bwdOptions(tgContext, mfContext);
  bwdOptions.pathLimit = 25_cm;
  bwdOptions.maxStepSize = 1_cm;
  bwdOptions.direction = Direction::Backward;

  // get the surface collector and configure it
  auto& bwdMSurfaceCollector =
      bwdOptions.actionList.template get<SurfaceCollector>();
  bwdMSurfaceCollector.selector.selectSensitive = true;
  bwdMSurfaceCollector.selector.selectMaterial = true;
  bwdMSurfaceCollector.selector.selectPassive = true;

  const auto& startSurface = start.referenceSurface();

  if (debugMode) {
    std::cout << ">>> Backward Propagation : start." << std::endl;
  }
  auto bwdResult =
      prop.propagate(*fwdResult.endParameters, startSurface, bwdOptions)
          .value();
  auto bwdSurfaceHits =
      bwdResult.template get<SurfaceCollector::result_type>().collected;
  auto bwdSurfaces = collectRelevantGeoIds(
      bwdResult.template get<SurfaceCollector::result_type>());

  // get the backward output to the screen
  if (debugMode) {
    // check if the surfaces are free
    std::cout << ">>> Surface hits found on ..." << std::endl;
    for (auto& bwdSteps : bwdSurfaces) {
      std::cout << "--> Surface with " << bwdSteps << std::endl;
    }
    std::cout << ">>> Backward Propagation : end." << std::endl;
  }

  // forward-backward compatibility test
  {
    std::reverse(bwdSurfaces.begin(), bwdSurfaces.end());
    BOOST_CHECK_EQUAL_COLLECTIONS(bwdSurfaces.begin(), bwdSurfaces.end(),
                                  fwdSurfaces.begin(), fwdSurfaces.end());
  }

  // stepping from one surface to the next
  // now go from surface to surface and check
  Options fwdStepOptions(tgContext, mfContext);
  fwdStepOptions.maxStepSize = 1_cm;

  // get the surface collector and configure it
  auto& fwdStepSurfaceCollector =
      fwdOptions.actionList.template get<SurfaceCollector>();
  fwdStepSurfaceCollector.selector.selectSensitive = true;
  fwdStepSurfaceCollector.selector.selectMaterial = true;
  fwdStepSurfaceCollector.selector.selectPassive = true;

  std::vector<GeometryIdentifier> fwdStepSurfaces;

  // move forward step by step through the surfaces
  BoundTrackParameters sParameters = start;
  std::vector<BoundTrackParameters> stepParameters;
  for (auto& fwdSteps : fwdSurfaceHits) {
    if (debugMode) {
      std::cout << ">>> Forward step : "
                << sParameters.referenceSurface().geometryId() << " --> "
                << fwdSteps.surface->geometryId() << std::endl;
    }

    // make a forward step
    auto fwdStep =
        prop.propagate(sParameters, *fwdSteps.surface, fwdStepOptions).value();

    auto fwdStepSurfacesTmp = collectRelevantGeoIds(
        fwdStep.template get<SurfaceCollector::result_type>());
    fwdStepSurfaces.insert(fwdStepSurfaces.end(), fwdStepSurfacesTmp.begin(),
                           fwdStepSurfacesTmp.end());

    if (fwdStep.endParameters.has_value()) {
      // make sure the parameters do not run out of scope
      stepParameters.push_back(*fwdStep.endParameters);
      sParameters = stepParameters.back();
    }
  }
  // final destination surface
  const Surface& dSurface = fwdResult.endParameters->referenceSurface();
  if (debugMode) {
    std::cout << ">>> Forward step : "
              << sParameters.referenceSurface().geometryId() << " --> "
              << dSurface.geometryId() << std::endl;
  }
  auto fwdStepFinal =
      prop.propagate(sParameters, dSurface, fwdStepOptions).value();
  auto fwdStepSurfacesTmp = collectRelevantGeoIds(
      fwdStepFinal.template get<SurfaceCollector::result_type>());
  fwdStepSurfaces.insert(fwdStepSurfaces.end(), fwdStepSurfacesTmp.begin(),
                         fwdStepSurfacesTmp.end());

  // TODO forward-forward step compatibility test

  // stepping from one surface to the next : backwards
  // now go from surface to surface and check
  Options bwdStepOptions(tgContext, mfContext);
  bwdStepOptions.maxStepSize = 1_cm;
  bwdStepOptions.direction = Direction::Backward;

  // get the surface collector and configure it
  auto& bwdStepSurfaceCollector =
      bwdOptions.actionList.template get<SurfaceCollector>();
  bwdStepSurfaceCollector.selector.selectSensitive = true;
  bwdStepSurfaceCollector.selector.selectMaterial = true;
  bwdStepSurfaceCollector.selector.selectPassive = true;

  std::vector<GeometryIdentifier> bwdStepSurfaces;

  // move forward step by step through the surfaces
  sParameters = *fwdResult.endParameters;
  for (auto& bwdSteps : bwdSurfaceHits) {
    if (debugMode) {
      std::cout << ">>> Backward step : "
                << sParameters.referenceSurface().geometryId() << " --> "
                << bwdSteps.surface->geometryId() << std::endl;
    }

    // make a forward step
    auto bwdStep =
        prop.propagate(sParameters, *bwdSteps.surface, bwdStepOptions).value();

    auto bwdStepSurfacesTmp = collectRelevantGeoIds(
        bwdStep.template get<SurfaceCollector::result_type>());
    bwdStepSurfaces.insert(bwdStepSurfaces.end(), bwdStepSurfacesTmp.begin(),
                           bwdStepSurfacesTmp.end());

    if (bwdStep.endParameters.has_value()) {
      // make sure the parameters do not run out of scope
      stepParameters.push_back(*bwdStep.endParameters);
      sParameters = stepParameters.back();
    }
  }
  // final destination surface
  const Surface& dbSurface = start.referenceSurface();
  if (debugMode) {
    std::cout << ">>> Backward step : "
              << sParameters.referenceSurface().geometryId() << " --> "
              << dSurface.geometryId() << std::endl;
  }
  auto bwdStepFinal =
      prop.propagate(sParameters, dbSurface, bwdStepOptions).value();
  auto bwdStepSurfacesTmp = collectRelevantGeoIds(
      bwdStepFinal.template get<SurfaceCollector::result_type>());
  bwdStepSurfaces.insert(bwdStepSurfaces.end(), bwdStepSurfacesTmp.begin(),
                         bwdStepSurfacesTmp.end());

  // TODO backward-backward step compatibility test

  std::reverse(bwdStepSurfaces.begin(), bwdStepSurfaces.end());
  BOOST_CHECK_EQUAL_COLLECTIONS(bwdStepSurfaces.begin(), bwdStepSurfaces.end(),
                                fwdStepSurfaces.begin(), fwdStepSurfaces.end());
}

/// the actual test method that runs the test can be used with several
/// propagator types
///
/// @tparam propagator_probe_t is the probe propagator type
/// @tparam propagator_ref_t is the reference propagator type
///
/// @param propProbe is the probe propagator instance
/// @param propRef is the reference propagator instance
/// @param start start parameters for propagation
/// @param debugMode toggle debug mode
template <typename propagator_probe_t, typename propagator_ref_t>
void runConsistencyTest(const propagator_probe_t& propProbe,
                        const propagator_ref_t& propRef,
                        const CurvilinearTrackParameters& start,
                        bool debugMode) {
  // Action list and abort list
  using ActionListType = ActionList<SurfaceCollector>;
  using AbortListType = AbortList<>;
  using Options = PropagatorOptions<ActionListType, AbortListType>;

  auto run = [&](const auto& prop) {
    // forward surface test
    Options fwdOptions(tgContext, mfContext);
    fwdOptions.pathLimit = 25_cm;
    fwdOptions.maxStepSize = 1_cm;

    // get the surface collector and configure it
    auto& fwdSurfaceCollector =
        fwdOptions.actionList.template get<SurfaceCollector>();
    fwdSurfaceCollector.selector.selectSensitive = true;
    fwdSurfaceCollector.selector.selectMaterial = true;
    fwdSurfaceCollector.selector.selectPassive = true;

    auto fwdResult = prop.propagate(start, fwdOptions).value();
    auto fwdSurfaces = collectRelevantGeoIds(
        fwdResult.template get<SurfaceCollector::result_type>());

    // get the forward output to the screen
    if (debugMode) {
      // check if the surfaces are free
      std::cout << ">>> Surface hits found on ..." << std::endl;
      for (const auto& fwdSteps : fwdSurfaces) {
        std::cout << "--> Surface with " << fwdSteps << std::endl;
      }
    }

    return fwdSurfaces;
  };

  if (debugMode) {
    std::cout << ">>> Probe Propagation : start." << std::endl;
  }
  const auto& probeSurfaces = run(propProbe);
  if (debugMode) {
    std::cout << ">>> Probe Propagation : end." << std::endl;
  }

  if (debugMode) {
    std::cout << ">>> Reference Propagation : start." << std::endl;
  }
  const auto& refSurfaces = run(propRef);
  if (debugMode) {
    std::cout << ">>> Reference Propagation : end." << std::endl;
  }

  // probe-ref compatibility test
  BOOST_CHECK_EQUAL_COLLECTIONS(probeSurfaces.begin(), probeSurfaces.end(),
                                refSurfaces.begin(), refSurfaces.end());
}

int ntests = 500;
int skip = 0;
bool debugMode = false;

using EigenStepper = Acts::EigenStepper<>;
using EigenPropagator = Propagator<EigenStepper, Navigator>;
using StraightLinePropagator = Propagator<StraightLineStepper, Navigator>;

EigenStepper estepper(bField);
StraightLineStepper slstepper;

EigenPropagator epropagator(estepper,
                            Navigator({tGeometry, true, true, false},
                                      getDefaultLogger("e_nav", Logging::INFO)),
                            getDefaultLogger("e_prop", Logging::INFO));
StraightLinePropagator slpropagator(slstepper,
                                    Navigator({tGeometry, true, true, false},
                                              getDefaultLogger("sl_nav",
                                                               Logging::INFO)),
                                    getDefaultLogger("sl_prop", Logging::INFO));

BOOST_DATA_TEST_CASE(
    Navigator_random,
    bdata::random((bdata::engine = std::mt19937(), bdata::seed = 20,
                   bdata::distribution = std::uniform_real_distribution<double>(
                       0.5_GeV, 10_GeV))) ^
        bdata::random((bdata::engine = std::mt19937(), bdata::seed = 21,
                       bdata::distribution =
                           std::uniform_real_distribution<double>(-M_PI,
                                                                  M_PI))) ^
        bdata::random(
            (bdata::engine = std::mt19937(), bdata::seed = 22,
             bdata::distribution =
                 std::uniform_real_distribution<double>(1.0, M_PI - 1.0))) ^
        bdata::random(
            (bdata::engine = std::mt19937(), bdata::seed = 23,
             bdata::distribution = std::uniform_int_distribution<int>(0, 1))) ^
        bdata::xrange(ntests),
    pT, phi, theta, charge, index) {
  if (index < skip) {
    return;
  }

  double p = pT / std::sin(theta);
  double q = -1 + 2 * charge;
  CurvilinearTrackParameters start(Vector4(0, 0, 0, 0), phi, theta, q / p,
                                   std::nullopt, ParticleHypothesis::pion());

  if (debugMode) {
    std::cout << ">>> Run navigation tests with pT = " << pT
              << "; phi = " << phi << "; theta = " << theta
              << "; charge = " << charge << "; index = " << index << ";"
              << std::endl;
  }

  if (debugMode) {
    std::cout << ">>> Test self consistency epropagator" << std::endl;
  }
  runSelfConsistencyTest(epropagator, start, debugMode);
  if (debugMode) {
    std::cout << ">>> Test self consistency slpropagator" << std::endl;
  }
  runSelfConsistencyTest(slpropagator, start, debugMode);
}

}  // namespace Test
}  // namespace Acts
=======
}  // namespace Acts::Test
>>>>>>> 620069e0
<|MERGE_RESOLUTION|>--- conflicted
+++ resolved
@@ -699,7 +699,6 @@
   }
 }
 
-<<<<<<< HEAD
 using SurfaceCollector = SurfaceCollector<SurfaceSelector>;
 
 std::vector<GeometryIdentifier> collectRelevantGeoIds(
@@ -1057,8 +1056,4 @@
   runSelfConsistencyTest(slpropagator, start, debugMode);
 }
 
-}  // namespace Test
-}  // namespace Acts
-=======
-}  // namespace Acts::Test
->>>>>>> 620069e0
+}  // namespace Acts::Test