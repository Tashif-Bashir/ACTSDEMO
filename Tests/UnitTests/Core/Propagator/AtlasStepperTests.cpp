--- conflicted
+++ resolved
@@ -395,14 +395,8 @@
   charge = 1.;
   cov = 8.5 * Covariance::Identity();
   Transform3D trafo = Transform3D::Identity();
-<<<<<<< HEAD
-  auto disc = Surface::makeShared<DiscSurface>(
-      std::make_shared<const Transform3D>(trafo));
+  auto disc = Surface::makeShared<DiscSurface>(trafo);
   BoundTrackParameters boundDisc(geoCtx, cov, pos, mom, charge, time, disc);
-=======
-  auto disc = Surface::makeShared<DiscSurface>(trafo);
-  BoundParameters boundDisc(geoCtx, cov, pos, mom, charge, time, disc);
->>>>>>> 0d9c18de
 
   // Reset the state and test
   Stepper::State stateDisc = state.stepping;
@@ -419,15 +413,9 @@
   time = 7.5;
   charge = 1.;
   cov = 8.5 * Covariance::Identity();
-<<<<<<< HEAD
-  auto perigee = Surface::makeShared<PerigeeSurface>(
-      std::make_shared<const Transform3D>(trafo));
+  auto perigee = Surface::makeShared<PerigeeSurface>(trafo);
   BoundTrackParameters boundPerigee(geoCtx, cov, pos, mom, charge, time,
                                     perigee);
-=======
-  auto perigee = Surface::makeShared<PerigeeSurface>(trafo);
-  BoundParameters boundPerigee(geoCtx, cov, pos, mom, charge, time, perigee);
->>>>>>> 0d9c18de
 
   // Reset the state and test
   Stepper::State statePerigee = state.stepping;
@@ -445,14 +433,8 @@
   time = 7.5;
   charge = 1.;
   cov = 8.5 * Covariance::Identity();
-<<<<<<< HEAD
-  auto straw = Surface::makeShared<StrawSurface>(
-      std::make_shared<const Transform3D>(trafo));
+  auto straw = Surface::makeShared<StrawSurface>(trafo);
   BoundTrackParameters boundStraw(geoCtx, cov, pos, mom, charge, time, straw);
-=======
-  auto straw = Surface::makeShared<StrawSurface>(trafo);
-  BoundParameters boundStraw(geoCtx, cov, pos, mom, charge, time, straw);
->>>>>>> 0d9c18de
 
   // Reset the state and test
   Stepper::State stateStraw = state.stepping;
